/// The error type for the engine API.
#[derive(Debug, thiserror::Error)]
pub enum EngineDriverError {
    /// The engine is unavailable.
    #[error("Engine is unavailable")]
    EngineUnavailable,
    /// The execution payload is invalid.
    #[error("Invalid execution payload")]
    InvalidExecutionPayload,
<<<<<<< HEAD
    /// The execution payload provider is unavailable.
    #[error("Execution payload provider is unavailable")]
    ExecutionPayloadProviderUnavailable,
=======
    /// The engine failed to execute the fork choice update.
    #[error("Failed to execute fork choice update")]
    InvalidFcu,
    /// The execution payload provider is unavailable.
    #[error("Execution payload provider is unavailable")]
    ExecutionPayloadProviderUnavailable,
    /// The execution payload id is missing.
    #[error("missing payload id")]
    MissingExecutionPayloadId,
    /// The engine driver is syncing.
    #[error("Engine driver is syncing")]
    Syncing,
>>>>>>> 09f6d73f
}<|MERGE_RESOLUTION|>--- conflicted
+++ resolved
@@ -7,14 +7,6 @@
     /// The execution payload is invalid.
     #[error("Invalid execution payload")]
     InvalidExecutionPayload,
-<<<<<<< HEAD
-    /// The execution payload provider is unavailable.
-    #[error("Execution payload provider is unavailable")]
-    ExecutionPayloadProviderUnavailable,
-=======
-    /// The engine failed to execute the fork choice update.
-    #[error("Failed to execute fork choice update")]
-    InvalidFcu,
     /// The execution payload provider is unavailable.
     #[error("Execution payload provider is unavailable")]
     ExecutionPayloadProviderUnavailable,
@@ -24,5 +16,4 @@
     /// The engine driver is syncing.
     #[error("Engine driver is syncing")]
     Syncing,
->>>>>>> 09f6d73f
 }