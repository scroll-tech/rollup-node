use alloy_rpc_types_engine::PayloadError;
use rollup_node_primitives::{ScrollPayloadAttributesWithBatchInfo, WithBlockNumber};
use scroll_alloy_provider::ScrollEngineApiError;
use scroll_alloy_rpc_types_engine::ScrollPayloadAttributes;

/// The error type for the engine API.
#[derive(Debug, thiserror::Error)]
pub enum EngineDriverError {
    /// The engine is unavailable.
    #[error("Engine is unavailable")]
    EngineUnavailable,
    /// The execution payload is invalid.
    #[error("Invalid execution payload: {0}")]
    InvalidExecutionPayload(#[from] PayloadError),
    /// The execution payload provider is unavailable.
    #[error("Execution payload provider is unavailable")]
    ExecutionPayloadProviderUnavailable,
    /// The forkchoice update failed.
    #[error("Forkchoice update failed: {0}")]
    ForkchoiceUpdateFailed(ScrollEngineApiError),
<<<<<<< HEAD
    /// The payload id field is missing in the forkchoice update response.
    #[error("Forkchoice update response missing payload id")]
    MissingPayloadId(WithBlockNumber<ScrollPayloadAttributesWithBatchInfo>),
=======
    /// The payload id field is missing in the forkchoice update response for an L1 consolidation
    /// job.
    #[error("Forkchoice update response missing payload id for L1 consolidation job")]
    L1ConsolidationMissingPayloadId(ScrollPayloadAttributesWithBatchInfo),
    /// The payload id field is missing in the forkchoice update response for a payload building
    /// job.
    #[error("Forkchoice update response missing payload id for payload building job")]
    PayloadBuildingMissingPayloadId(ScrollPayloadAttributes),
>>>>>>> aea3c93a
}<|MERGE_RESOLUTION|>--- conflicted
+++ resolved
@@ -18,18 +18,12 @@
     /// The forkchoice update failed.
     #[error("Forkchoice update failed: {0}")]
     ForkchoiceUpdateFailed(ScrollEngineApiError),
-<<<<<<< HEAD
-    /// The payload id field is missing in the forkchoice update response.
-    #[error("Forkchoice update response missing payload id")]
-    MissingPayloadId(WithBlockNumber<ScrollPayloadAttributesWithBatchInfo>),
-=======
     /// The payload id field is missing in the forkchoice update response for an L1 consolidation
     /// job.
     #[error("Forkchoice update response missing payload id for L1 consolidation job")]
-    L1ConsolidationMissingPayloadId(ScrollPayloadAttributesWithBatchInfo),
+    L1ConsolidationMissingPayloadId(WithBlockNumber<ScrollPayloadAttributesWithBatchInfo>),
     /// The payload id field is missing in the forkchoice update response for a payload building
     /// job.
     #[error("Forkchoice update response missing payload id for payload building job")]
     PayloadBuildingMissingPayloadId(ScrollPayloadAttributes),
->>>>>>> aea3c93a
 }