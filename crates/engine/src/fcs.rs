use crate::FcsError;
use alloy_chains::NamedChain;
use alloy_eips::{BlockId, BlockNumberOrTag};
use alloy_primitives::{Sealable, B256};
use alloy_provider::Provider;
use alloy_rpc_types_engine::ForkchoiceState as AlloyForkchoiceState;
use reth_chainspec::EthChainSpec;
use reth_primitives_traits::BlockHeader;
use reth_scroll_chainspec::{SCROLL_MAINNET_GENESIS_HASH, SCROLL_SEPOLIA_GENESIS_HASH};
use rollup_node_primitives::BlockInfo;
use scroll_alloy_network::Scroll;

/// The fork choice state.
///
/// The state is composed of the [`BlockInfo`] for `head`, `safe` block, and the `finalized`
/// blocks.
#[derive(Debug, Clone)]
#[cfg_attr(feature = "serde", derive(serde::Serialize, serde::Deserialize))]
pub struct ForkchoiceState {
    head: BlockInfo,
    safe: BlockInfo,
    finalized: BlockInfo,
}

impl ForkchoiceState {
    /// Creates a new [`ForkchoiceState`] instance from the given [`BlockInfo`] instance.
    pub const fn from_block_info(block_info: BlockInfo) -> Self {
        Self::new(block_info, block_info, block_info)
    }

    /// Creates a new [`ForkchoiceState`] instance.
    pub const fn new(head: BlockInfo, safe: BlockInfo, finalized: BlockInfo) -> Self {
        Self { head, safe, finalized }
    }

    /// Creates a new [`ForkchoiceState`] instance setting the `head`, `safe` and `finalized` block
    /// info to the provided `genesis` hash.
    pub const fn from_genesis(genesis: B256) -> Self {
        Self::new(
            BlockInfo { hash: genesis, number: 0 },
            BlockInfo { hash: genesis, number: 0 },
            BlockInfo { hash: genesis, number: 0 },
        )
    }

    /// Creates a [`ForkchoiceState`] instance setting the `head`, `safe` and `finalized` hash to
    /// the appropriate genesis values by reading from the provider.
    pub async fn from_provider<P: Provider<Scroll>>(provider: &P) -> Option<Self> {
        let latest_block =
            provider.get_block(BlockId::Number(BlockNumberOrTag::Latest)).await.ok()??;
        let safe_block =
            provider.get_block(BlockId::Number(BlockNumberOrTag::Safe)).await.ok()??;
        let finalized_block =
            provider.get_block(BlockId::Number(BlockNumberOrTag::Finalized)).await.ok()??;
        Some(Self {
            head: BlockInfo { number: latest_block.header.number, hash: latest_block.header.hash },
            safe: BlockInfo { number: safe_block.header.number, hash: safe_block.header.hash },
            finalized: BlockInfo {
                number: finalized_block.header.number,
                hash: finalized_block.header.hash,
            },
        })
    }

    /// Creates a [`ForkchoiceState`] instance setting the `head`, `safe` and `finalized` hash to
    /// the appropriate genesis values depending on the named chain.
    pub fn head_from_chain_spec<CS: EthChainSpec<Header: BlockHeader>>(
        chain_spec: CS,
    ) -> Option<Self> {
        Some(Self::from_genesis(genesis_hash_from_chain_spec(chain_spec)?))
    }

    /// Update the forkchoice state with the given `head`, `safe` and `finalized` block info.
    pub fn update(
        &mut self,
        head: Option<BlockInfo>,
        safe: Option<BlockInfo>,
        finalized: Option<BlockInfo>,
    ) -> Result<(), FcsError> {
        tracing::debug!(target: "scroll::engine::fcs", ?head, ?safe, ?finalized, current = ?self, "Updating fork choice state");
        // Check that at least one of head, safe or finalized is Some.
        if head.is_none() && safe.is_none() && finalized.is_none() {
            return Err(FcsError::NoUpdateProvided);
        }

        // Build the candidate new state.
        let new_finalized = finalized.unwrap_or(self.finalized);
        let new_safe = safe.unwrap_or(self.safe);
        let new_head = head.unwrap_or(self.head);

<<<<<<< HEAD
        // Check that the finalized block number is increasing.
=======
        // Check that the finalized block number is increasing or stays the same with the same hash.
>>>>>>> 1bf2c0be
        if new_finalized.number <= self.finalized.number && new_finalized != self.finalized {
            return Err(FcsError::FinalizedBlockNumberNotIncreasing);
        }

        // Assert invariants: head >= safe >= finalized.
        if new_head.number < new_safe.number {
            return Err(FcsError::HeadBelowSafe);
        }

        if new_safe.number < new_finalized.number {
            return Err(FcsError::SafeBelowFinalized);
        }

        // Commit the state.
        self.head = new_head;
        self.safe = new_safe;
        self.finalized = new_finalized;

        Ok(())
    }

    /// Updates the `head` block info.
    pub fn update_head_block_info(&mut self, head: BlockInfo) -> Result<(), FcsError> {
        self.update(Some(head), None, None)
    }

    /// Updates the `safe` block info.
    pub fn update_safe_block_info(&mut self, safe: BlockInfo) -> Result<(), FcsError> {
        self.update(None, Some(safe), None)
    }

    /// Updates the `finalized` block info.
    pub fn update_finalized_block_info(&mut self, finalized: BlockInfo) -> Result<(), FcsError> {
        self.update(None, None, Some(finalized))
    }

    /// Returns the block info for the `head` block.
    pub const fn head_block_info(&self) -> &BlockInfo {
        &self.head
    }

    /// Returns the block info for the `safe` block.
    pub const fn safe_block_info(&self) -> &BlockInfo {
        &self.safe
    }

    /// Returns the block info for the `finalized` block.
    pub const fn finalized_block_info(&self) -> &BlockInfo {
        &self.finalized
    }

    /// Returns the [`AlloyForkchoiceState`] representation of the fork choice state.
    pub const fn get_alloy_fcs(&self) -> AlloyForkchoiceState {
        AlloyForkchoiceState {
            head_block_hash: self.head.hash,
            safe_block_hash: self.safe.hash,
            finalized_block_hash: self.finalized.hash,
        }
    }

    /// Returns the [`AlloyForkchoiceState`] representation of the fork choice state, with the safe
    /// and finalized hashes set to 0x0.
    pub fn get_alloy_optimistic_fcs(&self) -> AlloyForkchoiceState {
        AlloyForkchoiceState {
            head_block_hash: self.head.hash,
            safe_block_hash: B256::default(),
            finalized_block_hash: B256::default(),
        }
    }

    /// Returns `true` if the fork choice state is the genesis state.
    pub const fn is_genesis(&self) -> bool {
        self.head.number == 0
    }
}

/// Returns the genesis hash for the given chain spec.
pub fn genesis_hash_from_chain_spec<CS: EthChainSpec<Header: BlockHeader>>(
    chain_spec: CS,
) -> Option<B256> {
    match chain_spec.chain().named() {
        Some(NamedChain::Scroll) => Some(SCROLL_MAINNET_GENESIS_HASH),
        Some(NamedChain::ScrollSepolia) => Some(SCROLL_SEPOLIA_GENESIS_HASH),
        Some(NamedChain::Dev) | None => Some(chain_spec.genesis_header().hash_slow()),
        _ => None,
    }
}<|MERGE_RESOLUTION|>--- conflicted
+++ resolved
@@ -88,11 +88,7 @@
         let new_safe = safe.unwrap_or(self.safe);
         let new_head = head.unwrap_or(self.head);
 
-<<<<<<< HEAD
-        // Check that the finalized block number is increasing.
-=======
         // Check that the finalized block number is increasing or stays the same with the same hash.
->>>>>>> 1bf2c0be
         if new_finalized.number <= self.finalized.number && new_finalized != self.finalized {
             return Err(FcsError::FinalizedBlockNumberNotIncreasing);
         }
