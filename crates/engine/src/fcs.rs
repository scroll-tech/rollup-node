use alloy_chains::NamedChain;
use alloy_primitives::B256;
use alloy_rpc_types_engine::ForkchoiceState as AlloyForkchoiceState;
use reth_scroll_chainspec::{SCROLL_MAINNET_GENESIS_HASH, SCROLL_SEPOLIA_GENESIS_HASH};
use rollup_node_primitives::BlockInfo;

/// The fork choice state.
///
/// The state is composed of the [`BlockInfo`] for `head`, `safe` block, and the `finalized`
/// blocks.
#[derive(Debug, Default, Clone)]
pub struct ForkchoiceState {
    head: BlockInfo,
    safe: BlockInfo,
    finalized: BlockInfo,
}

impl ForkchoiceState {
    /// Creates a new [`ForkchoiceState`] instance from the given [`BlockInfo`] instance.
    pub const fn from_block_info(block_info: BlockInfo) -> Self {
        Self::new(block_info, block_info, block_info)
    }

    /// Creates a new [`ForkchoiceState`] instance.
    pub const fn new(head: BlockInfo, safe: BlockInfo, finalized: BlockInfo) -> Self {
        Self { head, safe, finalized }
    }

    /// Creates a new [`ForkchoiceState`] instance setting the `head` block info to the
    /// provided `genesis` hash and the `safe` and `finalized` block info to the default values.
<<<<<<< HEAD
    pub const fn head_from_genesis(genesis: B256) -> Self {
        Self::new(
            BlockInfo { hash: genesis, number: 0 },
            BlockInfo { hash: B256::ZERO, number: 0 },
            BlockInfo { hash: B256::ZERO, number: 0 },
        )
    }

    /// Creates a [`ForkchoiceState`] instance setting the `head` block info to the
    /// provided `genesis` hash and the `safe` and `finalized` block info to the default values.
    pub fn head_from_named_chain(chain: NamedChain) -> Self {
        let block_info = match chain {
            NamedChain::Scroll => BlockInfo { hash: SCROLL_MAINNET_GENESIS_HASH, number: 0 },
            NamedChain::ScrollSepolia => BlockInfo { hash: SCROLL_SEPOLIA_GENESIS_HASH, number: 0 },
            _ => panic!("unsupported chain"),
        };
        Self::new(block_info, Default::default(), Default::default())
    }

    /// Updates the `head` block info.
    pub fn update_head_block_info(&mut self, head: BlockInfo) {
        self.head = head;
=======
    pub fn head_from_genesis(genesis: B256) -> Self {
        Self::new(
            BlockInfo { hash: genesis, number: 0 },
            BlockInfo { hash: Default::default(), number: 0 },
            BlockInfo { hash: Default::default(), number: 0 },
        )
    }

    /// Creates a [`ForkchoiceState`] instance setting the `head` hash to the
    ///  `genesis` hash of the [`NamedChain`] and the `safe` and `finalized` block info to the
    /// default values.
    pub fn head_from_named_chain(chain: NamedChain) -> Self {
        let genesis_hash = match chain {
            NamedChain::Scroll => SCROLL_MAINNET_GENESIS_HASH,
            NamedChain::ScrollSepolia => SCROLL_SEPOLIA_GENESIS_HASH,
            _ => panic!("unsupported chain"),
        };
        Self::head_from_genesis(genesis_hash)
    }

    /// Updates the `head` block info.
    pub fn update_head_block_info(&mut self, unsafe_: BlockInfo) {
        self.head = unsafe_;
>>>>>>> c7af05cb
    }

    /// Updates the `safe` block info.
    pub fn update_safe_block_info(&mut self, safe: BlockInfo) {
        self.safe = safe;
    }

    /// Updates the `finalized` block info.
    pub fn update_finalized_block_info(&mut self, finalized: BlockInfo) {
        self.finalized = finalized;
    }

    /// Returns the block info for the `head` block.
    pub const fn head_block_info(&self) -> &BlockInfo {
        &self.head
    }

    /// Returns the block info for the `safe` block.
    pub const fn safe_block_info(&self) -> &BlockInfo {
        &self.safe
    }

    /// Returns the block info for the `finalized` block.
    pub const fn finalized_block_info(&self) -> &BlockInfo {
        &self.finalized
    }

    /// Returns the [`AlloyForkchoiceState`] representation of the fork choice state.
    pub const fn get_alloy_fcs(&self) -> AlloyForkchoiceState {
        AlloyForkchoiceState {
            head_block_hash: self.head.hash,
            safe_block_hash: self.safe.hash,
            finalized_block_hash: self.finalized.hash,
        }
    }

    /// Returns `true` if the fork choice state is the genesis state.
    pub const fn is_genesis(&self) -> bool {
        self.head.number == 0
    }
}<|MERGE_RESOLUTION|>--- conflicted
+++ resolved
@@ -28,30 +28,6 @@
 
     /// Creates a new [`ForkchoiceState`] instance setting the `head` block info to the
     /// provided `genesis` hash and the `safe` and `finalized` block info to the default values.
-<<<<<<< HEAD
-    pub const fn head_from_genesis(genesis: B256) -> Self {
-        Self::new(
-            BlockInfo { hash: genesis, number: 0 },
-            BlockInfo { hash: B256::ZERO, number: 0 },
-            BlockInfo { hash: B256::ZERO, number: 0 },
-        )
-    }
-
-    /// Creates a [`ForkchoiceState`] instance setting the `head` block info to the
-    /// provided `genesis` hash and the `safe` and `finalized` block info to the default values.
-    pub fn head_from_named_chain(chain: NamedChain) -> Self {
-        let block_info = match chain {
-            NamedChain::Scroll => BlockInfo { hash: SCROLL_MAINNET_GENESIS_HASH, number: 0 },
-            NamedChain::ScrollSepolia => BlockInfo { hash: SCROLL_SEPOLIA_GENESIS_HASH, number: 0 },
-            _ => panic!("unsupported chain"),
-        };
-        Self::new(block_info, Default::default(), Default::default())
-    }
-
-    /// Updates the `head` block info.
-    pub fn update_head_block_info(&mut self, head: BlockInfo) {
-        self.head = head;
-=======
     pub fn head_from_genesis(genesis: B256) -> Self {
         Self::new(
             BlockInfo { hash: genesis, number: 0 },
@@ -75,7 +51,6 @@
     /// Updates the `head` block info.
     pub fn update_head_block_info(&mut self, unsafe_: BlockInfo) {
         self.head = unsafe_;
->>>>>>> c7af05cb
     }
 
     /// Updates the `safe` block info.
