--- conflicted
+++ resolved
@@ -1,11 +1,7 @@
 //! Engine Driver for the Scroll Rollup Node. The [`Engine`] exposes the main interface for
 //! the Rollup Node to the Engine API.
 
-<<<<<<< HEAD
-pub use error::{EngineDriverError, EngineError, FcsError};
-=======
 pub use error::{EngineError, FcsError};
->>>>>>> 1bf2c0be
 mod error;
 
 pub use fcs::{genesis_hash_from_chain_spec, ForkchoiceState};
