--- conflicted
+++ resolved
@@ -9,13 +9,8 @@
 use alloy_provider::Provider;
 use futures::{ready, task::AtomicWaker, FutureExt, Stream};
 use rollup_node_primitives::{BlockInfo, ScrollPayloadAttributesWithBatchInfo};
-<<<<<<< HEAD
 use scroll_alloy_hardforks::ScrollHardforks;
 use scroll_alloy_network::Scroll;
-=======
-use rollup_node_providers::ExecutionPayloadProvider;
-use scroll_alloy_hardforks::ScrollHardforks;
->>>>>>> ea9ce807
 use scroll_alloy_provider::ScrollEngineApi;
 use scroll_alloy_rpc_types_engine::ScrollPayloadAttributes;
 use scroll_network::NewBlockWithPeer;
@@ -36,23 +31,13 @@
 
 /// The main interface to the Engine API of the EN.
 /// Internally maintains the fork state of the chain.
-<<<<<<< HEAD
-pub struct EngineDriver<EC, P, CS> {
-    /// The engine API client.
-    client: Arc<EC>,
-    /// The provider.
-    provider: Option<P>,
-    /// The chain spec.
-    chain_spec: Arc<CS>,
-=======
-pub struct EngineDriver<EC, CS, P = ()> {
+pub struct EngineDriver<EC, CS, P > {
     /// The engine API client.
     client: Arc<EC>,
     /// The chain spec.
     chain_spec: Arc<CS>,
-    /// The execution payload provider
-    execution_payload_provider: Option<P>,
->>>>>>> ea9ce807
+    /// The provider.
+    provider: Option<P>,
     /// The fork choice state of the engine.
     fcs: ForkchoiceState,
     /// Whether the EN is syncing.
@@ -75,42 +60,24 @@
     waker: AtomicWaker,
 }
 
-<<<<<<< HEAD
-impl<EC, P, CS> EngineDriver<EC, P, CS>
-where
-    EC: ScrollEngineApi + Unpin + Send + Sync + 'static,
-    P: Provider<Scroll> + Clone + Unpin + Send + Sync + 'static,
-    CS: ScrollHardforks + Send + Sync + 'static,
-=======
 impl<EC, CS, P> EngineDriver<EC, CS, P>
 where
     EC: ScrollEngineApi + Unpin + Send + Sync + 'static,
-    CS: ScrollHardforks + Unpin + Send + Sync + 'static,
-    P: ExecutionPayloadProvider + Unpin + Send + Sync + 'static,
->>>>>>> ea9ce807
+    CS: ScrollHardforks + Send + Sync + 'static,
+    P: Provider<Scroll> + Clone + Unpin + Send + Sync + 'static,
 {
     /// Create a new [`EngineDriver`].
     pub const fn new(
         client: Arc<EC>,
-<<<<<<< HEAD
+        chain_spec: Arc<CS>,
         provider: Option<P>,
-        chain_spec: Arc<CS>,
-=======
-        chain_spec: Arc<CS>,
-        execution_payload_provider: Option<P>,
->>>>>>> ea9ce807
         fcs: ForkchoiceState,
         block_building_duration: Duration,
     ) -> Self {
         Self {
             client,
-<<<<<<< HEAD
+            chain_spec,
             provider,
-            chain_spec,
-=======
-            chain_spec,
-            execution_payload_provider,
->>>>>>> ea9ce807
             fcs,
             block_building_duration,
             syncing: false,
@@ -299,19 +266,11 @@
     }
 }
 
-<<<<<<< HEAD
-impl<EC, P, CS> Stream for EngineDriver<EC, P, CS>
-where
-    EC: ScrollEngineApi + Unpin + Send + Sync + 'static,
-    P: Provider<Scroll> + Clone + Unpin + Send + Sync + 'static,
-    CS: ScrollHardforks + Send + Sync + 'static,
-=======
 impl<EC, CS, P> Stream for EngineDriver<EC, CS, P>
 where
     EC: ScrollEngineApi + Unpin + Send + Sync + 'static,
-    CS: ScrollHardforks + Unpin + Send + Sync + 'static,
-    P: ExecutionPayloadProvider + Clone + Unpin + Send + Sync + 'static,
->>>>>>> ea9ce807
+    CS: ScrollHardforks + Send + Sync + 'static,
+    P: Provider<Scroll> + Clone + Unpin + Send + Sync + 'static,
 {
     type Item = EngineDriverEvent;
 
@@ -364,11 +323,7 @@
 
             this.payload_building_future = Some(Box::pin(super::future::build_new_payload(
                 client,
-<<<<<<< HEAD
-                this.chain_spec.clone(),
-=======
                 chain_spec,
->>>>>>> ea9ce807
                 fcs,
                 duration,
                 payload_attributes,
@@ -422,11 +377,7 @@
     }
 }
 
-<<<<<<< HEAD
-impl<EC, P, CS> std::fmt::Debug for EngineDriver<EC, P, CS> {
-=======
 impl<EC, CS, P> std::fmt::Debug for EngineDriver<EC, CS, P> {
->>>>>>> ea9ce807
     fn fmt(&self, f: &mut std::fmt::Formatter<'_>) -> std::fmt::Result {
         f.debug_struct("EngineDriver")
             .field("client", &"ScrollEngineApi")
@@ -457,21 +408,12 @@
     #[tokio::test]
     async fn test_is_payload_building_in_progress() {
         let client = Arc::new(PanicEngineClient);
-<<<<<<< HEAD
         let chain_spec = SCROLL_DEV.clone();
-=======
-        let chain_spec = (*SCROLL_DEV).clone();
->>>>>>> ea9ce807
         let fcs =
             ForkchoiceState::from_block_info(BlockInfo { number: 0, hash: Default::default() });
         let duration = Duration::from_secs(2);
 
-<<<<<<< HEAD
-        let mut driver =
-            EngineDriver::new(client, None::<ScrollRootProvider>, chain_spec, fcs, duration);
-=======
-        let mut driver = EngineDriver::new(client, chain_spec, None::<()>, fcs, false, duration);
->>>>>>> ea9ce807
+        let mut driver = EngineDriver::new(client, chain_spec, None::<()>, fcs,  duration);
 
         // Initially, it should be false
         assert!(!driver.is_payload_building_in_progress());
@@ -486,27 +428,18 @@
     #[tokio::test]
     async fn test_is_payload_building_in_progress_with_future() {
         let client = Arc::new(PanicEngineClient);
-<<<<<<< HEAD
         let chain_spec = SCROLL_DEV.clone();
-=======
-        let chain_spec = (*SCROLL_DEV).clone();
->>>>>>> ea9ce807
         let fcs =
             ForkchoiceState::from_block_info(BlockInfo { number: 0, hash: Default::default() });
         let duration = Duration::from_secs(2);
 
-<<<<<<< HEAD
         let mut driver = EngineDriver::new(
             client.clone(),
+            chain_spec.clone(),
             None::<ScrollRootProvider>,
-            chain_spec.clone(),
             fcs,
             duration,
         );
-=======
-        let mut driver =
-            EngineDriver::new(client.clone(), chain_spec.clone(), None::<()>, fcs, false, duration);
->>>>>>> ea9ce807
 
         // Initially, it should be false
         assert!(!driver.is_payload_building_in_progress());
