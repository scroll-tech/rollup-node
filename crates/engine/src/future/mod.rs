--- conflicted
+++ resolved
@@ -10,11 +10,7 @@
 use reth_scroll_engine_primitives::try_into_block;
 use reth_scroll_primitives::ScrollBlock;
 use rollup_node_primitives::{
-<<<<<<< HEAD
-    BatchInfo, BlockInfo, L2BlockInfoWithL1Messages, MeteredFuture,
-=======
     BatchInfo, BlockInfo, ChainImport, L2BlockInfoWithL1Messages, MeteredFuture,
->>>>>>> 60f7b7ad
     ScrollPayloadAttributesWithBatchInfo, WithBlockNumber,
 };
 use scroll_alloy_hardforks::ScrollHardforks;
@@ -101,11 +97,7 @@
 /// An enum that represents the different types of futures that can be executed on the engine API.
 /// It can be a block import job, an L1 consolidation job, or a new payload processing.
 pub(crate) enum EngineFuture {
-<<<<<<< HEAD
-    BlockImport(WithBlockNumber<BlockImportFuture>),
-=======
     ChainImport(WithBlockNumber<ChainImportFuture>),
->>>>>>> 60f7b7ad
     L1Consolidation(WithBlockNumber<L1ConsolidationFuture>),
     NewPayload(NewPayloadFuture),
     OptimisticSync(OptimisticSyncFuture),
@@ -120,12 +112,6 @@
     where
         EC: ScrollEngineApi + Unpin + Send + Sync + 'static,
     {
-<<<<<<< HEAD
-        Self::BlockImport(WithBlockNumber::new(
-            block_with_peer.block.header.number,
-            Box::pin(handle_execution_payload(client, block_with_peer, fcs)),
-        ))
-=======
         let highest_block_number = chain_import.chain.last().unwrap().number;
         Self::ChainImport(WithBlockNumber::new(
             highest_block_number,
@@ -138,7 +124,6 @@
         EC: ScrollEngineApi + Unpin + Send + Sync + 'static,
     {
         Self::OptimisticSync(Box::pin(forkchoice_updated(client, fcs, None)))
->>>>>>> 60f7b7ad
     }
 
     /// Creates a new [`EngineFuture::L1Consolidation`] future from the provided parameters.
@@ -184,11 +169,7 @@
     fn poll(self: Pin<&mut Self>, cx: &mut Context<'_>) -> Poll<EngineDriverFutureResult> {
         let this = self.get_mut();
         match this {
-<<<<<<< HEAD
-            Self::BlockImport(fut) => fut.inner.as_mut().poll(cx).map(Into::into),
-=======
             Self::ChainImport(fut) => fut.inner.as_mut().poll(cx).map(Into::into),
->>>>>>> 60f7b7ad
             Self::L1Consolidation(fut) => fut.inner.as_mut().poll(cx).map(Into::into),
             Self::NewPayload(fut) => fut.as_mut().poll(cx).map(Into::into),
             Self::OptimisticSync(fut) => fut.as_mut().poll(cx).map(Into::into),
