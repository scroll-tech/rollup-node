[package]
name = "scroll-engine"
version.workspace = true
edition.workspace = true
rust-version.workspace = true
license.workspace = true
exclude.workspace = true

[lints]
workspace = true

[dependencies]
# alloy
alloy-chains.workspace = true
alloy-eips.workspace = true
alloy-primitives.workspace = true
alloy-rpc-types-engine.workspace = true

# scroll-alloy
scroll-alloy-provider.workspace = true
scroll-alloy-rpc-types-engine.workspace = true

# reth
reth-network-api.workspace = true
reth-payload-primitives.workspace = true

# reth-scroll
reth-scroll-chainspec.workspace = true
reth-scroll-primitives.workspace = true
reth-scroll-engine-primitives = { git = "https://github.com/scroll-tech/reth.git", default-features = false }

# rollup-node
rollup-node-primitives.workspace = true
rollup-node-providers.workspace = true

# scroll
scroll-network.workspace = true

# misc
eyre.workspace = true
futures.workspace = true
thiserror.workspace = true
tokio.workspace = true
tracing.workspace = true

[dev-dependencies]
arbitrary.workspace = true
reth-testing-utils = { git = "https://github.com/scroll-tech/reth.git" }
scroll-engine = { path = "../engine", features = ["test-utils"] }

[features]
<<<<<<< HEAD
=======
arbitrary = [
    "alloy-primitives/arbitrary",
    "reth-primitives/arbitrary",
    "alloy-eips/arbitrary",
    "reth-scroll-primitives/arbitrary",
    "scroll-alloy-rpc-types-engine/arbitrary",
    "alloy-chains/arbitrary",
    "rollup-node-primitives/arbitrary",
    "scroll-engine/arbitrary",
]
test-utils = [
    "arbitrary",
    "dep:arbitrary",
    "reth-primitives/test-utils",
    "rollup-node-providers/test-utils",
    "scroll-engine/test-utils",
]
>>>>>>> f01aaa50
serde = [
    "alloy-eips/serde",
    "alloy-primitives/serde",
    "alloy-rpc-types-engine/serde",
    "reth-scroll-primitives/serde",
    "scroll-alloy-rpc-types-engine/serde",
    "alloy-chains/serde",
    "reth-network-api/serde",
    "scroll-network/serde",
    "scroll-engine/serde",
]<|MERGE_RESOLUTION|>--- conflicted
+++ resolved
@@ -49,26 +49,6 @@
 scroll-engine = { path = "../engine", features = ["test-utils"] }
 
 [features]
-<<<<<<< HEAD
-=======
-arbitrary = [
-    "alloy-primitives/arbitrary",
-    "reth-primitives/arbitrary",
-    "alloy-eips/arbitrary",
-    "reth-scroll-primitives/arbitrary",
-    "scroll-alloy-rpc-types-engine/arbitrary",
-    "alloy-chains/arbitrary",
-    "rollup-node-primitives/arbitrary",
-    "scroll-engine/arbitrary",
-]
-test-utils = [
-    "arbitrary",
-    "dep:arbitrary",
-    "reth-primitives/test-utils",
-    "rollup-node-providers/test-utils",
-    "scroll-engine/test-utils",
-]
->>>>>>> f01aaa50
 serde = [
     "alloy-eips/serde",
     "alloy-primitives/serde",
