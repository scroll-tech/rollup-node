//! L1 watcher for the Scroll Rollup Node.

pub use constants::{
    L1_MESSAGE_QUEUE_CONTRACT_ADDRESS, L1_WATCHER_LOG_FILTER, ROLLUP_CONTRACT_ADDRESS,
};
mod constants;

pub use error::{EthRequestError, FilterLogError, L1WatcherError};
mod error;

#[cfg(any(test, feature = "test-utils"))]
/// Common test helpers
pub mod test_utils;

use std::{sync::Arc, time::Duration};

use alloy_network::Ethereum;
use alloy_primitives::{ruint::UintTryTo, BlockNumber, B256};
use alloy_provider::{Network, Provider};
use alloy_rpc_types_eth::{BlockNumberOrTag, Log, TransactionTrait};
use error::L1WatcherResult;
use itertools::Itertools;
use rollup_node_primitives::{BatchCommitData, BoundedVec};
use scroll_alloy_consensus::TxL1Message;
use scroll_l1::abi::logs::{try_decode_log, CommitBatch, FinalizeBatch, QueueTransaction};
use tokio::sync::mpsc;

/// The block range used to fetch L1 logs.
pub const LOGS_QUERY_BLOCK_RANGE: u64 = 1000;
/// The maximum count of unfinalized blocks we can have in Ethereum.
pub const MAX_UNFINALIZED_BLOCK_COUNT: usize = 96;

/// The main loop interval when L1 watcher is synced to the tip of the L1.
#[cfg(any(test, feature = "test-utils"))]
pub const SLOW_SYNC_INTERVAL: Duration = Duration::from_millis(1);
/// The main loop interval when L1 watcher is synced to the tip of the L1.
#[cfg(not(any(test, feature = "test-utils")))]
pub const SLOW_SYNC_INTERVAL: Duration = Duration::from_secs(2);

/// The maximum amount of retained headers for reorg detection.
#[cfg(any(test, feature = "test-utils"))]
pub const HEADER_CAPACITY: usize = 100 * MAX_UNFINALIZED_BLOCK_COUNT;
/// The maximum amount of retained headers for reorg detection.
#[cfg(not(any(test, feature = "test-utils")))]
pub const HEADER_CAPACITY: usize = 2 * MAX_UNFINALIZED_BLOCK_COUNT;

/// The Ethereum L1 block response.
pub type Block = <Ethereum as Network>::BlockResponse;

/// The Ethereum L1 header response.
pub type Header = <Ethereum as Network>::HeaderResponse;

/// The state of the L1.
#[derive(Debug, Default, Clone)]
pub struct L1State {
    head: u64,
    finalized: u64,
}

/// The L1 watcher indexes L1 blocks, applying a first level of filtering via log filters.
#[derive(Debug)]
pub struct L1Watcher<EP> {
    /// The L1 execution node provider. The provider should implement some backoff strategy using
    /// [`alloy_transport::layers::RetryBackoffLayer`], some caching strategy using
    /// [`alloy_provider::layers::CacheProvider`] and some rate limiting policy with
    /// [`alloy_transport::layers::RateLimitRetryPolicy`] in the client/transport in order to avoid
    /// excessive queries on the RPC provider.
    execution_provider: EP,
    /// The buffered unfinalized chain of blocks. Used to detect reorgs of the L1.
    unfinalized_blocks: BoundedVec<Header>,
    /// The L1 state info relevant to the rollup node.
    l1_state: L1State,
    /// The latest indexed block.
    current_block_number: BlockNumber,
    /// The sender part of the channel for [`L1Notification`].
    sender: mpsc::Sender<Arc<L1Notification>>,
}

/// The L1 notification type yielded by the [`L1Watcher`].
#[derive(Debug, Clone, PartialEq, Eq)]
pub enum L1Notification {
    /// A notification for a reorg of the L1 up to a given block number.
    Reorg(u64),
    /// A new batch has been committed on the L1 rollup contract.
    BatchCommit(BatchCommitData),
    /// A new batch has been finalized on the L1 rollup contract.
    BatchFinalization {
        /// The hash of the finalized batch.
        hash: B256,
        /// The block number the batch was finalized at.
        block_number: BlockNumber,
    },
    /// A new `L1Message` has been added to the L1 message queue.
    L1Message {
        /// The L1 message.
        message: TxL1Message,
        /// The block number at which the L1 message was emitted.
        block_number: u64,
        /// The timestamp at which the L1 message was emitted.
        block_timestamp: u64,
    },
    /// A new block has been added to the L1.
    NewBlock(u64),
    /// A block has been finalized on the L1.
    Finalized(u64),
}

impl<EP> L1Watcher<EP>
where
    EP: Provider + 'static,
{
    /// Spawn a new [`L1Watcher`], starting at `start_block`. The watcher will iterate the L1,
    /// returning [`L1Notification`] in the returned channel.
    pub async fn spawn(
        execution_provider: EP,
        start_block: BlockNumber,
    ) -> mpsc::Receiver<Arc<L1Notification>> {
        let (tx, rx) = mpsc::channel(LOGS_QUERY_BLOCK_RANGE as usize);

        let fetch_block_number = async |tag: BlockNumberOrTag| {
            let block = loop {
                match execution_provider.get_block(tag.into()).await {
                    Err(err) => {
                        tracing::error!(target: "scroll::watcher", ?err, "failed to fetch {tag} block")
                    }
                    Ok(Some(block)) => break block,
                    _ => unreachable!("should always be a {tag} block"),
                }
            };
            block.header.number
        };

        // fetch l1 state.
        let l1_state = L1State {
            head: fetch_block_number(BlockNumberOrTag::Latest).await,
            finalized: fetch_block_number(BlockNumberOrTag::Finalized).await,
        };

        // init the watcher.
        let watcher = Self {
            execution_provider,
            unfinalized_blocks: BoundedVec::new(HEADER_CAPACITY),
            current_block_number: start_block - 1,
            l1_state,
            sender: tx,
        };

        // notify at spawn.
        watcher.notify(L1Notification::Finalized(watcher.l1_state.finalized)).await;
        watcher.notify(L1Notification::NewBlock(watcher.l1_state.head)).await;

        tokio::spawn(watcher.run());

        rx
    }

    /// Main execution loop for the [`L1Watcher`].
    pub async fn run(mut self) {
        loop {
            // step the watcher.
            let _ = self
                .step()
                .await
                .inspect_err(|err| tracing::error!(target: "scroll::watcher", ?err));

            // sleep if we are synced.
            if self.is_synced() {
                tokio::time::sleep(SLOW_SYNC_INTERVAL).await;
            }
        }
    }

    /// A step of work for the [`L1Watcher`].
    pub async fn step(&mut self) -> L1WatcherResult<()> {
        // handle the finalized block.
        let finalized = self.finalized_block().await?;
        self.handle_finalized_block(&finalized.header).await;

        // handle the latest block.
        let latest = self.latest_block().await?;
        self.handle_latest_block(&finalized.header, &latest.header).await?;

        // index the next range of blocks.
        let logs = self.next_filtered_logs().await?;

        // handle all events.
        self.handle_l1_messages(&logs).await?;
        self.handle_batch_commits(&logs).await?;
        self.handle_batch_finalization(&logs).await?;

        // update the latest block the l1 watcher has indexed.
        self.update_current_block(&latest);

        Ok(())
    }

    /// Handle the finalized block:
    ///   - Update state and notify channel about finalization.
    ///   - Drain finalized blocks from state.
    #[tracing::instrument(
        target = "scroll::watcher",
        skip_all,
        fields(curr_finalized = ?self.l1_state.finalized, new_finalized = ?finalized.number)
    )]
    async fn handle_finalized_block(&mut self, finalized: &Header) {
        // update the state and notify on channel.
        if self.l1_state.finalized < finalized.number {
            tracing::trace!(target: "scroll::watcher", number = finalized.number, hash = ?finalized.hash, "new finalized block");

            self.l1_state.finalized = finalized.number;
            self.notify(L1Notification::Finalized(finalized.number)).await;
        }

        // shortcircuit.
        if self.unfinalized_blocks.is_empty() {
            tracing::trace!(target: "scroll::watcher", "no unfinalized blocks");
            return;
        }

        let tail_block = self.unfinalized_blocks.last().expect("tail exists");
        if tail_block.number < finalized.number {
            // clear, the finalized block is past the tail.
            tracing::trace!(target: "scroll::watcher", tail = ?tail_block.number, finalized = ?finalized.number, "draining all unfinalized blocks");
            self.unfinalized_blocks.clear();
            return;
        }

        let finalized_block_position =
            self.unfinalized_blocks.iter().position(|header| header.hash == finalized.hash);

        // drain all blocks up to and including the finalized block.
        if let Some(position) = finalized_block_position {
            tracing::trace!(target: "scroll::watcher", "draining range {:?}", 0..=position);
            self.unfinalized_blocks.drain(0..=position);
        }
    }

    /// Handle the latest block:
    ///   - Skip if latest matches last unfinalized block.
    ///   - Add to unfinalized blocks if it extends the chain.
    ///   - Fetch chain of unfinalized blocks and emit potential reorg otherwise.
    ///   - Finally, update state and notify channel about latest block.
    #[tracing::instrument(target = "scroll::watcher", skip_all, fields(latest = ?latest.number))]
    async fn handle_latest_block(
        &mut self,
        finalized: &Header,
        latest: &Header,
    ) -> L1WatcherResult<()> {
        let tail = self.unfinalized_blocks.last();

        if tail.is_some_and(|h| h.hash == latest.hash) {
            return Ok(());
        } else if tail.is_some_and(|h| h.hash == latest.parent_hash) {
            // latest block extends the tip.
            tracing::trace!(target: "scroll::watcher", number = ?latest.number, hash = ?latest.hash, "block extends chain");
            self.unfinalized_blocks.push(latest.clone());
        } else {
            // chain reorged or need to backfill.
            tracing::trace!(target: "scroll::watcher", number = ?latest.number, hash = ?latest.hash, "gap or reorg");
            let chain = self.fetch_unfinalized_chain(finalized, latest).await?;

            let reorg_block_number = self
                .unfinalized_blocks
                .iter()
                .zip(chain.iter())
                .find(|(old, new)| old.hash != new.hash)
                .map(|(old, _)| old.number - 1);

            // set the unfinalized chain.
            self.unfinalized_blocks = chain;

            if let Some(number) = reorg_block_number {
                tracing::debug!(?number, "reorg");
                // reset the current block number to the reorged block number if
                // we have indexed passed the reorg.
                if number < self.current_block_number {
                    self.current_block_number = number;
                }

                // send the reorg block number on the channel.
                self.notify(L1Notification::Reorg(number)).await;
            }
        }

        // Update the state and notify on the channel.
        tracing::trace!(target: "scroll::watcher", number = ?latest.number, hash = ?latest.hash, "new block");
        self.l1_state.head = latest.number;
        self.notify(L1Notification::NewBlock(latest.number)).await;

        Ok(())
    }

    /// Filters the logs into L1 messages and sends them over the channel.
    #[tracing::instrument(skip_all)]
    async fn handle_l1_messages(&self, logs: &[Log]) -> L1WatcherResult<()> {
        let mut l1_messages = logs
            .iter()
            .map(|l| (&l.inner, l.block_number, l.block_timestamp))
            .filter_map(|(log, bn, ts)| {
                try_decode_log::<QueueTransaction>(log)
                    .map(|log| (Into::<TxL1Message>::into(log.data), bn, ts))
            })
            .collect::<Vec<_>>();

        // sort the message by index and group by block number.
        l1_messages.sort_by(|(m1, _, _), (m2, _, _)| m1.queue_index.cmp(&m2.queue_index));
        let groups = l1_messages.into_iter().chunk_by(|(_, bn, _)| *bn);
        let groups: Vec<_> =
            groups.into_iter().map(|(bn, group)| (bn, group.collect::<Vec<_>>())).collect();

        for (bn, group) in groups {
            let block_number = bn.ok_or(FilterLogError::MissingBlockNumber)?;
<<<<<<< HEAD
            // fetch the timestamp if missing from the log.
            let block_timestamp = if let Some(ts) = group.first().and_then(|(_, _, ts)| *ts) {
                ts
            } else {
                self.execution_provider
                    .get_block(block_number.into())
                    .await?
                    .map(|b| b.header.timestamp)
                    .ok_or(FilterLogError::MissingBlockTimestamp)?
            };

            // notify via channel for each message.
            for (msg, _, _) in group {
                tracing::trace!(target: "scroll::watcher", l1_message = ?msg, ?block_number);
=======
            tracing::trace!(target: "scroll::watcher", index = msg.queue_index, ?block_number, "Handled l1 message");
>>>>>>> 09f6d73f

                self.notify(L1Notification::L1Message {
                    message: msg,
                    block_number,
                    block_timestamp,
                })
                .await;
            }
        }
        Ok(())
    }

    /// Handles the batch commits events.
    #[tracing::instrument(skip_all)]
    async fn handle_batch_commits(&self, logs: &[Log]) -> L1WatcherResult<()> {
        // filter commit logs.
        let mut commit_logs_with_tx = logs
            .iter()
            .map(|l| (l, l.transaction_hash))
            .filter_map(|(log, tx_hash)| {
                let tx_hash = tx_hash?;
                try_decode_log::<CommitBatch>(&log.inner)
                    .map(|decoded| (log, decoded.data, tx_hash))
            })
            .collect::<Vec<_>>();

        // sort the commits and group by tx hash.
        commit_logs_with_tx
            .sort_by(|(_, data_a, _), (_, data_b, _)| data_a.batch_index.cmp(&data_b.batch_index));
        let groups = commit_logs_with_tx.into_iter().chunk_by(|(_, _, hash)| *hash);
        let groups: Vec<_> =
            groups.into_iter().map(|(hash, group)| (hash, group.collect::<Vec<_>>())).collect();

        // iterate each group of commits
        for (tx_hash, group) in groups {
            // fetch the commit transaction.
            let transaction = self
                .execution_provider
                .get_transaction_by_hash(tx_hash)
                .await?
                .ok_or(EthRequestError::MissingTransactionHash(tx_hash))?;

            // get the optional blobs and calldata.
            let mut blob_versioned_hashes =
                transaction.blob_versioned_hashes().unwrap_or(&[]).iter().copied();
            let input = Arc::new(transaction.input().clone());

            // iterate the logs emitted in the group
            for (raw_log, decoded_log, _) in group {
                let block_number =
                    raw_log.block_number.ok_or(FilterLogError::MissingBlockNumber)?;
                // if the log is missing the block timestamp, we need to fetch it.
                // the block timestamp is necessary in order to derive the beacon
                // slot and query the blobs.
                let block_timestamp = if let Some(ts) = raw_log.block_timestamp {
                    ts
                } else {
                    self.execution_provider
                        .get_block(block_number.into())
                        .await?
                        .map(|b| b.header.timestamp)
                        .ok_or(FilterLogError::MissingBlockTimestamp)?
                };
                let batch_index =
                    decoded_log.batch_index.uint_try_to().expect("u256 to u64 conversion error");

                tracing::trace!(target: "scroll::watcher", index = batch_index, hash = ?decoded_log.batch_hash, "Handled batch commit");

                // notify via channel.
                self.notify(L1Notification::BatchCommit(BatchCommitData {
                    hash: decoded_log.batch_hash,
                    index: batch_index,
                    block_number,
                    block_timestamp,
                    calldata: input.clone(),
                    blob_versioned_hash: blob_versioned_hashes.next(),
                }))
                .await;
            }
        }
        Ok(())
    }

    /// Handles the finalize batch events.
    #[tracing::instrument(skip_all)]
    async fn handle_batch_finalization(&self, logs: &[Log]) -> L1WatcherResult<()> {
        // filter finalize logs.
        let finalize_tx_hashes =
            logs.iter().map(|l| (l, l.block_number)).filter_map(|(log, bn)| {
                try_decode_log::<FinalizeBatch>(&log.inner).map(|decoded| (decoded.data, bn))
            });

        for (decoded_log, maybe_block_number) in finalize_tx_hashes {
            // fetch the finalize transaction.
            let block_number = maybe_block_number.ok_or(FilterLogError::MissingBlockNumber)?;

            tracing::trace!(target: "scroll::watcher", index = ?decoded_log.batch_index, hash = ?decoded_log.batch_hash, "Handled batch finalization");

            // send the finalization event in the channel.
            let _ = self
                .sender
                .send(Arc::new(L1Notification::BatchFinalization {
                    hash: decoded_log.batch_hash,
                    block_number,
                }))
                .await;
        }
        Ok(())
    }

    /// Fetches the chain of unfinalized blocks up to and including the latest block, ensuring no
    /// gaps are present in the chain.
    #[tracing::instrument(target = "scroll::watcher", skip_all)]
    async fn fetch_unfinalized_chain(
        &self,
        finalized: &Header,
        latest: &Header,
    ) -> L1WatcherResult<BoundedVec<Header>> {
        let mut current_block = latest.clone();
        let mut chain = vec![current_block.clone()];

        // loop until we find a block contained in the chain, connected to finalized or latest is
        // finalized.
        let (split_position, mut chain) = loop {
            let pos = self.unfinalized_blocks.iter().rposition(|h| h == &current_block);
            if pos.is_some() ||
                current_block.parent_hash == finalized.hash ||
                current_block.hash == finalized.hash
            {
                break (pos, chain);
            }

            tracing::trace!(target: "scroll::watcher", number = ?(current_block.number - 1), "fetching block");
            let block = self
                .execution_provider
                .get_block((current_block.number - 1).into())
                .await?
                .ok_or(EthRequestError::MissingBlock(current_block.number - 1))?;
            chain.push(block.header.clone());
            current_block = block.header;
        };

        // order new chain from lowest to highest block number.
        chain.reverse();

        // combine with the available unfinalized blocks.
        let split_position = split_position.unwrap_or(0);
        let mut prefix = BoundedVec::new(HEADER_CAPACITY);
        prefix.extend(self.unfinalized_blocks.iter().take(split_position).cloned());
        prefix.extend(chain.into_iter());

        Ok(prefix)
    }

    /// Returns true if the [`L1Watcher`] is synced to the head of the L1.
    const fn is_synced(&self) -> bool {
        self.current_block_number == self.l1_state.head
    }

    /// Send the notification in the channel.
    async fn notify(&self, notification: L1Notification) {
        let _ = self.sender.send(Arc::new(notification)).await.inspect_err(
            |err| tracing::error!(target: "scroll::watcher", ?err, "failed to send notification"),
        );
    }

    /// Updates the current block number, saturating at the head of the chain.
    fn update_current_block(&mut self, latest: &Block) {
        let latest_block_number = latest.header.number;
        let current_block_number = self.current_block_number + LOGS_QUERY_BLOCK_RANGE;
        self.current_block_number = if current_block_number > latest_block_number {
            latest_block_number
        } else {
            current_block_number
        };
    }

    /// Returns the latest L1 block.
    async fn latest_block(&self) -> L1WatcherResult<Block> {
        Ok(self
            .execution_provider
            .get_block(BlockNumberOrTag::Latest.into())
            .await?
            .expect("latest block should always exist"))
    }

    /// Returns the finalized L1 block.
    async fn finalized_block(&self) -> L1WatcherResult<Block> {
        Ok(self
            .execution_provider
            .get_block(BlockNumberOrTag::Finalized.into())
            .await?
            .expect("finalized block should always exist"))
    }

    /// Returns the next range of logs, filtering using [`L1_WATCHER_LOG_FILTER`],
    /// for the block range in \[[`current_block`](field@L1Watcher::current_block_number);
    /// [`current_block`](field@L1Watcher::current_block_number) + [`LOGS_QUERY_BLOCK_RANGE`]\]
    async fn next_filtered_logs(&self) -> L1WatcherResult<Vec<Log>> {
        // set the block range for the query
        let mut filter = L1_WATCHER_LOG_FILTER.clone();
        filter = filter
            .from_block(self.current_block_number)
            .to_block(self.current_block_number + LOGS_QUERY_BLOCK_RANGE);

        Ok(self.execution_provider.get_logs(&filter).await?)
    }
}

#[cfg(test)]
mod tests {
    use super::*;

    use crate::test_utils::provider::MockProvider;
    use alloy_consensus::{transaction::Recovered, Signed, TxEip1559};
    use alloy_primitives::{Address, U256};
    use alloy_rpc_types_eth::Transaction;
    use alloy_sol_types::{SolCall, SolEvent};
    use arbitrary::Arbitrary;
    use scroll_l1::abi::calls::commitBatchCall;

    // Returns a L1Watcher along with the receiver end of the L1Notifications.
    fn l1_watcher(
        unfinalized_blocks: Vec<Header>,
        provider_blocks: Vec<Header>,
        transactions: Vec<alloy_rpc_types_eth::Transaction>,
        finalized: Header,
        latest: Header,
    ) -> (L1Watcher<MockProvider>, mpsc::Receiver<Arc<L1Notification>>) {
        let provider_blocks =
            provider_blocks.into_iter().map(|h| Block { header: h, ..Default::default() });
        let finalized = Block { header: finalized, ..Default::default() };
        let latest = Block { header: latest, ..Default::default() };
        let provider = MockProvider::new(
            provider_blocks,
            transactions.into_iter(),
            vec![finalized],
            vec![latest],
        );

        let (tx, rx) = mpsc::channel(LOGS_QUERY_BLOCK_RANGE as usize);
        (
            L1Watcher {
                execution_provider: provider,
                unfinalized_blocks: unfinalized_blocks.into(),
                l1_state: L1State { head: 0, finalized: 0 },
                current_block_number: 0,
                sender: tx,
            },
            rx,
        )
    }

    // Returns a chain of random headers of size `len`.
    fn chain(len: usize) -> (Header, Header, Vec<Header>) {
        assert!(len >= 2, "chain should have a minimal length of two");

        let mut chain = Vec::with_capacity(len);
        chain.push(random!(Header));
        for i in 1..len {
            let mut next = random!(Header);
            next.number = chain[i - 1].number + 1;
            next.parent_hash = chain[i - 1].hash;
            chain.push(next);
        }

        (chain.first().unwrap().clone(), chain.last().unwrap().clone(), chain)
    }

    // Returns a chain of random block of size `len`, starting at the provided header.
    fn chain_from(header: &Header, len: usize) -> Vec<Header> {
        assert!(len >= 2, "fork should have a minimal length of two");

        let mut blocks = Vec::with_capacity(len);
        blocks.push(header.clone());

        let next_header = |header: &Header| {
            let mut next = random!(Header);
            next.parent_hash = header.hash;
            next.number = header.number + 1;
            next
        };
        for i in 0..len - 1 {
            blocks.push(next_header(&blocks[i]));
        }
        blocks
    }

    #[tokio::test]
    async fn test_fetch_unfinalized_chain_no_reorg() -> eyre::Result<()> {
        // Given
        let (finalized, latest, chain) = chain(21);
        let unfinalized_blocks = chain[1..11].to_vec();

        let (watcher, _) = l1_watcher(
            unfinalized_blocks,
            chain.clone(),
            vec![],
            finalized.clone(),
            latest.clone(),
        );

        // When
        let unfinalized_chain = watcher.fetch_unfinalized_chain(&finalized, &latest).await?;

        // Then
        assert_eq!(unfinalized_chain, chain[1..].to_vec());

        Ok(())
    }

    #[tokio::test]
    async fn test_fetch_unfinalized_chain_reorg() -> eyre::Result<()> {
        // Given
        let (finalized, _, chain) = chain(21);
        let unfinalized_blocks = chain[1..21].to_vec();
        let mut provider_blocks = chain_from(&chain[10], 10);
        let latest = provider_blocks[9].clone();

        let (watcher, _) = l1_watcher(
            unfinalized_blocks,
            provider_blocks.clone(),
            vec![],
            finalized.clone(),
            latest.clone(),
        );

        // When
        let unfinalized_chain = watcher.fetch_unfinalized_chain(&finalized, &latest).await?;

        // Then
        let mut reorged_chain = chain[1..10].to_vec();
        reorged_chain.append(&mut provider_blocks);
        assert_eq!(unfinalized_chain, reorged_chain);

        Ok(())
    }

    #[tokio::test]
    async fn test_handle_finalized_empty_state() -> eyre::Result<()> {
        // Given
        let (finalized, latest, _) = chain(2);
        let (mut watcher, _) = l1_watcher(vec![], vec![], vec![], finalized.clone(), latest);

        // When
        watcher.handle_finalized_block(&finalized).await;

        // Then
        assert_eq!(watcher.unfinalized_blocks.len(), 0);

        Ok(())
    }

    #[tokio::test]
    async fn test_handle_finalize_at_mid_state() -> eyre::Result<()> {
        // Given
        let (_, latest, chain) = chain(10);
        let finalized = chain[5].clone();
        let (mut watcher, _) = l1_watcher(chain, vec![], vec![], finalized.clone(), latest);

        // When
        watcher.handle_finalized_block(&finalized).await;

        // Then
        assert_eq!(watcher.unfinalized_blocks.len(), 4);

        Ok(())
    }

    #[tokio::test]
    async fn test_handle_finalized_at_end_state() -> eyre::Result<()> {
        // Given
        let (_, latest, chain) = chain(10);
        let finalized = latest.clone();
        let (mut watcher, _) = l1_watcher(chain, vec![], vec![], finalized.clone(), latest);

        // When
        watcher.handle_finalized_block(&finalized).await;

        // Then
        assert_eq!(watcher.unfinalized_blocks.len(), 0);

        Ok(())
    }

    #[tokio::test]
    async fn test_handle_latest_block_match_unfinalized_tail() -> eyre::Result<()> {
        // Given
        let (finalized, latest, chain) = chain(10);
        let (mut watcher, _) = l1_watcher(chain, vec![], vec![], finalized.clone(), latest.clone());

        // When
        watcher.handle_latest_block(&finalized, &latest).await?;

        // Then
        assert_eq!(watcher.unfinalized_blocks.len(), 10);
        assert_eq!(watcher.unfinalized_blocks.pop().unwrap(), latest);

        Ok(())
    }

    #[tokio::test]
    async fn test_handle_latest_block_extend_unfinalized() -> eyre::Result<()> {
        // Given
        let (finalized, latest, chain) = chain(10);
        let unfinalized_chain = chain[..9].to_vec();
        let (mut watcher, _) =
            l1_watcher(unfinalized_chain, vec![], vec![], finalized.clone(), latest.clone());

        assert_eq!(watcher.unfinalized_blocks.len(), 9);

        // When
        watcher.handle_latest_block(&finalized, &latest).await?;

        // Then
        assert_eq!(watcher.unfinalized_blocks.len(), 10);
        assert_eq!(watcher.unfinalized_blocks.pop().unwrap(), latest);

        Ok(())
    }

    #[tokio::test]
    async fn test_handle_latest_block_missing_unfinalized_blocks() -> eyre::Result<()> {
        // Given
        let (finalized, latest, chain) = chain(10);
        let unfinalized_chain = chain[..5].to_vec();
        let (mut watcher, mut receiver) =
            l1_watcher(unfinalized_chain, chain, vec![], finalized.clone(), latest.clone());

        // When
        watcher.handle_latest_block(&finalized, &latest).await?;

        // Then
        assert_eq!(watcher.unfinalized_blocks.len(), 10);
        assert_eq!(watcher.unfinalized_blocks.pop().unwrap(), latest);
        let notification = receiver.recv().await.unwrap();
        assert!(matches!(*notification, L1Notification::NewBlock(_)));

        Ok(())
    }

    #[tokio::test]
    async fn test_handle_latest_block_reorg() -> eyre::Result<()> {
        // Given
        let (finalized, _, chain) = chain(10);
        let reorged = chain_from(&chain[5], 10);
        let latest = reorged[9].clone();
        let (mut watcher, mut receiver) =
            l1_watcher(chain.clone(), reorged, vec![], finalized.clone(), latest.clone());

        // When
        watcher.current_block_number = chain[9].number;
        watcher.handle_latest_block(&finalized, &latest).await?;

        // Then
        assert_eq!(watcher.unfinalized_blocks.pop().unwrap(), latest);
        assert_eq!(watcher.current_block_number, chain[5].number);

        let notification = receiver.recv().await.unwrap();
        assert!(matches!(*notification, L1Notification::Reorg(_)));
        let notification = receiver.recv().await.unwrap();
        assert!(matches!(*notification, L1Notification::NewBlock(_)));

        Ok(())
    }

    #[tokio::test]
    async fn test_handle_l1_messages() -> eyre::Result<()> {
        // Given
        let (finalized, latest, chain) = chain(10);
        let (watcher, mut receiver) =
            l1_watcher(chain, vec![], vec![], finalized.clone(), latest.clone());

        // build test logs.
        let mut logs = (0..10).map(|_| random!(Log)).collect::<Vec<_>>();
        let mut queue_transaction = random!(Log);
        let mut inner_log = random!(alloy_primitives::Log);
        inner_log.data = random!(QueueTransaction).encode_log_data();
        queue_transaction.inner = inner_log;
        queue_transaction.block_number = Some(random!(u64));
        logs.push(queue_transaction);

        // When
        watcher.handle_l1_messages(&logs).await?;

        // Then
        let notification = receiver.recv().await.unwrap();
        assert!(matches!(*notification, L1Notification::L1Message { .. }));

        Ok(())
    }

    #[tokio::test]
    async fn test_handle_batch_commits() -> eyre::Result<()> {
        // Given
        let (finalized, latest, chain) = chain(10);

        // prepare the commit batch call transaction.
        let mut inner = random!(Signed<TxEip1559>);
        inner.tx_mut().input = random!(commitBatchCall).abi_encode().into();
        let recovered = Recovered::new_unchecked(inner.into(), random!(Address));
        let tx = Transaction {
            inner: recovered,
            block_hash: None,
            block_number: None,
            transaction_index: None,
            effective_gas_price: None,
        };

        let (watcher, mut receiver) =
            l1_watcher(chain, vec![], vec![tx.clone()], finalized.clone(), latest.clone());

        // build test logs.
        let mut logs = (0..10).map(|_| random!(Log)).collect::<Vec<_>>();
        let mut batch_commit = random!(Log);
        let mut inner_log = random!(alloy_primitives::Log);
        inner_log.data =
            CommitBatch { batch_index: U256::from(random!(u64)), batch_hash: random!(B256) }
                .encode_log_data();
        batch_commit.inner = inner_log;
        batch_commit.transaction_hash = Some(*tx.inner.tx_hash());
        batch_commit.block_number = Some(random!(u64));
        batch_commit.block_timestamp = Some(random!(u64));
        logs.push(batch_commit);

        // When
        watcher.handle_batch_commits(&logs).await?;

        // Then
        let notification = receiver.recv().await.unwrap();
        assert!(matches!(*notification, L1Notification::BatchCommit { .. }));

        Ok(())
    }

    #[tokio::test]
    async fn test_handle_finalize_commits() -> eyre::Result<()> {
        // Given
        let (finalized, latest, chain) = chain(10);
        let (watcher, mut receiver) =
            l1_watcher(chain, vec![], vec![], finalized.clone(), latest.clone());

        // build test logs.
        let mut logs = (0..10).map(|_| random!(Log)).collect::<Vec<_>>();
        let mut finalize_commit = random!(Log);
        let mut inner_log = random!(alloy_primitives::Log);
        inner_log.data = random!(FinalizeBatch).encode_log_data();
        finalize_commit.inner = inner_log;
        finalize_commit.block_number = Some(random!(u64));
        logs.push(finalize_commit);

        // When
        watcher.handle_batch_finalization(&logs).await?;

        // Then
        let notification = receiver.recv().await.unwrap();
        assert!(matches!(*notification, L1Notification::BatchFinalization { .. }));

        Ok(())
    }
}<|MERGE_RESOLUTION|>--- conflicted
+++ resolved
@@ -310,7 +310,6 @@
 
         for (bn, group) in groups {
             let block_number = bn.ok_or(FilterLogError::MissingBlockNumber)?;
-<<<<<<< HEAD
             // fetch the timestamp if missing from the log.
             let block_timestamp = if let Some(ts) = group.first().and_then(|(_, _, ts)| *ts) {
                 ts
@@ -324,10 +323,7 @@
 
             // notify via channel for each message.
             for (msg, _, _) in group {
-                tracing::trace!(target: "scroll::watcher", l1_message = ?msg, ?block_number);
-=======
-            tracing::trace!(target: "scroll::watcher", index = msg.queue_index, ?block_number, "Handled l1 message");
->>>>>>> 09f6d73f
+                tracing::trace!(target: "scroll::watcher", index = msg.queue_index, ?block_number, "Handled l1 message");
 
                 self.notify(L1Notification::L1Message {
                     message: msg,
