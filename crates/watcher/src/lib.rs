--- conflicted
+++ resolved
@@ -201,13 +201,8 @@
         l1_block_startup_info: L1BlockStartupInfo,
         config: Arc<NodeConfig>,
         log_query_block_range: u64,
-<<<<<<< HEAD
     ) -> L1WatcherHandle {
-        tracing::trace!(target: "scroll::watcher", ?start_block, ?config, "spawning L1 watcher");
-=======
-    ) -> mpsc::Receiver<Arc<L1Notification>> {
         tracing::trace!(target: "scroll::watcher", ?l1_block_startup_info, ?config, "spawning L1 watcher");
->>>>>>> 0493ec94
 
         let (tx, rx) = mpsc::channel(log_query_block_range as usize);
         let (command_tx, command_rx) = mpsc::unbounded_channel();
@@ -333,15 +328,8 @@
                 break;
             }
 
-<<<<<<< HEAD
             // Check if we just synced to the head
-            if !self.is_synced && self.current_block_number == self.l1_state.head {
-=======
-            // sleep if we are synced.
-            if self.is_synced {
-                tokio::time::sleep(SLOW_SYNC_INTERVAL).await;
-            } else if self.current_block_number == self.l1_state.head.number {
->>>>>>> 0493ec94
+            if !self.is_synced && self.current_block_number == self.l1_state.head.number {
                 // if we have synced to the head of the L1, notify the channel and set the
                 // `is_synced`` flag.
                 if let Err(L1WatcherError::SendError(_)) = self.notify(L1Notification::Synced).await
