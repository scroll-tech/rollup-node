//! L1 watcher for the Scroll Rollup Node.

mod error;
pub use error::{EthRequestError, FilterLogError, L1WatcherError};

pub mod handle;
pub use handle::{L1WatcherCommand, L1WatcherHandle};

mod metrics;
pub use metrics::WatcherMetrics;

#[cfg(any(test, feature = "test-utils"))]
/// Common test helpers
pub mod test_utils;

use alloy_network::Ethereum;
use alloy_primitives::{ruint::UintTryTo, BlockNumber, B256};
use alloy_provider::{Network, Provider};
use alloy_rpc_types_eth::{BlockNumberOrTag, Filter, Log, TransactionTrait};
use alloy_sol_types::SolEvent;
use error::L1WatcherResult;
use itertools::Itertools;
use rollup_node_primitives::{
    BatchCommitData, BatchInfo, BlockInfo, BoundedVec, ConsensusUpdate, L1BlockStartupInfo,
    NodeConfig,
};
use rollup_node_providers::SystemContractProvider;
use scroll_alloy_consensus::TxL1Message;
use scroll_l1::abi::logs::{try_decode_log, CommitBatch, FinalizeBatch, QueueTransaction};
use std::{
    cmp::Ordering,
    fmt::{Debug, Display, Formatter},
    sync::Arc,
    time::Duration,
};
use tokio::{select, sync::mpsc};

/// The maximum count of unfinalized blocks we can have in Ethereum.
pub const MAX_UNFINALIZED_BLOCK_COUNT: usize = 96;

/// The main loop interval when L1 watcher is synced to the tip of the L1.
#[cfg(any(test, feature = "test-utils"))]
pub const SLOW_SYNC_INTERVAL: Duration = Duration::from_millis(1);
/// The main loop interval when L1 watcher is synced to the tip of the L1.
#[cfg(not(any(test, feature = "test-utils")))]
pub const SLOW_SYNC_INTERVAL: Duration = Duration::from_secs(2);

/// The maximum amount of retained headers for reorg detection.
#[cfg(any(test, feature = "test-utils"))]
pub const HEADER_CAPACITY: usize = 100 * MAX_UNFINALIZED_BLOCK_COUNT;
/// The maximum amount of retained headers for reorg detection.
#[cfg(not(any(test, feature = "test-utils")))]
pub const HEADER_CAPACITY: usize = 2 * MAX_UNFINALIZED_BLOCK_COUNT;

/// The Ethereum L1 block response.
pub type Block = <Ethereum as Network>::BlockResponse;

/// The Ethereum L1 header response.
pub type Header = <Ethereum as Network>::HeaderResponse;

/// The state of the L1.
#[derive(Debug, Default, Clone)]
pub struct L1State {
    head: u64,
    finalized: u64,
}

/// The L1 watcher indexes L1 blocks, applying a first level of filtering via log filters.
#[derive(Debug)]
pub struct L1Watcher<EP> {
    /// The L1 execution node provider. The provider should implement some backoff strategy using
    /// [`alloy_transport::layers::RetryBackoffLayer`], some caching strategy using
    /// [`alloy_provider::layers::CacheProvider`] and some rate limiting policy with
    /// [`alloy_transport::layers::RateLimitRetryPolicy`] in the client/transport in order to avoid
    /// excessive queries on the RPC provider.
    execution_provider: EP,
    /// The buffered unfinalized chain of blocks. Used to detect reorgs of the L1.
    unfinalized_blocks: BoundedVec<Header>,
    /// The L1 state info relevant to the rollup node.
    l1_state: L1State,
    /// The latest indexed block.
    current_block_number: BlockNumber,
    /// The sender part of the channel for [`L1Notification`].
    sender: mpsc::Sender<Arc<L1Notification>>,
    /// The receiver part of the channel for [`L1WatcherCommand`].
    command_rx: mpsc::UnboundedReceiver<L1WatcherCommand>,
    /// The rollup node configuration.
    config: Arc<NodeConfig>,
    /// The metrics for the watcher.
    metrics: WatcherMetrics,
    /// Whether the watcher is synced to the L1 head.
    is_synced: bool,
    /// The log query block range.
    log_query_block_range: u64,
}

/// The L1 notification type yielded by the [`L1Watcher`].
#[derive(Debug, Clone, PartialEq, Eq)]
pub enum L1Notification {
    /// A notification that the L1 watcher has processed up to a given block info.
    Processed(u64),
    /// A notification for a reorg of the L1 up to a given block number.
    Reorg(u64),
    /// A new batch has been committed on the L1 rollup contract.
    BatchCommit {
        /// The block info the batch was committed at.
        block_info: BlockInfo,
        /// The data of the committed batch.
        data: BatchCommitData,
    },
    /// A new batch has been finalized on the L1 rollup contract.
    BatchFinalization {
        /// The hash of the finalized batch.
        hash: B256,
        /// The index of the finalized batch.
        index: u64,
        /// The block info the batch was finalized at.
        block_info: BlockInfo,
    },
    /// A batch has been reverted.
    BatchRevert {
        /// The batch info of the reverted batch.
        batch_info: BatchInfo,
        /// The L1 block info at which the Batch Revert occurred.
        block_info: BlockInfo,
    },
    /// A range of batches have been reverted.
    BatchRevertRange {
        /// The start index of the reverted batches.
        start: u64,
        /// The end index of the reverted batches.
        end: u64,
        /// The L1 block info at which the Batch Revert Range occurred.
        block_info: BlockInfo,
    },
    /// A new `L1Message` has been added to the L1 message queue.
    L1Message {
        /// The L1 message.
        message: TxL1Message,
        /// The block info at which the L1 message was emitted.
        block_info: BlockInfo,
        /// The timestamp at which the L1 message was emitted.
        block_timestamp: u64,
    },
    /// The consensus config has been updated.
    Consensus(ConsensusUpdate),
    /// A new block has been added to the L1.
    NewBlock(BlockInfo),
    /// A block has been finalized on the L1.
    Finalized(u64),
    /// A notification that the L1 watcher is synced to the L1 head.
    Synced,
}

impl Display for L1Notification {
    fn fmt(&self, f: &mut Formatter<'_>) -> std::fmt::Result {
        match self {
            Self::Processed(n) => write!(f, "Processed({n})"),
            Self::Reorg(n) => write!(f, "Reorg({n:?})"),
            Self::BatchCommit { block_info, data } => {
                write!(
                    f,
                    "BatchCommit {{ block_info: {}, batch_index: {}, batch_hash: {} }}",
                    block_info, data.index, data.hash
                )
            }
            Self::BatchRevert { batch_info, block_info } => {
                write!(f, "BatchRevert{{ batch_info: {batch_info}, block_info: {block_info} }}",)
            }
            Self::BatchRevertRange { start, end, block_info } => {
                write!(
                    f,
                    "BatchRevertRange{{ start: {start}, end: {end}, block_info: {block_info} }}",
                )
            }
            Self::BatchFinalization { hash, index, block_info } => write!(
                f,
                "BatchFinalization{{ hash: {hash}, index: {index}, block_info: {block_info} }}",
            ),
            Self::L1Message { message, block_info, .. } => write!(
                f,
                "L1Message{{ index: {}, block_info: {} }}",
                message.queue_index, block_info
            ),
            Self::Consensus(u) => write!(f, "{u:?}"),
            Self::NewBlock(n) => write!(f, "NewBlock({n})"),
            Self::Finalized(n) => write!(f, "Finalized({n})"),
            Self::Synced => write!(f, "Synced"),
        }
    }
}

impl<EP> L1Watcher<EP>
where
    EP: Provider + SystemContractProvider + 'static,
{
    /// Spawn a new [`L1Watcher`], starting at `start_block`. The watcher will iterate the L1,
    /// returning [`L1Notification`] in the returned channel and a handle for sending commands.
    pub async fn spawn(
        execution_provider: EP,
        l1_block_startup_info: L1BlockStartupInfo,
        config: Arc<NodeConfig>,
        log_query_block_range: u64,
    ) -> L1WatcherHandle {
        tracing::trace!(target: "scroll::watcher", ?l1_block_startup_info, ?config, "spawning L1 watcher");

        let (tx, rx) = mpsc::channel(log_query_block_range as usize);
        let (command_tx, command_rx) = mpsc::unbounded_channel();
        let handle = L1WatcherHandle::new(command_tx, rx);

        let fetch_block_info = async |tag: BlockNumberOrTag| {
            let block = loop {
                match execution_provider.get_block(tag.into()).await {
                    Err(err) => {
                        tracing::error!(target: "scroll::watcher", ?err, "failed to fetch {tag} block")
                    }
                    Ok(Some(block)) => break block,
                    _ => unreachable!("should always be a {tag} block"),
                }
            };
            BlockInfo { number: block.header.number, hash: block.header.hash }
        };

        // fetch l1 state.
        let head = fetch_block_info(BlockNumberOrTag::Latest).await;
        let finalized = fetch_block_info(BlockNumberOrTag::Finalized).await;
        let l1_state = L1State { head: head.number, finalized: finalized.number };

        let (reorg, start_block) = match l1_block_startup_info {
            L1BlockStartupInfo::UnsafeBlocks(blocks) => {
                let mut reorg = true;
                let mut start_block = blocks.first().expect("at least one unsafe block").number;
                for (i, block) in blocks.into_iter().rev().enumerate() {
                    let current_block =
                        fetch_block_info(BlockNumberOrTag::Number(block.number)).await;
                    if current_block.hash == block.hash {
                        tracing::info!(target: "scroll::watcher", ?block, "found reorg block from unsafe blocks");
                        reorg = i != 0;
                        start_block = current_block.number;
                        break;
                    }
                }

                (reorg, start_block)
            }
            L1BlockStartupInfo::FinalizedBlockNumber(number) => {
                tracing::info!(target: "scroll::watcher", ?number, "starting from finalized block number");

                (false, number)
            }
            L1BlockStartupInfo::None => {
                tracing::info!(target: "scroll::watcher", "no L1 startup info, starting from config start block");
                (false, config.start_l1_block)
            }
        };

        // init the watcher.
        let mut watcher = Self {
            execution_provider,
            unfinalized_blocks: BoundedVec::new(HEADER_CAPACITY),
            current_block_number: start_block.saturating_sub(1),
            l1_state,
            sender: tx,
            command_rx,
            config,
            metrics: WatcherMetrics::default(),
            is_synced: false,
            log_query_block_range,
        };

        // notify at spawn.
        if reorg {
            watcher
                .notify(L1Notification::Reorg(start_block))
                .await
                .expect("channel is open in this context");
        }
        watcher
            .notify(L1Notification::Finalized(finalized.number))
            .await
            .expect("channel is open in this context");
        watcher
            .notify(L1Notification::NewBlock(head))
            .await
            .expect("channel is open in this context");

        tokio::spawn(async move { watcher.run().await });

        handle
    }

    /// Main execution loop for the [`L1Watcher`].
    pub async fn run(&mut self) {
        loop {
            // Determine sleep duration based on sync state
            let sleep_duration = if self.is_synced { SLOW_SYNC_INTERVAL } else { Duration::ZERO };

            // Select between receiving commands and sleeping
            select! {
                result = self.command_rx.recv() => {
                    match result {
                        Some(command) => {
                            if let Err(err) = self.handle_command(command).await {
                                tracing::error!(target: "scroll::watcher", ?err, "error handling command");
                            }
                            // Continue to process commands without stepping, in case there are more
                            continue;
                        }
                        None => {
                            tracing::warn!(target: "scroll::watcher", "command channel closed, stopping the watcher");
                            break;
                        }
                    }
                }
                _ = tokio::time::sleep(sleep_duration) => {
                    // Sleep completed, proceed to step
                }
            }

            // step the watcher.
            if let Err(L1WatcherError::SendError(_)) = self
                .step()
                .await
                .inspect_err(|err| tracing::error!(target: "scroll::watcher", ?err))
            {
                tracing::warn!(target: "scroll::watcher", "L1 watcher channel closed, stopping the watcher");
                break;
            }

<<<<<<< HEAD
            // Check if we just synced to the head
            if !self.is_synced && self.current_block_number == self.l1_state.head.number {
=======
            // sleep if we are synced.
            if self.is_synced {
                tokio::time::sleep(SLOW_SYNC_INTERVAL).await;
            } else if self.current_block_number == self.l1_state.head {
>>>>>>> 08ca239d
                // if we have synced to the head of the L1, notify the channel and set the
                // `is_synced`` flag.
                if let Err(L1WatcherError::SendError(_)) = self.notify(L1Notification::Synced).await
                {
                    tracing::warn!(target: "scroll::watcher", "L1 watcher channel closed, stopping the watcher");
                    break;
                }
                self.is_synced = true;
            }
        }
    }

    /// Handle a command sent via the handle.
    async fn handle_command(&mut self, command: L1WatcherCommand) -> L1WatcherResult<()> {
        match command {
            L1WatcherCommand::ResetToBlock { block, new_sender } => {
                self.handle_reset(block, new_sender).await?;
            }
        }
        Ok(())
    }

    /// Reset the watcher to a specific block number with a fresh notification channel.
    async fn handle_reset(
        &mut self,
        block: u64,
        new_sender: mpsc::Sender<Arc<L1Notification>>,
    ) -> L1WatcherResult<()> {
        tracing::warn!(target: "scroll::watcher", "resetting L1 watcher to block {}", block);

        // Reset state
        self.current_block_number = block;
        self.unfinalized_blocks.clear();
        self.is_synced = false;

        // Replace the sender with the fresh channel
        // This discards the old channel and any stale notifications in it
        self.sender = new_sender;

        Ok(())
    }

    /// A step of work for the [`L1Watcher`].
    pub async fn step(&mut self) -> L1WatcherResult<()> {
        // handle the finalized block.
        let finalized = self.finalized_block().await?;
        self.handle_finalized_block(&finalized.header).await?;

        // handle the latest block.
        let latest = self.latest_block().await?;
        self.handle_latest_block(&finalized.header, &latest.header).await?;

        if latest.header.number != self.current_block_number {
            // index the next range of blocks.
            let logs = self.next_filtered_logs(latest.header.number).await?;

            // prepare notifications.
            let mut notifications = Vec::with_capacity(logs.len());

            // handle all events.
            notifications.extend(self.handle_l1_messages(&logs).await?);
            notifications.extend(self.handle_batch_commits(&logs).await?);
            notifications.extend(self.handle_batch_finalization(&logs).await?);
            if let Some(system_contract_update) =
                self.handle_system_contract_update(&latest).await?
            {
                notifications.push(system_contract_update);
            }

            // send all notifications on the channel.
            self.notify_all(notifications).await?;

            // update the latest block the l1 watcher has indexed.
            self.update_current_block(&latest).await?;
        }

        Ok(())
    }

    /// Handle the finalized block:
    ///   - Update state and notify channel about finalization.
    ///   - Drain finalized blocks from state.
    #[tracing::instrument(
        target = "scroll::watcher",
        skip_all,
        fields(curr_finalized = ?self.l1_state.finalized, new_finalized = ?finalized.number)
    )]
    async fn handle_finalized_block(&mut self, finalized: &Header) -> L1WatcherResult<()> {
        // update the state and notify on channel.
        if self.l1_state.finalized < finalized.number {
            tracing::trace!(target: "scroll::watcher", number = finalized.number, hash = ?finalized.hash, "new finalized block");

            self.l1_state.finalized = finalized.number;
            self.notify(L1Notification::Finalized(finalized.number)).await?;
        }

        // shortcircuit.
        if self.unfinalized_blocks.is_empty() {
            tracing::trace!(target: "scroll::watcher", "no unfinalized blocks");
            return Ok(());
        }

        let tail_block = self.unfinalized_blocks.last().expect("tail exists");
        if tail_block.number < finalized.number {
            // clear, the finalized block is past the tail.
            tracing::trace!(target: "scroll::watcher", tail = ?tail_block.number, finalized = ?finalized.number, "draining all unfinalized blocks");
            self.unfinalized_blocks.clear();
            return Ok(());
        }

        let finalized_block_position =
            self.unfinalized_blocks.iter().position(|header| header.hash == finalized.hash);

        // drain all blocks up to and including the finalized block.
        if let Some(position) = finalized_block_position {
            tracing::trace!(target: "scroll::watcher", "draining range {:?}", 0..=position);
            self.unfinalized_blocks.drain(0..=position);
        }

        Ok(())
    }

    /// Handle the latest block:
    ///   - Skip if latest matches last unfinalized block.
    ///   - Add to unfinalized blocks if it extends the chain.
    ///   - Fetch chain of unfinalized blocks and emit potential reorg otherwise.
    ///   - Finally, update state and notify channel about latest block.
    #[tracing::instrument(target = "scroll::watcher", skip_all, fields(latest = ?latest.number))]
    async fn handle_latest_block(
        &mut self,
        finalized: &Header,
        latest: &Header,
    ) -> L1WatcherResult<()> {
        let tail = self.unfinalized_blocks.last();

        if tail.is_some_and(|h| h.hash == latest.hash) {
            return Ok(());
        } else if tail.is_some_and(|h| h.hash == latest.parent_hash) {
            // latest block extends the tip.
            tracing::trace!(target: "scroll::watcher", number = ?latest.number, hash = ?latest.hash, "block extends chain");
            self.unfinalized_blocks.push_back(latest.clone());
        } else {
            // chain reorged or need to backfill.
            tracing::trace!(target: "scroll::watcher", number = ?latest.number, hash = ?latest.hash, "gap or reorg");
            let chain = self.fetch_unfinalized_chain(finalized, latest).await?;

            let reorg_block_number = self
                .unfinalized_blocks
                .iter()
                .zip(chain.iter())
                .find(|(old, new)| old.hash != new.hash)
                .map(|(old, _)| old.number.saturating_sub(1));

            // set the unfinalized chain.
            self.unfinalized_blocks = chain;

            if let Some(number) = reorg_block_number {
                tracing::debug!(target: "scroll::watcher", ?number, "reorg");

                // update metrics.
                self.metrics.reorgs.increment(1);
                self.metrics.reorg_depths.record(self.l1_state.head.saturating_sub(number) as f64);

                // reset the current block number to the reorged block number if
                // we have indexed passed the reorg.
                if number < self.current_block_number {
                    self.current_block_number = number;
                }

                // send the reorg block number on the channel.
                self.notify(L1Notification::Reorg(number)).await?;
            }
        }

        // Update the state and notify on the channel.
        tracing::trace!(target: "scroll::watcher", number = ?latest.number, hash = ?latest.hash, "new block");
        self.l1_state.head = latest.number;
        self.notify(L1Notification::NewBlock(latest.into())).await?;

        Ok(())
    }

    /// Filters the logs into L1 messages and sends them over the channel.
    #[tracing::instrument(skip_all)]
    async fn handle_l1_messages(&self, logs: &[Log]) -> L1WatcherResult<Vec<L1Notification>> {
        let mut l1_messages = logs
            .iter()
            .map(|l| (&l.inner, l.block_number, l.block_hash, l.block_timestamp))
            .filter_map(|(log, bn, bh, ts)| {
                try_decode_log::<QueueTransaction>(log)
                    .map(|log| (Into::<TxL1Message>::into(log.data), bn, bh, ts))
            })
            .collect::<Vec<_>>();

        // prepare notifications
        let mut notifications = Vec::with_capacity(l1_messages.len());

        // sort the message by index and group by block number.
        l1_messages.sort_by(|(m1, _, _, _), (m2, _, _, _)| m1.queue_index.cmp(&m2.queue_index));
        let groups = l1_messages.into_iter().chunk_by(|(_, bn, bh, _)| (*bn, *bh));
        let groups: Vec<_> =
            groups.into_iter().map(|(bn, group)| (bn, group.collect::<Vec<_>>())).collect();

        for ((bn, bh), group) in groups {
            let block_number = bn.ok_or(FilterLogError::MissingBlockNumber)?;
            let block_hash = bh.ok_or(FilterLogError::MissingBlockHash)?;
            // fetch the timestamp if missing from the log.
            let block_timestamp = if let Some(ts) = group.first().and_then(|(_, _, _, ts)| *ts) {
                ts
            } else {
                self.execution_provider
                    .get_block(block_number.into())
                    .await?
                    .map(|b| b.header.timestamp)
                    .ok_or(FilterLogError::MissingBlockTimestamp)?
            };

            // push notifications in vector.
            for (msg, _, _, _) in group {
                notifications.push(L1Notification::L1Message {
                    message: msg,
                    block_info: BlockInfo { number: block_number, hash: block_hash },
                    block_timestamp,
                });
            }
        }
        Ok(notifications)
    }

    /// Handles the batch commits events.
    #[tracing::instrument(skip_all)]
    async fn handle_batch_commits(&self, logs: &[Log]) -> L1WatcherResult<Vec<L1Notification>> {
        // filter commit logs and skip genesis batch (batch_index == 0).
        let mut commit_logs_with_tx = logs
            .iter()
            .map(|l| (l, l.transaction_hash))
            .filter_map(|(log, tx_hash)| {
                let tx_hash = tx_hash?;
                try_decode_log::<CommitBatch>(&log.inner)
                    .filter(|decoded| !decoded.data.batch_index.is_zero())
                    .map(|decoded| (log, decoded.data, tx_hash))
            })
            .collect::<Vec<_>>();

        // prepare notifications
        let mut notifications = Vec::with_capacity(commit_logs_with_tx.len());

        // sort the commits by block number then batch index, then group by tx hash.
        commit_logs_with_tx.sort_by(|(log_a, data_a, _), (log_b, data_b, _)| {
            log_a
                .block_number
                .and_then(|a| log_b.block_number.map(|b| a.cmp(&b)))
                .unwrap_or(Ordering::Equal)
                .then_with(|| data_a.batch_index.cmp(&data_b.batch_index))
        });
        let groups = commit_logs_with_tx.into_iter().chunk_by(|(_, _, hash)| *hash);
        let groups: Vec<_> =
            groups.into_iter().map(|(hash, group)| (hash, group.collect::<Vec<_>>())).collect();

        // iterate each group of commits
        for (tx_hash, group) in groups {
            // fetch the commit transaction.
            let transaction = self
                .execution_provider
                .get_transaction_by_hash(tx_hash)
                .await?
                .ok_or(EthRequestError::MissingTransactionHash(tx_hash))?;

            // get the optional blobs and calldata.
            let mut blob_versioned_hashes =
                transaction.blob_versioned_hashes().unwrap_or(&[]).iter().copied();
            let input = Arc::new(transaction.input().clone());

            // iterate the logs emitted in the group
            for (raw_log, decoded_log, _) in group {
                let block_number =
                    raw_log.block_number.ok_or(FilterLogError::MissingBlockNumber)?;
                let block_hash = raw_log.block_hash.ok_or(FilterLogError::MissingBlockHash)?;
                // if the log is missing the block timestamp, we need to fetch it.
                // the block timestamp is necessary in order to derive the beacon
                // slot and query the blobs.
                let block_timestamp = if let Some(ts) = raw_log.block_timestamp {
                    ts
                } else {
                    self.execution_provider
                        .get_block(block_number.into())
                        .await?
                        .map(|b| b.header.timestamp)
                        .ok_or(FilterLogError::MissingBlockTimestamp)?
                };
                let batch_index =
                    decoded_log.batch_index.uint_try_to().expect("u256 to u64 conversion error");

                // push in vector.
                notifications.push(L1Notification::BatchCommit {
                    block_info: BlockInfo { number: block_number, hash: block_hash },
                    data: BatchCommitData {
                        hash: decoded_log.batch_hash,
                        index: batch_index,
                        block_number,
                        block_timestamp,
                        calldata: input.clone(),
                        blob_versioned_hash: blob_versioned_hashes.next(),
                        finalized_block_number: None,
                        reverted_block_number: None,
                    },
                });
            }
        }
        Ok(notifications)
    }

    /// Handles the finalize batch events.
    #[tracing::instrument(skip_all)]
    async fn handle_batch_finalization(
        &self,
        logs: &[Log],
    ) -> L1WatcherResult<Vec<L1Notification>> {
        // filter finalize logs and skip genesis batch (batch_index == 0).
        logs.iter()
            .map(|l| (l, l.block_number, l.block_hash))
            .filter_map(|(log, bn, bh)| {
                try_decode_log::<FinalizeBatch>(&log.inner)
                    .filter(|decoded| !decoded.data.batch_index.is_zero())
                    .map(|decoded| (decoded.data, bn, bh))
            })
            .map(|(decoded_log, maybe_block_number, maybe_block_hash)| {
                // fetch the finalize transaction.
                let block_number = maybe_block_number.ok_or(FilterLogError::MissingBlockNumber)?;
                let block_hash = maybe_block_hash.ok_or(FilterLogError::MissingBlockHash)?;
                let index =
                    decoded_log.batch_index.uint_try_to().expect("u256 to u64 conversion error");
                Ok(L1Notification::BatchFinalization {
                    hash: decoded_log.batch_hash,
                    index,
                    block_info: BlockInfo { number: block_number, hash: block_hash },
                })
            })
            .collect()
    }

    /// Handles the system contract update events.
    /// TODO(greg): update with logs once system contract emits logs.
    async fn handle_system_contract_update(
        &self,
        latest_block: &Block,
    ) -> L1WatcherResult<Option<L1Notification>> {
        // refresh the signer every new block.
        if latest_block.header.number != self.l1_state.head {
            let signer = self
                .execution_provider
                .authorized_signer(self.config.address_book.system_contract_address)
                .await?;
            return Ok(Some(L1Notification::Consensus(ConsensusUpdate::AuthorizedSigner(signer))));
        }

        Ok(None)
    }

    /// Fetches the chain of unfinalized blocks up to and including the latest block, ensuring no
    /// gaps are present in the chain.
    #[tracing::instrument(target = "scroll::watcher", skip_all)]
    async fn fetch_unfinalized_chain(
        &self,
        finalized: &Header,
        latest: &Header,
    ) -> L1WatcherResult<BoundedVec<Header>> {
        let mut current_block = latest.clone();
        let mut chain = vec![current_block.clone()];

        // loop until we find a block contained in the chain, connected to finalized or latest is
        // finalized.
        let (split_position, mut chain) = loop {
            let pos = self.unfinalized_blocks.iter().rposition(|h| h == &current_block);
            if pos.is_some() ||
                current_block.parent_hash == finalized.hash ||
                current_block.hash == finalized.hash
            {
                break (pos, chain);
            }

            tracing::trace!(target: "scroll::watcher", number = ?(current_block.number.saturating_sub(1)), "fetching block");
            let block = self
                .execution_provider
                .get_block((current_block.number.saturating_sub(1)).into())
                .await?
                .ok_or_else(|| {
                    EthRequestError::MissingBlock(current_block.number.saturating_sub(1))
                })?;
            chain.push(block.header.clone());
            current_block = block.header;
        };

        // order new chain from lowest to highest block number.
        chain.reverse();

        // combine with the available unfinalized blocks.
        let split_position = split_position.unwrap_or(0);
        let mut prefix = BoundedVec::new(HEADER_CAPACITY);
        prefix.extend(self.unfinalized_blocks.iter().take(split_position).cloned());
        prefix.extend(chain.into_iter());

        Ok(prefix)
    }

    /// Send all notifications on the channel.
    async fn notify_all(&mut self, notifications: Vec<L1Notification>) -> L1WatcherResult<()> {
        for notification in notifications {
            self.metrics.process_l1_notification(&notification);
            tracing::trace!(target: "scroll::watcher", %notification, "sending l1 notification");
            self.notify(notification).await?;
        }
        Ok(())
    }

    /// Send the notification in the channel.
    async fn notify(&mut self, notification: L1Notification) -> L1WatcherResult<()> {
        select! {
            biased;

            Some(command) = self.command_rx.recv() => {
                // If a command is received while trying to send a notification,
                // we prioritize handling the command first.
                // This prevents potential deadlocks if the channel is full.
                tracing::trace!(target: "scroll::watcher", "command received while sending notification, prioritizing command handling");

                if let Err(err) = self.handle_command(command).await {
                    tracing::error!(target: "scroll::watcher", ?err, "error handling command");
                }

                return Ok(());
            }
            result = self.sender.send(Arc::new(notification)) => {
                result.inspect_err(
                    |err| tracing::error!(target: "scroll::watcher", ?err, "failed to send notification"),
                )?;
            }
        }

        Ok(())
    }

    /// Updates the current block number, saturating at the head of the chain.
    async fn update_current_block(&mut self, latest: &Block) -> L1WatcherResult<()> {
        self.current_block_number = self
            .current_block_number
            .saturating_add(self.log_query_block_range)
            .min(latest.header.number);
        self.notify(L1Notification::Processed(self.current_block_number)).await
    }

    /// Returns the latest L1 block.
    async fn latest_block(&self) -> L1WatcherResult<Block> {
        Ok(self
            .execution_provider
            .get_block(BlockNumberOrTag::Latest.into())
            .await?
            .expect("latest block should always exist"))
    }

    /// Returns the finalized L1 block.
    async fn finalized_block(&self) -> L1WatcherResult<Block> {
        Ok(self
            .execution_provider
            .get_block(BlockNumberOrTag::Finalized.into())
            .await?
            .expect("finalized block should always exist"))
    }

    /// Returns the next range of logs, for the block range in
    /// \[[`current_block`](field@L1Watcher::current_block_number);
    /// [`current_block`](field@L1Watcher::current_block_number) +
    /// [`field@L1Watcher::log_query_block_range`]\].
    async fn next_filtered_logs(&self, latest_block_number: u64) -> L1WatcherResult<Vec<Log>> {
        // set the block range for the query
        let address_book = &self.config.address_book;
        let mut filter = Filter::new()
            .address(vec![
                address_book.rollup_node_contract_address,
                address_book.v1_message_queue_address,
                address_book.v2_message_queue_address,
            ])
            .event_signature(vec![
                QueueTransaction::SIGNATURE_HASH,
                CommitBatch::SIGNATURE_HASH,
                FinalizeBatch::SIGNATURE_HASH,
            ]);
        let to_block = self
            .current_block_number
            .saturating_add(self.log_query_block_range)
            .min(latest_block_number);

        // skip a block for `from_block` since `self.current_block_number` is the last indexed
        // block.
        filter = filter.from_block(self.current_block_number.saturating_add(1)).to_block(to_block);

        tracing::trace!(target: "scroll::watcher", ?filter, "fetching logs");

        Ok(self.execution_provider.get_logs(&filter).await?)
    }
}

#[cfg(test)]
mod tests {
    use super::*;
    use crate::test_utils::{chain, chain_from, provider::MockProvider};

    use alloy_consensus::{transaction::Recovered, Signed, TxEip1559};
    use alloy_primitives::{Address, U256};
    use alloy_rpc_types_eth::Transaction;
    use alloy_sol_types::{SolCall, SolEvent};
    use arbitrary::Arbitrary;
    use scroll_l1::abi::calls::commitBatchCall;

    const LOG_QUERY_BLOCK_RANGE: u64 = 500;

    // Returns a L1Watcher along with the receiver end of the L1Notifications.
    fn l1_watcher(
        unfinalized_blocks: Vec<Header>,
        provider_blocks: Vec<Header>,
        transactions: Vec<Transaction>,
        finalized: Header,
        latest: Header,
    ) -> (L1Watcher<MockProvider>, L1WatcherHandle) {
        let provider_blocks =
            provider_blocks.into_iter().map(|h| Block { header: h, ..Default::default() });
        let finalized = Block { header: finalized, ..Default::default() };
        let latest = Block { header: latest, ..Default::default() };
        let provider = MockProvider::new(
            provider_blocks,
            transactions.into_iter(),
            std::iter::empty(),
            vec![finalized],
            vec![latest],
        );

        let (tx, rx) = mpsc::channel(LOG_QUERY_BLOCK_RANGE as usize);
        let (command_tx, command_rx) = mpsc::unbounded_channel();
        let handle = L1WatcherHandle::new(command_tx, rx);

        (
            L1Watcher {
                execution_provider: provider,
                unfinalized_blocks: unfinalized_blocks.into(),
                l1_state: L1State { head: Default::default(), finalized: Default::default() },
                current_block_number: 0,
                sender: tx,
                command_rx,
                config: Arc::new(NodeConfig::mainnet()),
                metrics: WatcherMetrics::default(),
                is_synced: false,
                log_query_block_range: LOG_QUERY_BLOCK_RANGE,
            },
            handle,
        )
    }

    #[tokio::test]
    async fn test_should_fetch_unfinalized_chain_without_reorg() -> eyre::Result<()> {
        // Given
        let (finalized, latest, chain) = chain(21);
        let unfinalized_blocks = chain[1..11].to_vec();

        let (watcher, _handle) = l1_watcher(
            unfinalized_blocks,
            chain.clone(),
            vec![],
            finalized.clone(),
            latest.clone(),
        );

        // When
        let unfinalized_chain = watcher.fetch_unfinalized_chain(&finalized, &latest).await?;

        // Then
        assert_eq!(unfinalized_chain, chain[1..].to_vec());

        Ok(())
    }

    #[tokio::test]
    async fn test_should_fetch_unfinalized_chain_with_reorg() -> eyre::Result<()> {
        // Given
        let (finalized, _, chain) = chain(21);
        let unfinalized_blocks = chain[1..21].to_vec();
        let mut provider_blocks = chain_from(&chain[10], 10);
        let latest = provider_blocks[9].clone();

        let (watcher, _handle) = l1_watcher(
            unfinalized_blocks,
            provider_blocks.clone(),
            vec![],
            finalized.clone(),
            latest.clone(),
        );

        // When
        let unfinalized_chain = watcher.fetch_unfinalized_chain(&finalized, &latest).await?;

        // Then
        let mut reorged_chain = chain[1..10].to_vec();
        reorged_chain.append(&mut provider_blocks);
        assert_eq!(unfinalized_chain, reorged_chain);

        Ok(())
    }

    #[tokio::test]
    async fn test_should_handle_finalized_with_empty_state() -> eyre::Result<()> {
        // Given
        let (finalized, latest, _) = chain(2);
        let (mut watcher, _handle) = l1_watcher(vec![], vec![], vec![], finalized.clone(), latest);

        // When
        watcher.handle_finalized_block(&finalized).await?;

        // Then
        assert_eq!(watcher.unfinalized_blocks.len(), 0);

        Ok(())
    }

    #[tokio::test]
    async fn test_handle_finalize_at_mid_state() -> eyre::Result<()> {
        // Given
        let (_, latest, chain) = chain(10);
        let finalized = chain[5].clone();
        let (mut watcher, _handle) = l1_watcher(chain, vec![], vec![], finalized.clone(), latest);

        // When
        watcher.handle_finalized_block(&finalized).await?;

        // Then
        assert_eq!(watcher.unfinalized_blocks.len(), 4);

        Ok(())
    }

    #[tokio::test]
    async fn test_handle_finalized_at_end_state() -> eyre::Result<()> {
        // Given
        let (_, latest, chain) = chain(10);
        let finalized = latest.clone();
        let (mut watcher, _handle) = l1_watcher(chain, vec![], vec![], finalized.clone(), latest);

        // When
        watcher.handle_finalized_block(&finalized).await?;

        // Then
        assert_eq!(watcher.unfinalized_blocks.len(), 0);

        Ok(())
    }

    #[tokio::test]
    async fn test_should_match_unfinalized_tail() -> eyre::Result<()> {
        // Given
        let (finalized, latest, chain) = chain(10);
        let (mut watcher, _handle) =
            l1_watcher(chain, vec![], vec![], finalized.clone(), latest.clone());

        // When
        watcher.handle_latest_block(&finalized, &latest).await?;

        // Then
        assert_eq!(watcher.unfinalized_blocks.len(), 10);
        assert_eq!(watcher.unfinalized_blocks.pop().unwrap(), latest);

        Ok(())
    }

    #[tokio::test]
    async fn test_handle_latest_block_should_extend_unfinalized_chain() -> eyre::Result<()> {
        // Given
        let (finalized, latest, chain) = chain(10);
        let unfinalized_chain = chain[..9].to_vec();
        let (mut watcher, _handle) =
            l1_watcher(unfinalized_chain, vec![], vec![], finalized.clone(), latest.clone());

        assert_eq!(watcher.unfinalized_blocks.len(), 9);

        // When
        watcher.handle_latest_block(&finalized, &latest).await?;

        // Then
        assert_eq!(watcher.unfinalized_blocks.len(), 10);
        assert_eq!(watcher.unfinalized_blocks.pop().unwrap(), latest);

        Ok(())
    }

    #[tokio::test]
    async fn test_should_fetch_missing_unfinalized_blocks() -> eyre::Result<()> {
        // Given
        let (finalized, latest, chain) = chain(10);
        let unfinalized_chain = chain[..5].to_vec();
        let (mut watcher, mut handle) =
            l1_watcher(unfinalized_chain, chain, vec![], finalized.clone(), latest.clone());

        // When
        watcher.handle_latest_block(&finalized, &latest).await?;

        // Then
        assert_eq!(watcher.unfinalized_blocks.len(), 10);
        assert_eq!(watcher.unfinalized_blocks.pop().unwrap(), latest);
        let notification = handle.l1_notification_receiver().recv().await.unwrap();
        assert!(matches!(*notification, L1Notification::NewBlock(_)));

        Ok(())
    }

    #[tokio::test]
    async fn test_should_handle_latest_block_with_reorg() -> eyre::Result<()> {
        // Given
        let (finalized, _, chain) = chain(10);
        let reorged = chain_from(&chain[5], 10);
        let latest = reorged[9].clone();
        let (mut watcher, mut handle) =
            l1_watcher(chain.clone(), reorged, vec![], finalized.clone(), latest.clone());

        // When
        watcher.current_block_number = chain[9].number;
        watcher.handle_latest_block(&finalized, &latest).await?;

        // Then
        assert_eq!(watcher.unfinalized_blocks.pop().unwrap(), latest);
        assert_eq!(watcher.current_block_number, chain[5].number);

        let notification = handle.l1_notification_receiver().recv().await.unwrap();
        assert!(matches!(*notification, L1Notification::Reorg(_)));
        let notification = handle.l1_notification_receiver().recv().await.unwrap();
        assert!(matches!(*notification, L1Notification::NewBlock(_)));

        Ok(())
    }

    #[tokio::test]
    async fn test_should_handle_l1_messages() -> eyre::Result<()> {
        // Given
        let (finalized, latest, chain) = chain(10);
        let (watcher, _handle) =
            l1_watcher(chain, vec![], vec![], finalized.clone(), latest.clone());

        // build test logs.
        let mut logs = (0..10).map(|_| random!(Log)).collect::<Vec<_>>();
        let mut queue_transaction = random!(Log);
        let mut inner_log = random!(alloy_primitives::Log);
        inner_log.data = random!(QueueTransaction).encode_log_data();
        queue_transaction.inner = inner_log;
        queue_transaction.block_number = Some(random!(u64));
        queue_transaction.block_timestamp = Some(random!(u64));
        queue_transaction.block_hash = Some(random!(B256));
        logs.push(queue_transaction);

        // When
        let notification = watcher.handle_l1_messages(&logs).await?.pop().unwrap();

        // Then
        assert!(matches!(notification, L1Notification::L1Message { .. }));

        Ok(())
    }

    #[tokio::test]
    async fn test_should_handle_batch_commits() -> eyre::Result<()> {
        // Given
        let (finalized, latest, chain) = chain(10);

        // prepare the commit batch call transaction.
        let mut inner = random!(Signed<TxEip1559>);
        inner.tx_mut().input = random!(commitBatchCall).abi_encode().into();
        let recovered = Recovered::new_unchecked(inner.into(), random!(Address));
        let tx = Transaction {
            inner: recovered,
            block_hash: None,
            block_number: None,
            transaction_index: None,
            effective_gas_price: None,
        };

        let (watcher, _handle) =
            l1_watcher(chain, vec![], vec![tx.clone()], finalized.clone(), latest.clone());

        // build test logs.
        let mut logs = (0..10).map(|_| random!(Log)).collect::<Vec<_>>();
        let mut batch_commit = random!(Log);
        let mut inner_log = random!(alloy_primitives::Log);
        inner_log.data =
            CommitBatch { batch_index: U256::from(random!(u64)), batch_hash: random!(B256) }
                .encode_log_data();
        batch_commit.inner = inner_log;
        batch_commit.transaction_hash = Some(*tx.inner.tx_hash());
        batch_commit.block_number = Some(random!(u64));
        batch_commit.block_hash = Some(random!(B256));
        batch_commit.block_timestamp = Some(random!(u64));
        logs.push(batch_commit);

        // When
        let notification = watcher.handle_batch_commits(&logs).await?.pop().unwrap();

        // Then
        assert!(matches!(notification, L1Notification::BatchCommit { .. }));

        Ok(())
    }

    #[tokio::test]
    async fn test_should_handle_finalize_commits() -> eyre::Result<()> {
        // Given
        let (finalized, latest, chain) = chain(10);
        let (watcher, _handle) =
            l1_watcher(chain, vec![], vec![], finalized.clone(), latest.clone());

        // build test logs.
        let mut logs = (0..10).map(|_| random!(Log)).collect::<Vec<_>>();
        let mut finalize_commit = random!(Log);
        let mut inner_log = random!(alloy_primitives::Log);
        let mut batch = random!(FinalizeBatch);
        batch.batch_index = U256::from(random!(u64));
        inner_log.data = batch.encode_log_data();
        finalize_commit.inner = inner_log;
        finalize_commit.block_number = Some(random!(u64));
        finalize_commit.block_hash = Some(random!(B256));
        logs.push(finalize_commit);

        // When
        let notification = watcher.handle_batch_finalization(&logs).await?.pop().unwrap();

        // Then
        assert!(matches!(notification, L1Notification::BatchFinalization { .. }));

        Ok(())
    }

    #[tokio::test]
    async fn test_handle_trigger_gap_recovery() -> eyre::Result<()> {
        // Given: A watcher with state
        let (finalized, latest, chain) = chain(10);
        let unfinalized_blocks = chain[1..5].to_vec();
        let (mut watcher, mut handle) =
            l1_watcher(unfinalized_blocks.clone(), chain, vec![], finalized, latest);

        watcher.current_block_number = unfinalized_blocks.last().unwrap().number;
        watcher.is_synced = true;
        assert_eq!(watcher.unfinalized_blocks.len(), 4);

        let join = tokio::spawn(async move {
            // When: Reset to block 2
            handle.trigger_gap_recovery(2).await;

            // close channel to end watcher run loop
            drop(handle);
        });

        watcher.run().await;

        join.await?;

        // Then: State should be reset
        assert_eq!(watcher.current_block_number, 2);
        assert_eq!(watcher.unfinalized_blocks.len(), 0, "unfinalized blocks should be cleared");
        assert!(!watcher.is_synced, "is_synced should be reset to false");

        Ok(())
    }

    #[tokio::test]
    async fn test_handle_deadlock_prevention() -> eyre::Result<()> {
        let (finalized, latest, chain) = chain(10);
        let unfinalized_blocks = chain[1..5].to_vec();
        let (mut watcher, mut handle) =
            l1_watcher(unfinalized_blocks.clone(), chain, vec![], finalized, latest);

        // When: Fill the channel to capacity LOG_QUERY_BLOCK_RANGE
        for i in 0..LOG_QUERY_BLOCK_RANGE {
            watcher
                .notify(L1Notification::NewBlock(BlockInfo { number: i, hash: random!(B256) }))
                .await?;
        }

        assert_eq!(watcher.current_block_number, 0, "Watcher should be set to block");

        // Channel is now full. Spawn a task that will try to send another notification
        // This blocks until we send the command to reset.
        let watcher_handle_task = tokio::spawn(async move {
            // This would normally block, but the reset command should interrupt it
            let result = watcher
                .notify(L1Notification::NewBlock(BlockInfo { number: 1000, hash: random!(B256) }))
                .await;
            // After reset is handled, the notify returns without sending
            (watcher, result)
        });

        // Give the notify a chance to start blocking
        tokio::time::sleep(Duration::from_millis(50)).await;

        // Then: Send reset command - this should NOT deadlock
        tokio::time::timeout(Duration::from_secs(1), handle.trigger_gap_recovery(100)).await?;

        // Verify the watcher processed the reset
        let (watcher, notify_result) = watcher_handle_task.await?;
        assert!(notify_result.is_ok(), "Notify should complete after handling reset");
        assert_eq!(watcher.current_block_number, 100, "Watcher should be reset to block");

        Ok(())
    }
}<|MERGE_RESOLUTION|>--- conflicted
+++ resolved
@@ -327,15 +327,8 @@
                 break;
             }
 
-<<<<<<< HEAD
             // Check if we just synced to the head
-            if !self.is_synced && self.current_block_number == self.l1_state.head.number {
-=======
-            // sleep if we are synced.
-            if self.is_synced {
-                tokio::time::sleep(SLOW_SYNC_INTERVAL).await;
-            } else if self.current_block_number == self.l1_state.head {
->>>>>>> 08ca239d
+            if !self.is_synced && self.current_block_number == self.l1_state.head {
                 // if we have synced to the head of the L1, notify the channel and set the
                 // `is_synced`` flag.
                 if let Err(L1WatcherError::SendError(_)) = self.notify(L1Notification::Synced).await
