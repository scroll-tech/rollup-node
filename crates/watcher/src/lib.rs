--- conflicted
+++ resolved
@@ -268,12 +268,8 @@
             unfinalized_blocks: BoundedVec::new(HEADER_CAPACITY),
             current_block_number: start_block.saturating_sub(1),
             l1_state,
-<<<<<<< HEAD
+            cache: Cache::new(TRANSACTION_CACHE_CAPACITY),
             sender: tx.clone(),
-=======
-            cache: Cache::new(TRANSACTION_CACHE_CAPACITY),
-            sender: tx,
->>>>>>> 987000d6
             config,
             metrics: WatcherMetrics::default(),
             is_synced: false,
