--- conflicted
+++ resolved
@@ -65,18 +65,13 @@
     );
 
     // spawn the watcher and verify received notifications are consistent.
-<<<<<<< HEAD
-    let mut handle =
-        L1Watcher::spawn(mock_provider, None, Arc::new(config), LOGS_QUERY_BLOCK_RANGE).await;
-=======
-    let mut l1_watcher = L1Watcher::spawn(
+    let mut handle = L1Watcher::spawn(
         mock_provider,
         L1BlockStartupInfo::None,
         Arc::new(config),
         LOGS_QUERY_BLOCK_RANGE,
     )
     .await;
->>>>>>> 0493ec94
     let mut received_logs = Vec::new();
 
     // make sure we time out if we don't receive the expected logs
