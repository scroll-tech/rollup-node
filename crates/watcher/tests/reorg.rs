//! Integration test of the reorg detection of the L1 watcher.
#![cfg(feature = "test-utils")]

use std::sync::Arc;

use alloy_rpc_types_eth::Header;
use arbitrary::Arbitrary;
use rand::Rng;
use rollup_node_primitives::{L1BlockStartupInfo, NodeConfig};
use rollup_node_watcher::{
    random, test_utils::provider::MockProvider, Block, L1Notification, L1Watcher,
};
const LOGS_QUERY_BLOCK_RANGE: u64 = 500;

// Generate a set blocks that will be fed to the l1 watcher.
// Every fork_cycle blocks, generates a small reorg.
fn generate_chain_with_reorgs(len: usize, fork_cycle: usize, max_fork_depth: usize) -> Vec<Block> {
    assert!(fork_cycle >= 1, "fork cycle should be bigger than 1");

    let mut blocks = Vec::with_capacity(len);
    let mut rng = rand::rng();
    let next_header = |prev: &Header| {
        let mut header = random!(Header);
        header.number = prev.number + 1;
        header.parent_hash = prev.hash;
        header
    };
    let mut tip = random!(Header);
    while blocks.len() < len {
        let mut acc = vec![tip];
        for i in 1..fork_cycle + 1 {
            acc.push(next_header(&acc[i - 1]));
        }

        let depth = rng.random_range(2..max_fork_depth);
        let reorg = &acc[acc.len() - 1 - depth];
        tip = next_header(reorg);

        blocks.append(&mut acc);

        acc.clear();
    }
    blocks.into_iter().map(|h| Block { header: h, ..Default::default() }).collect()
}

#[tokio::test]
async fn test_should_detect_reorg() -> eyre::Result<()> {
    reth_tracing::init_test_tracing();

    // Given
    let blocks = generate_chain_with_reorgs(1000, 10, 5);
    let latest_blocks = blocks.clone();

    // finalized blocks should be 64 blocks late.
    let mut finalized_blocks = std::iter::repeat(latest_blocks.first())
        .filter_map(|b| b.cloned())
        .take(64)
        .chain(latest_blocks.iter().cloned())
        .collect::<Vec<_>>();
    finalized_blocks.sort_unstable_by(|a, b| a.header.number.cmp(&b.header.number));

    let config = NodeConfig {
        start_l1_block: latest_blocks.first().unwrap().header.number,
        address_book: Default::default(),
    };
    let mock_provider = MockProvider::new(
        blocks.clone().into_iter(),
        std::iter::empty(),
        std::iter::empty(),
        finalized_blocks.clone(),
        latest_blocks.clone(),
    );

    // spawn the watcher and verify received notifications are consistent.
<<<<<<< HEAD
    let mut handle =
        L1Watcher::spawn(mock_provider, None, Arc::new(config), LOGS_QUERY_BLOCK_RANGE).await;
=======
    let mut l1_watcher = L1Watcher::spawn(
        mock_provider,
        L1BlockStartupInfo::None,
        Arc::new(config),
        LOGS_QUERY_BLOCK_RANGE,
    )
    .await;
>>>>>>> 0493ec94

    // skip the first two events
    handle.l1_notification_receiver().recv().await.unwrap();
    handle.l1_notification_receiver().recv().await.unwrap();

    let mut latest_number = latest_blocks.first().unwrap().header.number;
    let mut finalized_number = finalized_blocks.first().unwrap().header.number;

    for (latest, finalized) in latest_blocks[1..].iter().zip(finalized_blocks[1..].iter()) {
        // check finalized first.
        if finalized_number < finalized.header.number {
            let mut notification = handle.l1_notification_receiver().recv().await.unwrap();
            // skip the `L1Notification::Processed` notifications
            if matches!(notification.as_ref(), L1Notification::Processed(_)) {
                notification = handle.l1_notification_receiver().recv().await.unwrap();
            }
            assert_eq!(
                notification.as_ref(),
                &L1Notification::Finalized((&finalized.header).into())
            );
        }

        if latest_number == latest.header.number {
            continue;
        }

        let mut notification = handle.l1_notification_receiver().recv().await.unwrap();

        // skip the `L1Notification::Processed` notifications
        if matches!(notification.as_ref(), L1Notification::Processed(_)) {
            notification = handle.l1_notification_receiver().recv().await.unwrap();
        }

        // skip the `L1Notification::Synced` notifications
        if matches!(notification.as_ref(), L1Notification::Synced) {
            notification = handle.l1_notification_receiver().recv().await.unwrap();
        }

        // check latest for reorg or new block.
        if latest_number > latest.header.number {
            // reorg
            assert!(matches!(notification.as_ref(), L1Notification::Reorg(_)));
<<<<<<< HEAD
            let notification = handle.l1_notification_receiver().recv().await.unwrap();
            assert_eq!(notification.as_ref(), &L1Notification::NewBlock(latest.header.number));
=======
            let notification = l1_watcher.recv().await.unwrap();
            assert_eq!(notification.as_ref(), &L1Notification::NewBlock((&latest.header).into()));
>>>>>>> 0493ec94
        } else {
            assert_eq!(notification.as_ref(), &L1Notification::NewBlock((&latest.header).into()));
        }

        // update finalized and latest.
        finalized_number = finalized.header.number;
        latest_number = latest.header.number;
    }

    Ok(())
}

#[tokio::test]
async fn test_should_fetch_gap_in_unfinalized_blocks() -> eyre::Result<()> {
    reth_tracing::init_test_tracing();

    // Given
    let mut blocks = vec![random!(Header)];
    for i in 1..1000 {
        let mut next = random!(Header);
        let prev = &blocks[i - 1];
        next.number = prev.number + 1;
        next.parent_hash = prev.hash;
        blocks.push(next);
    }
    let blocks =
        blocks.into_iter().map(|h| Block { header: h, ..Default::default() }).collect::<Vec<_>>();

    // add a gap every 20 blocks.
    let latest_blocks = blocks
        .iter()
        .filter(|b| {
            let rem = b.header.number % 20;
            rem > 5
        })
        .cloned()
        .collect::<Vec<_>>();

    // finalized blocks should be 64 blocks late.
    let mut finalized_blocks = std::iter::repeat(blocks.first())
        .filter_map(|b| b.cloned())
        .take(64)
        .chain(blocks.iter().cloned())
        .collect::<Vec<_>>();
    finalized_blocks.sort_unstable_by(|a, b| a.header.number.cmp(&b.header.number));

    let config = NodeConfig {
        start_l1_block: latest_blocks.first().unwrap().header.number,
        address_book: Default::default(),
    };
    let mock_provider = MockProvider::new(
        blocks.clone().into_iter(),
        std::iter::empty(),
        std::iter::empty(),
        finalized_blocks.clone(),
        latest_blocks.clone(),
    );

    // spawn the watcher and verify received notifications are consistent.
<<<<<<< HEAD
    let mut handle =
        L1Watcher::spawn(mock_provider, None, Arc::new(config), LOGS_QUERY_BLOCK_RANGE).await;
=======
    let mut l1_watcher = L1Watcher::spawn(
        mock_provider,
        L1BlockStartupInfo::None,
        Arc::new(config),
        LOGS_QUERY_BLOCK_RANGE,
    )
    .await;
>>>>>>> 0493ec94

    // skip the first two events
    handle.l1_notification_receiver().recv().await.unwrap();
    handle.l1_notification_receiver().recv().await.unwrap();

    let mut latest_number = latest_blocks.first().unwrap().header.number;
    let mut finalized_number = finalized_blocks.first().unwrap().header.number;

    for (latest, finalized) in latest_blocks[1..].iter().zip(finalized_blocks[1..].iter()) {
        // check finalized first.
        if finalized_number < finalized.header.number {
            let mut notification = handle.l1_notification_receiver().recv().await.unwrap();
            // skip the `L1Notification::Processed` notifications
            if matches!(notification.as_ref(), L1Notification::Processed(_)) {
                notification = handle.l1_notification_receiver().recv().await.unwrap();
            }
            assert_eq!(
                notification.as_ref(),
                &L1Notification::Finalized((&finalized.header).into())
            );
        }

        if latest_number == latest.header.number {
            continue;
        }

        let mut notification = handle.l1_notification_receiver().recv().await.unwrap();

        // skip the `L1Notification::Processed` notifications
        if matches!(notification.as_ref(), L1Notification::Processed(_)) {
            notification = handle.l1_notification_receiver().recv().await.unwrap();
        }

        // skip the `L1Notification::Synced` notifications
        if matches!(notification.as_ref(), L1Notification::Synced) {
            notification = handle.l1_notification_receiver().recv().await.unwrap();
        }

        assert_eq!(notification.as_ref(), &L1Notification::NewBlock((&latest.header).into()));

        // update finalized and latest.
        finalized_number = finalized.header.number;
        latest_number = latest.header.number;
    }

    Ok(())
}<|MERGE_RESOLUTION|>--- conflicted
+++ resolved
@@ -72,18 +72,13 @@
     );
 
     // spawn the watcher and verify received notifications are consistent.
-<<<<<<< HEAD
-    let mut handle =
-        L1Watcher::spawn(mock_provider, None, Arc::new(config), LOGS_QUERY_BLOCK_RANGE).await;
-=======
-    let mut l1_watcher = L1Watcher::spawn(
+    let mut handle = L1Watcher::spawn(
         mock_provider,
         L1BlockStartupInfo::None,
         Arc::new(config),
         LOGS_QUERY_BLOCK_RANGE,
     )
     .await;
->>>>>>> 0493ec94
 
     // skip the first two events
     handle.l1_notification_receiver().recv().await.unwrap();
@@ -126,13 +121,8 @@
         if latest_number > latest.header.number {
             // reorg
             assert!(matches!(notification.as_ref(), L1Notification::Reorg(_)));
-<<<<<<< HEAD
             let notification = handle.l1_notification_receiver().recv().await.unwrap();
-            assert_eq!(notification.as_ref(), &L1Notification::NewBlock(latest.header.number));
-=======
-            let notification = l1_watcher.recv().await.unwrap();
             assert_eq!(notification.as_ref(), &L1Notification::NewBlock((&latest.header).into()));
->>>>>>> 0493ec94
         } else {
             assert_eq!(notification.as_ref(), &L1Notification::NewBlock((&latest.header).into()));
         }
@@ -192,18 +182,13 @@
     );
 
     // spawn the watcher and verify received notifications are consistent.
-<<<<<<< HEAD
-    let mut handle =
-        L1Watcher::spawn(mock_provider, None, Arc::new(config), LOGS_QUERY_BLOCK_RANGE).await;
-=======
-    let mut l1_watcher = L1Watcher::spawn(
+    let mut handle = L1Watcher::spawn(
         mock_provider,
         L1BlockStartupInfo::None,
         Arc::new(config),
         LOGS_QUERY_BLOCK_RANGE,
     )
     .await;
->>>>>>> 0493ec94
 
     // skip the first two events
     handle.l1_notification_receiver().recv().await.unwrap();
