//! Benchmarks for the derivation pipeline.

#![allow(missing_docs)]

use alloy_primitives::{Bytes, B256};
use criterion::{criterion_group, criterion_main, Criterion};
use futures::StreamExt;
use rollup_node_primitives::{BatchCommitData, BatchInfo, L1MessageEnvelope};
use rollup_node_providers::{
    test_utils::MockL1Provider, FullL1Provider, L1Provider, S3BlobProvider,
};
use scroll_alloy_consensus::TxL1Message;
use scroll_db::{
    test_utils::setup_test_db, Database, DatabaseReadOperations, DatabaseTransactionProvider,
    DatabaseWriteOperations,
};
use scroll_derivation_pipeline::DerivationPipeline;
use std::{collections::HashMap, future::Future, path::PathBuf, pin::Pin, sync::Arc};
use tokio::runtime::{Handle, Runtime};

const BATCHES_START_INDEX: u64 = 414261;
const BATCHES_STOP_INDEX: u64 = 414513;

/// Set up a mock provider instance.
fn setup_mock_provider(
    db: Arc<Database>,
) -> Pin<Box<dyn Future<Output = MockL1Provider<Arc<Database>>> + Send>> {
    Box::pin(async {
        let tx = db.tx().await.expect("failed to get tx");
        let mut blobs = HashMap::new();
        let mut batches = tx.get_batches().await.expect("failed to get batches stream");

        while let Some(Ok(batch)) = batches.next().await {
            if let Some(blob_hash) = batch.blob_versioned_hash {
                blobs.insert(
                    blob_hash,
                    PathBuf::from(format!("./benches/testdata/blob/blob_{}.bin", batch.index)),
                );
            }
        }

        MockL1Provider { l1_messages_provider: db, blobs }
    })
}

/// Set up a full provider instance
fn setup_full_provider(
    db: Arc<Database>,
) -> Pin<Box<dyn Future<Output = FullL1Provider<Arc<Database>, S3BlobProvider>> + Send>> {
    Box::pin(async {
        let blob_provider = S3BlobProvider::new_http(
            reqwest::Url::parse("https://scroll-mainnet-blob-data.s3.us-west-2.amazonaws.com")
                .unwrap(),
        );
        FullL1Provider::new(blob_provider, db).await
    })
}

/// The L1 provider factory function.
type L1ProviderFactory<P> =
    Box<dyn Fn(Arc<Database>) -> Pin<Box<dyn Future<Output = P> + Send>> + Send>;

/// Returns a pipeline with a provider initiated from the factory function.
async fn setup_pipeline<P: L1Provider + Clone + Send + Sync + 'static>(
    factory: L1ProviderFactory<P>,
) -> DerivationPipeline<P> {
    // load batch data in the db.
    let db = Arc::new(setup_test_db().await);
    let blob_hashes: Vec<B256> = serde_json::from_str(
        &std::fs::read_to_string("./benches/testdata/batch_info.json").unwrap(),
    )
    .unwrap();

    let tx = db.tx_mut().await.unwrap();
    for (index, hash) in (BATCHES_START_INDEX..=BATCHES_STOP_INDEX).zip(blob_hashes.into_iter()) {
        let raw_calldata =
            std::fs::read(format!("./benches/testdata/calldata/calldata_batch_{index}.bin"))
                .unwrap();
        let batch_data = BatchCommitData {
            hash: B256::random(),
            index,
            block_number: 18319648 + index,
            block_timestamp: 1696935971 + index,
            calldata: Arc::new(raw_calldata.into()),
            blob_versioned_hash: Some(hash),
            finalized_block_number: None,
        };
        tx.insert_batch(batch_data).await.unwrap();
    }

    // load messages in db.
    let l1_messages: Vec<_> = serde_json::from_str::<Vec<(Bytes, B256)>>(
        &std::fs::read_to_string("./benches/testdata/l1_messages.json").unwrap(),
    )
    .unwrap()
    .into_iter()
    .map(|(bytes, queue_hash)| (TxL1Message::rlp_decode(&mut bytes.as_ref()).unwrap(), queue_hash))
    .map(|(tx, queue_hash)| L1MessageEnvelope::new(tx, 0, None, Some(queue_hash)))
    .collect();

    for message in l1_messages {
        tx.insert_l1_message(message).await.unwrap();
    }
    tx.commit().await.unwrap();

    // construct the pipeline.
    let l1_provider = factory(db.clone()).await;
    DerivationPipeline::new(l1_provider, db, u64::MAX)
}

/// Benchmark the derivation pipeline with blobs fetched from file. This does not bench the network
/// call to the AWS S3 blob storage.
fn benchmark_pipeline_derivation_in_file_blobs(c: &mut Criterion) {
    let rt = Runtime::new().unwrap();

    c.bench_function("pipeline_derive_in_file_blobs", |b| {
        b.to_async(&rt).iter_batched(
            || {
                let (tx, rx) = std::sync::mpsc::channel();
                Handle::current().spawn(async move {
                    // setup (not measured): create fresh pipeline with 253 committed batches
                    let mut pipeline = setup_pipeline(Box::new(setup_mock_provider)).await;

<<<<<<< HEAD
                    // commit 1000 batches.
                    for _ in 0..1000 {
                        pipeline.push_batch(batch_info.into()).await;
=======
                    // commit 253 batches.
                    for index in BATCHES_START_INDEX..=BATCHES_STOP_INDEX {
                        let batch_info = BatchInfo { index, hash: Default::default() };
                        pipeline.push_batch(batch_info, 0);
>>>>>>> 6852bf66
                    }

                    tx.send(pipeline).unwrap();
                });
                rx.recv().unwrap()
            },
            |mut pipeline| async move {
                // measured work.
                for _ in BATCHES_START_INDEX..=BATCHES_STOP_INDEX {
                    let _ = pipeline.next().await;
                }
            },
            criterion::BatchSize::SmallInput,
        )
    });
}

/// Benchmark the derivation pipeline with blobs fetched from S3.
fn benchmark_pipeline_derivation_s3_blobs(c: &mut Criterion) {
    let rt = Runtime::new().unwrap();
    let mut group = c.benchmark_group("pipeline_derive_s3_blobs");
    group.sample_size(10);
    group.measurement_time(std::time::Duration::from_secs(20));

    group.bench_function("pipeline_derive_s3_blobs", |b| {
        b.to_async(&rt).iter_batched(
            || {
                let (tx, rx) = std::sync::mpsc::channel();
                Handle::current().spawn(async move {
                    // setup (not measured): create fresh pipeline with 15 committed batches
                    let mut pipeline = setup_pipeline(Box::new(setup_full_provider)).await;

                    // commit 15 batches.
                    for index in BATCHES_START_INDEX..=BATCHES_START_INDEX + 15 {
                        let batch_info = BatchInfo { index, hash: Default::default() };
                        pipeline.push_batch(batch_info, 0);
                    }

                    tx.send(pipeline).unwrap();
                });
                rx.recv().unwrap()
            },
            |mut pipeline| async move {
                // measured work.
                for _ in BATCHES_START_INDEX..=BATCHES_START_INDEX + 15 {
                    let _ = pipeline.next().await;
                }
            },
            criterion::BatchSize::LargeInput,
        )
    });
}

criterion_group!(
    benches,
    benchmark_pipeline_derivation_in_file_blobs,
    benchmark_pipeline_derivation_s3_blobs
);
criterion_main!(benches);<|MERGE_RESOLUTION|>--- conflicted
+++ resolved
@@ -121,16 +121,10 @@
                     // setup (not measured): create fresh pipeline with 253 committed batches
                     let mut pipeline = setup_pipeline(Box::new(setup_mock_provider)).await;
 
-<<<<<<< HEAD
-                    // commit 1000 batches.
-                    for _ in 0..1000 {
-                        pipeline.push_batch(batch_info.into()).await;
-=======
                     // commit 253 batches.
                     for index in BATCHES_START_INDEX..=BATCHES_STOP_INDEX {
                         let batch_info = BatchInfo { index, hash: Default::default() };
                         pipeline.push_batch(batch_info, 0);
->>>>>>> 6852bf66
                     }
 
                     tx.send(pipeline).unwrap();
