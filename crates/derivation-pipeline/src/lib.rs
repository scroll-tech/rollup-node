--- conflicted
+++ resolved
@@ -6,21 +6,13 @@
 use alloy_primitives::{Address, B256};
 use alloy_rpc_types_engine::PayloadAttributes;
 use core::{fmt::Debug, future::Future, pin::Pin, task::Poll};
-<<<<<<< HEAD
-use futures::{stream::FuturesOrdered, task::AtomicWaker, Stream, StreamExt};
-=======
 use futures::{stream::FuturesOrdered, Stream, StreamExt};
->>>>>>> 1bf2c0be
 use rollup_node_primitives::{BatchCommitData, BatchInfo, L1MessageEnvelope};
 use rollup_node_providers::{BlockDataProvider, L1Provider};
 use scroll_alloy_rpc_types_engine::{BlockDataHint, ScrollPayloadAttributes};
 use scroll_codec::{decoding::payload::PayloadData, Codec};
 use scroll_db::{Database, DatabaseReadOperations, DatabaseTransactionProvider, L1MessageKey};
-<<<<<<< HEAD
-use tokio::sync::Mutex;
-=======
 use tokio::sync::mpsc::{UnboundedReceiver, UnboundedSender};
->>>>>>> 1bf2c0be
 
 mod data_source;
 
@@ -32,14 +24,6 @@
 
 use crate::data_source::CodecDataSource;
 use std::{boxed::Box, sync::Arc, time::Instant, vec::Vec};
-<<<<<<< HEAD
-
-/// A structure holding the current unresolved futures for the derivation pipeline.
-#[derive(Debug)]
-pub struct DerivationPipeline<P> {
-    /// The active batch derivation futures.
-    futures: Arc<Mutex<FuturesOrdered<DerivationPipelineFuture>>>,
-=======
 
 /// The derivation pipeline that derives [`BatchDerivationResult`] from [`BatchInfo`].
 ///
@@ -122,7 +106,6 @@
     result_sender: UnboundedSender<BatchDerivationResult>,
     /// The active batch derivation futures.
     futures: FuturesOrdered<DerivationPipelineFuture>,
->>>>>>> 1bf2c0be
     /// A reference to the database.
     database: Arc<Database>,
     /// A L1 provider.
@@ -131,17 +114,9 @@
     l1_v2_message_queue_start_index: u64,
     /// The metrics of the pipeline.
     metrics: DerivationPipelineMetrics,
-<<<<<<< HEAD
-    /// The waker for the stream.
-    waker: AtomicWaker,
 }
 
-impl<P> DerivationPipeline<P> {
-=======
-}
-
 impl<P> DerivationPipelineWorker<P> {
->>>>>>> 1bf2c0be
     /// Returns a new instance of the [`DerivationPipeline`].
     pub fn new(
         l1_provider: P,
@@ -151,54 +126,13 @@
         result_sender: UnboundedSender<BatchDerivationResult>,
     ) -> Self {
         Self {
-<<<<<<< HEAD
-            futures: Arc::new(Mutex::new(FuturesOrdered::new())),
-=======
             batch_receiver,
             result_sender,
             futures: FuturesOrdered::new(),
->>>>>>> 1bf2c0be
             database,
             l1_provider,
             l1_v2_message_queue_start_index,
             metrics: DerivationPipelineMetrics::default(),
-<<<<<<< HEAD
-            waker: AtomicWaker::new(),
-        }
-    }
-}
-
-impl<P> DerivationPipeline<P>
-where
-    P: L1Provider + Clone + Send + Sync + 'static,
-{
-    /// Pushes a new batch info to the derivation pipeline.
-    pub async fn push_batch(&mut self, batch_info: Arc<BatchInfo>) {
-        let fut = self.derivation_future(batch_info);
-        self.futures.lock().await.push_back(fut);
-        self.waker.wake();
-    }
-
-    /// Returns the number of unresolved futures in the derivation pipeline.
-    pub async fn len(&self) -> usize {
-        self.futures.lock().await.len()
-    }
-
-    /// Returns true if there are no unresolved futures in the derivation pipeline.
-    pub async fn is_empty(&self) -> bool {
-        self.futures.lock().await.is_empty()
-    }
-
-    fn derivation_future(&self, batch_info: Arc<BatchInfo>) -> DerivationPipelineFuture {
-        let database = self.database.clone();
-        let metrics = self.metrics.clone();
-        let provider = self.l1_provider.clone();
-        let l1_v2_message_queue_start_index = self.l1_v2_message_queue_start_index;
-
-        Box::pin(async move {
-            let derive_start = Instant::now();
-
-=======
         }
     }
 }
@@ -279,7 +213,6 @@
         Box::pin(async move {
             let derive_start = Instant::now();
 
->>>>>>> 1bf2c0be
             // get the batch commit data.
             let tx = database.tx().await.map_err(|e| (batch_info.clone(), e.into()))?;
             let batch = tx
@@ -292,11 +225,7 @@
                 ))?;
 
             // derive the attributes and attach the corresponding batch info.
-<<<<<<< HEAD
-            let result = derive_new(batch, provider, tx, l1_v2_message_queue_start_index)
-=======
             let result = derive(batch, provider, tx, l1_v2_message_queue_start_index)
->>>>>>> 1bf2c0be
                 .await
                 .map_err(|err| (batch_info.clone(), err))?;
 
@@ -306,49 +235,6 @@
             metrics.blocks_per_second.set(result.attributes.len() as f64 / execution_duration);
             Ok(result)
         })
-    }
-}
-
-<<<<<<< HEAD
-impl<P> Stream for DerivationPipeline<P>
-where
-    P: L1Provider + Unpin + Clone + Send + Sync + 'static,
-{
-    type Item = BatchDerivationResult;
-
-    fn poll_next(
-        self: Pin<&mut Self>,
-        cx: &mut std::task::Context<'_>,
-    ) -> std::task::Poll<Option<Self::Item>> {
-        let this = self.get_mut();
-        this.waker.register(cx.waker());
-
-        // Poll the next future in the ordered set of futures.
-        match this.futures.try_lock() {
-            Ok(mut guard) => {
-                let result = guard.poll_next_unpin(cx);
-                match result {
-                    // If the derivation failed then push it to the front of the queue to be
-                    // retried.
-                    Poll::Ready(Some(Err((batch_info, err)))) => {
-                        tracing::error!(target: "scroll::derivation_pipeline", ?batch_info, ?err, "Failed to derive payload attributes");
-                        guard.push_front(this.derivation_future(batch_info));
-                        cx.waker().wake_by_ref();
-                        Poll::Pending
-                    }
-                    // If the derivation succeeded then return the attributes.
-                    Poll::Ready(Some(Ok(result))) => Poll::Ready(Some(result)),
-                    // If there are no more futures then return None.
-                    Poll::Ready(None) | Poll::Pending => Poll::Pending,
-                }
-            }
-            Err(_) => {
-                // Could not acquire the lock, return pending.
-                cx.waker().wake_by_ref();
-
-                Poll::Pending
-            }
-        }
     }
 }
 
@@ -370,26 +256,6 @@
     pub attributes: ScrollPayloadAttributes,
 }
 
-=======
-/// The result of deriving a batch.
-#[derive(Debug)]
-pub struct BatchDerivationResult {
-    /// The derived payload attributes.
-    pub attributes: Vec<DerivedAttributes>,
-    /// The batch info associated with the derived attributes.
-    pub batch_info: BatchInfo,
-}
-
-/// The derived attributes along with the block number they correspond to.
-#[derive(Debug, Clone, PartialEq, Eq)]
-pub struct DerivedAttributes {
-    /// The block number the attributes correspond to.
-    pub block_number: u64,
-    /// The derived payload attributes.
-    pub attributes: ScrollPayloadAttributes,
-}
-
->>>>>>> 1bf2c0be
 /// A future that resolves to a stream of [`BatchDerivationResult`].
 type DerivationPipelineFuture = Pin<
     Box<
@@ -399,15 +265,9 @@
     >,
 >;
 
-<<<<<<< HEAD
-/// Returns a vector of [`ScrollPayloadAttributes`] from the [`BatchCommitData`] and a
-/// [`L1Provider`].
-pub async fn derive_new<L1P: L1Provider + Sync + Send, L2P: BlockDataProvider + Sync + Send>(
-=======
 /// Returns a [`BatchDerivationResult`] from the [`BatchCommitData`] by deriving the payload
 /// attributes for each L2 block in the batch.
 pub async fn derive<L1P: L1Provider + Sync + Send, L2P: BlockDataProvider + Sync + Send>(
->>>>>>> 1bf2c0be
     batch: BatchCommitData,
     l1_provider: L1P,
     l2_provider: L2P,
@@ -764,11 +624,7 @@
         let l1_provider = MockL1Provider { l1_messages_provider, blobs: HashMap::new() };
         let l2_provider = MockL2Provider;
 
-<<<<<<< HEAD
-        let result = derive_new(batch_data, l1_provider, l2_provider, u64::MAX).await?;
-=======
         let result = derive(batch_data, l1_provider, l2_provider, u64::MAX).await?;
->>>>>>> 1bf2c0be
         let attribute = result
             .attributes
             .iter()
@@ -872,11 +728,7 @@
         let l2_provider = MockL2Provider;
 
         // derive attributes and extract l1 messages.
-<<<<<<< HEAD
-        let attributes = derive_new(batch_data, l1_provider, l2_provider, u64::MAX).await?;
-=======
         let attributes = derive(batch_data, l1_provider, l2_provider, u64::MAX).await?;
->>>>>>> 1bf2c0be
         let derived_l1_messages: Vec<_> = attributes
             .attributes
             .into_iter()
@@ -933,11 +785,7 @@
         let l2_provider = MockL2Provider;
 
         // derive attributes and extract l1 messages.
-<<<<<<< HEAD
-        let attributes = derive_new(batch_data, l1_provider, l2_provider, u64::MAX).await?;
-=======
         let attributes = derive(batch_data, l1_provider, l2_provider, u64::MAX).await?;
->>>>>>> 1bf2c0be
         let derived_l1_messages: Vec<_> = attributes
             .attributes
             .into_iter()
@@ -1054,11 +902,7 @@
                     };
                     let l2_provider = MockL2Provider;
 
-<<<<<<< HEAD
-                    let attributes = derive_new(batch_data, l1_provider, l2_provider, u64::MAX).await?;
-=======
                     let attributes = derive(batch_data, l1_provider, l2_provider, u64::MAX).await?;
->>>>>>> 1bf2c0be
 
                     let attribute = attributes.attributes.last().unwrap();
                     let expected = ScrollPayloadAttributes {
