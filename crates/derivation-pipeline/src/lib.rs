//! A stateless derivation pipeline for Scroll.
//!
//! This crate provides a simple implementation of a derivation pipeline that transforms a batch
//! into payload attributes for block building.

#![cfg_attr(not(feature = "std"), no_std)]

mod data_source;

pub use error::DerivationPipelineError;
mod error;

#[cfg(not(feature = "std"))]
extern crate alloc as std;

use crate::data_source::CodecDataSource;
use std::{boxed::Box, collections::VecDeque, sync::Arc, vec::Vec};

use alloy_primitives::{Address, B256};
use alloy_rpc_types_engine::PayloadAttributes;
use core::{
    fmt::Debug,
    future::Future,
    pin::Pin,
    task::{Context, Poll, Waker},
};
use futures::{ready, stream::FuturesOrdered, Stream, StreamExt};
use rollup_node_primitives::BatchCommitData;
use rollup_node_providers::L1Provider;
use scroll_alloy_rpc_types_engine::ScrollPayloadAttributes;
use scroll_codec::Codec;
use scroll_db::{Database, DatabaseOperations};

/// A future that resolves to a stream of [`ScrollPayloadAttributes`].
type DerivationPipelineFuture = Pin<
    Box<
        dyn Future<Output = Result<Vec<ScrollPayloadAttributes>, (u64, DerivationPipelineError)>>
            + Send,
    >,
>;

/// Limit the amount of pipeline futures allowed to be polled concurrently.
const MAX_CONCURRENT_DERIVATION_PIPELINE_FUTS: usize = 20;

/// A structure holding the current unresolved futures for the derivation pipeline.
#[derive(Debug)]
pub struct DerivationPipeline<P> {
    /// The current derivation pipeline futures polled.
    pipeline_futures: FuturesOrdered<DerivationPipelineFuture>,
    /// A reference to the database.
    database: Arc<Database>,
    /// A L1 provider.
    l1_provider: P,
    /// The queue of batches to handle.
    batch_index_queue: VecDeque<u64>,
    /// The queue of polled attributes.
    attributes_queue: VecDeque<ScrollPayloadAttributes>,
    /// The waker for the pipeline.
    waker: Option<Waker>,
}

impl<P> DerivationPipeline<P>
where
    P: L1Provider + Clone + Send + Sync + 'static,
{
    /// Returns a new instance of the [`DerivationPipeline`].
    pub fn new(l1_provider: P, database: Arc<Database>) -> Self {
        Self {
            database,
            l1_provider,
            batch_index_queue: Default::default(),
            pipeline_futures: Default::default(),
            attributes_queue: Default::default(),
            waker: None,
        }
    }

    /// Handles a new batch commit index by pushing it in its internal queue.
    /// Wakes the waker in order to trigger a call to poll.
    pub fn handle_batch_commit(&mut self, index: u64) {
        self.batch_index_queue.push_back(index);
        if let Some(waker) = self.waker.take() {
            waker.wake()
        }
    }

    /// Handles the next batch index in the batch index queue, pushing the future in the pipeline
    /// futures.
    fn handle_next_batch(&mut self) -> Option<DerivationPipelineFuture> {
        let database = self.database.clone();
        let provider = self.l1_provider.clone();

        if let Some(index) = self.batch_index_queue.pop_front() {
            let fut = Box::pin(async move {
                let batch = database
                    .get_batch_by_index(index)
                    .await
                    .map_err(|err| (index, err.into()))?
                    .ok_or((index, DerivationPipelineError::UnknownBatch(index)))?;

                derive(batch, provider).await.map_err(|err| (index, err))
            });
            return Some(fut);
        }
        None
    }
}

impl<P> Stream for DerivationPipeline<P>
where
    P: L1Provider + Clone + Unpin + Send + Sync + 'static,
{
    type Item = ScrollPayloadAttributes;

    fn poll_next(self: Pin<&mut Self>, cx: &mut Context<'_>) -> Poll<Option<Self::Item>> {
        let this = self.get_mut();

        // return attributes from the queue if any.
        if let Some(attribute) = this.attributes_queue.pop_front() {
            return Poll::Ready(Some(attribute))
        }

        // if futures are empty and the batch queue is empty, store the waker
        // and return.
        if this.pipeline_futures.is_empty() && this.batch_index_queue.is_empty() {
            this.waker = Some(cx.waker().clone());
            return Poll::Pending
        }

        // if the futures can still grow, handle the next batch.
        if this.pipeline_futures.len() < MAX_CONCURRENT_DERIVATION_PIPELINE_FUTS {
            if let Some(fut) = this.handle_next_batch() {
                this.pipeline_futures.push_back(fut)
            }
        }

        // poll the futures and handle result.
        if let Some(res) = ready!(this.pipeline_futures.poll_next_unpin(cx)) {
            match res {
                Ok(attributes) => {
                    this.attributes_queue.extend(attributes);
                    cx.waker().wake_by_ref();
                }
                Err((index, err)) => {
                    tracing::error!(target: "scroll::node::derivation_pipeline", ?index, ?err, "failed to derive payload attributes for batch");
                    // retry polling the same batch index.
                    this.batch_index_queue.push_front(index);
                    if let Some(fut) = this.handle_next_batch() {
                        this.pipeline_futures.push_front(fut)
                    }
                }
            }
        }
        Poll::Pending
    }
}

/// Returns a vector of [`ScrollPayloadAttributes`] from the [`BatchCommitData`] and a
/// [`L1Provider`].
pub async fn derive<P: L1Provider + Send>(
    batch: BatchCommitData,
    l1_provider: P,
) -> Result<Vec<ScrollPayloadAttributes>, DerivationPipelineError> {
    // fetch the blob then decode the input batch.
    let blob = if let Some(hash) = batch.blob_versioned_hash {
        l1_provider.blob(batch.block_timestamp, hash).await?
    } else {
        None
    };
    let data = CodecDataSource { calldata: batch.calldata.as_ref(), blob: blob.as_deref() };
    let decoded = Codec::decode(&data)?;

    // set the cursor for the l1 provider.
    let data = &decoded.data;
    if let Some(index) = data.queue_index_start() {
        l1_provider.set_index_cursor(index)
    } else if let Some(hash) = data.prev_l1_message_queue_hash() {
        l1_provider.set_hash_cursor(*hash);
        // we skip the first l1 message, as we are interested in the one starting after
        // prev_l1_message_queue_hash.
        let _ = l1_provider.next_l1_message().await.map_err(Into::into)?;
    } else {
        return Err(DerivationPipelineError::MissingL1MessageQueueCursor)
    }

    let blocks = decoded.data.into_l2_blocks();
    let mut attributes = Vec::with_capacity(blocks.len());
    for mut block in blocks {
        // query the appropriate amount of l1 messages.
        let mut txs = Vec::with_capacity(block.context.num_l1_messages as usize);
        for _ in 0..block.context.num_l1_messages {
            let l1_message = l1_provider
                .next_l1_message()
                .await
                .map_err(Into::into)?
                .ok_or(DerivationPipelineError::MissingL1Message)?;
            let mut bytes = Vec::with_capacity(l1_message.eip2718_encoded_length());
            l1_message.eip2718_encode(&mut bytes);
            txs.push(bytes.into());
        }

        // add the block transactions.
        txs.append(&mut block.transactions);

        // construct the payload attributes.
        let attribute = ScrollPayloadAttributes {
            payload_attributes: PayloadAttributes {
                timestamp: block.context.timestamp,
                suggested_fee_recipient: Address::ZERO,
                prev_randao: B256::ZERO,
                withdrawals: None,
                parent_beacon_block_root: None,
            },
            transactions: Some(txs),
            no_tx_pool: true,
        };
        attributes.push(attribute);
    }

    Ok(attributes)
}

#[cfg(test)]
mod tests {
    use super::*;
    use std::sync::Arc;

    use alloy_eips::eip4844::Blob;
    use alloy_primitives::{address, b256, bytes, U256};
    use rollup_node_primitives::L1MessageWithBlockNumber;
    use rollup_node_providers::{
<<<<<<< HEAD
        L1BlobProvider, L1MessageWithBlockNumberProvider, L1ProviderError,
=======
        DatabaseL1MessageProvider, L1BlobProvider, L1MessageProvider, L1ProviderError,
>>>>>>> bfda5c61
    };
    use scroll_alloy_consensus::TxL1Message;
    use scroll_codec::decoding::test_utils::read_to_bytes;
    use scroll_db::test_utils::setup_test_db;
    use tokio::sync::Mutex;

<<<<<<< HEAD
    struct TestL1MessageProvider {
        messages: Arc<Mutex<Vec<L1MessageWithBlockNumber>>>,
        index: u64,
=======
    struct MockL1MessageProvider {
        messages: Arc<Mutex<Vec<TxL1Message>>>,
>>>>>>> bfda5c61
    }

    struct Infallible;
    impl From<Infallible> for L1ProviderError {
        fn from(_value: Infallible) -> Self {
            Self::Other("infallible")
        }
    }

    #[async_trait::async_trait]
    impl L1BlobProvider for MockL1MessageProvider {
        async fn blob(
            &self,
            _block_timestamp: u64,
            _hash: B256,
        ) -> Result<Option<Arc<Blob>>, L1ProviderError> {
            Ok(None)
        }
    }

    #[async_trait::async_trait]
<<<<<<< HEAD
    impl L1MessageWithBlockNumberProvider for TestL1MessageProvider {
=======
    impl L1MessageProvider for MockL1MessageProvider {
>>>>>>> bfda5c61
        type Error = Infallible;

        async fn get_l1_message_with_block_number(
            &self,
        ) -> Result<Option<L1MessageWithBlockNumber>, Self::Error> {
            let messages = self.messages.try_lock().expect("lock is free");
            Ok(messages.get(self.index as usize).cloned())
        }

<<<<<<< HEAD
        fn set_index_cursor(&mut self, index: u64) {
            self.index = index;
        }

        fn set_hash_cursor(&mut self, _hash: B256) {}

        fn increment_cursor(&mut self) {
            self.index += 1;
        }
=======
        fn set_index_cursor(&self, _index: u64) {}

        fn set_hash_cursor(&self, _hash: B256) {}
    }

    #[derive(Clone)]
    struct MockL1Provider<P: L1MessageProvider> {
        l1_messages_provider: P,
    }

    #[async_trait::async_trait]
    impl<P: L1MessageProvider + Sync> L1BlobProvider for MockL1Provider<P> {
        async fn blob(
            &self,
            _block_timestamp: u64,
            _hash: B256,
        ) -> Result<Option<Arc<Blob>>, L1ProviderError> {
            Ok(None)
        }
    }

    #[async_trait::async_trait]
    impl<P: L1MessageProvider + Sync> L1MessageProvider for MockL1Provider<P> {
        type Error = P::Error;

        async fn next_l1_message(&self) -> Result<Option<TxL1Message>, Self::Error> {
            self.l1_messages_provider.next_l1_message().await
        }
        fn set_index_cursor(&self, index: u64) {
            self.l1_messages_provider.set_index_cursor(index)
        }
        fn set_hash_cursor(&self, hash: B256) {
            self.l1_messages_provider.set_hash_cursor(hash)
        }
    }

    #[tokio::test]
    async fn test_should_stream_payload_attributes() -> eyre::Result<()> {
        // https://etherscan.io/tx/0x8f4f0fcab656aa81589db5b53255094606c4624bfd99702b56b2debaf6211f48
        // load batch data in the db.
        let db = Arc::new(setup_test_db().await);
        let raw_calldata = read_to_bytes("./testdata/calldata_v0.bin")?;
        let batch_data = BatchCommitData {
            hash: b256!("7f26edf8e3decbc1620b4d2ba5f010a6bdd10d6bb16430c4f458134e36ab3961"),
            index: 12,
            block_number: 18319648,
            block_timestamp: 1696935971,
            calldata: Arc::new(raw_calldata),
            blob_versioned_hash: None,
        };
        db.insert_batch(batch_data).await?;

        // load messages in db.
        let l1_messages = vec![
            L1MessageWithBlockNumber{ block_number: 717, transaction: TxL1Message {
            queue_index: 33,
            gas_limit: 168000,
            to: address!("781e90f1c8Fc4611c9b7497C3B47F99Ef6969CbC"),
            value: U256::ZERO,
            sender: address!("7885BcBd5CeCEf1336b5300fb5186A12DDD8c478"),
            input: bytes!("8ef1332e0000000000000000000000007f2b8c31f88b6006c382775eea88297ec1e3e9050000000000000000000000006ea73e05adc79974b931123675ea8f78ffdacdf0000000000000000000000000000000000000000000000000006a94d74f430000000000000000000000000000000000000000000000000000000000000000002100000000000000000000000000000000000000000000000000000000000000a000000000000000000000000000000000000000000000000000000000000000a4232e8748000000000000000000000000ca266224613396a0e8d4c2497dbc4f33dd6cdeff000000000000000000000000ca266224613396a0e8d4c2497dbc4f33dd6cdeff000000000000000000000000000000000000000000000000006a94d74f4300000000000000000000000000000000000000000000000000000000000000000080000000000000000000000000000000000000000000000000000000000000000000000000000000000000000000000000000000000000000000000000"),
        } }, L1MessageWithBlockNumber{transaction: TxL1Message {
            queue_index: 34,
            gas_limit: 168000,
            to: address!("781e90f1c8fc4611c9b7497c3b47f99ef6969cbc"),
            value: U256::ZERO,
            sender: address!("7885BcBd5CeCEf1336b5300fb5186A12DDD8c478"),
            input: bytes!("8ef1332e0000000000000000000000007f2b8c31f88b6006c382775eea88297ec1e3e9050000000000000000000000006ea73e05adc79974b931123675ea8f78ffdacdf000000000000000000000000000000000000000000000000000470de4df820000000000000000000000000000000000000000000000000000000000000000002200000000000000000000000000000000000000000000000000000000000000a000000000000000000000000000000000000000000000000000000000000000a4232e8748000000000000000000000000982fe4a7cbd74bb3422ebe46333c3e8046c12c7f000000000000000000000000982fe4a7cbd74bb3422ebe46333c3e8046c12c7f00000000000000000000000000000000000000000000000000470de4df8200000000000000000000000000000000000000000000000000000000000000000080000000000000000000000000000000000000000000000000000000000000000000000000000000000000000000000000000000000000000000000000"),
        }, block_number: 717}];
        for message in l1_messages {
            db.insert_l1_message(message).await?;
        }

        // construct the pipeline.
        let l1_messages_provider = DatabaseL1MessageProvider::new(db.clone());
        let mock_l1_provider = MockL1Provider { l1_messages_provider };
        let mut pipeline = DerivationPipeline::new(mock_l1_provider, db);

        // as long as we don't call `handle_commit_batch`, pipeline should not return attributes.
        pipeline.handle_batch_commit(12);

        // we should find some attributes now
        assert!(pipeline.next().await.is_some());

        // check the correctness of the last attribute.
        let mut attribute = ScrollPayloadAttributes::default();
        while let Some(a) = pipeline.next().await {
            if a.payload_attributes.timestamp == 1696935657 {
                attribute = a;
                break
            }
        }
        let expected = ScrollPayloadAttributes{
            payload_attributes: PayloadAttributes{
                timestamp: 1696935657,
                ..Default::default()
            },
            transactions: Some(vec![bytes!("f88c8202658417d7840082a4f294530000000000000000000000000000000000000280a4bede39b500000000000000000000000000000000000000000000000000000001669aa2f583104ec4a07461e6555f927393ebdf5f183738450c3842bc3b86a1db7549d9bee21fadd0b1a06d7ba96897bd9fb8e838a327d3ca34be66da11955f10d1fb2264949071e9e8cd")]),
            no_tx_pool: true,
        };
        assert_eq!(attribute, expected);

        Ok(())
>>>>>>> bfda5c61
    }

    #[tokio::test]
    async fn test_should_derive_batch() -> eyre::Result<()> {
        // https://etherscan.io/tx/0x8f4f0fcab656aa81589db5b53255094606c4624bfd99702b56b2debaf6211f48
        let raw_calldata = read_to_bytes("./testdata/calldata_v0.bin")?;
        let batch_data = BatchCommitData {
            hash: b256!("7f26edf8e3decbc1620b4d2ba5f010a6bdd10d6bb16430c4f458134e36ab3961"),
            index: 12,
            block_number: 18319648,
            block_timestamp: 1696935971,
            calldata: Arc::new(raw_calldata),
            blob_versioned_hash: None,
        };

        let l1_messages = vec![L1MessageWithBlockNumber{ block_number: 5, transaction: TxL1Message {
            queue_index: 33,
            gas_limit: 168000,
            to: address!("781e90f1c8Fc4611c9b7497C3B47F99Ef6969CbC"),
            value: U256::ZERO,
            sender: address!("7885BcBd5CeCEf1336b5300fb5186A12DDD8c478"),
            input: bytes!("8ef1332e0000000000000000000000007f2b8c31f88b6006c382775eea88297ec1e3e9050000000000000000000000006ea73e05adc79974b931123675ea8f78ffdacdf0000000000000000000000000000000000000000000000000006a94d74f430000000000000000000000000000000000000000000000000000000000000000002100000000000000000000000000000000000000000000000000000000000000a000000000000000000000000000000000000000000000000000000000000000a4232e8748000000000000000000000000ca266224613396a0e8d4c2497dbc4f33dd6cdeff000000000000000000000000ca266224613396a0e8d4c2497dbc4f33dd6cdeff000000000000000000000000000000000000000000000000006a94d74f4300000000000000000000000000000000000000000000000000000000000000000080000000000000000000000000000000000000000000000000000000000000000000000000000000000000000000000000000000000000000000000000"),
        }} , L1MessageWithBlockNumber{ block_number: 10, transaction: TxL1Message {
            queue_index: 34,
            gas_limit: 168000,
            to: address!("781e90f1c8fc4611c9b7497c3b47f99ef6969cbc"),
            value: U256::ZERO,
            sender: address!("7885BcBd5CeCEf1336b5300fb5186A12DDD8c478"),
            input: bytes!("8ef1332e0000000000000000000000007f2b8c31f88b6006c382775eea88297ec1e3e9050000000000000000000000006ea73e05adc79974b931123675ea8f78ffdacdf000000000000000000000000000000000000000000000000000470de4df820000000000000000000000000000000000000000000000000000000000000000002200000000000000000000000000000000000000000000000000000000000000a000000000000000000000000000000000000000000000000000000000000000a4232e8748000000000000000000000000982fe4a7cbd74bb3422ebe46333c3e8046c12c7f000000000000000000000000982fe4a7cbd74bb3422ebe46333c3e8046c12c7f00000000000000000000000000000000000000000000000000470de4df8200000000000000000000000000000000000000000000000000000000000000000080000000000000000000000000000000000000000000000000000000000000000000000000000000000000000000000000000000000000000000000000"),
<<<<<<< HEAD
        }}];
        let mut provider =
            TestL1MessageProvider { messages: Arc::new(Mutex::new(l1_messages)), index: 0 };
=======
        }];
        let provider = MockL1MessageProvider { messages: Arc::new(Mutex::new(l1_messages)) };
>>>>>>> bfda5c61

        let attributes: Vec<_> = derive(batch_data, provider).await?;
        let attribute =
            attributes.iter().find(|a| a.payload_attributes.timestamp == 1696935384).unwrap();

        let expected = ScrollPayloadAttributes{
            payload_attributes: PayloadAttributes{
                timestamp: 1696935384,
                ..Default::default()
            },
            transactions: Some(vec![bytes!("7ef901b7218302904094781e90f1c8fc4611c9b7497c3b47f99ef6969cbc80b901848ef1332e0000000000000000000000007f2b8c31f88b6006c382775eea88297ec1e3e9050000000000000000000000006ea73e05adc79974b931123675ea8f78ffdacdf0000000000000000000000000000000000000000000000000006a94d74f430000000000000000000000000000000000000000000000000000000000000000002100000000000000000000000000000000000000000000000000000000000000a000000000000000000000000000000000000000000000000000000000000000a4232e8748000000000000000000000000ca266224613396a0e8d4c2497dbc4f33dd6cdeff000000000000000000000000ca266224613396a0e8d4c2497dbc4f33dd6cdeff000000000000000000000000000000000000000000000000006a94d74f4300000000000000000000000000000000000000000000000000000000000000000080000000000000000000000000000000000000000000000000000000000000000000000000000000000000000000000000000000000000000000000000947885bcbd5cecef1336b5300fb5186a12ddd8c478"), bytes!("7ef901b7228302904094781e90f1c8fc4611c9b7497c3b47f99ef6969cbc80b901848ef1332e0000000000000000000000007f2b8c31f88b6006c382775eea88297ec1e3e9050000000000000000000000006ea73e05adc79974b931123675ea8f78ffdacdf000000000000000000000000000000000000000000000000000470de4df820000000000000000000000000000000000000000000000000000000000000000002200000000000000000000000000000000000000000000000000000000000000a000000000000000000000000000000000000000000000000000000000000000a4232e8748000000000000000000000000982fe4a7cbd74bb3422ebe46333c3e8046c12c7f000000000000000000000000982fe4a7cbd74bb3422ebe46333c3e8046c12c7f00000000000000000000000000000000000000000000000000470de4df8200000000000000000000000000000000000000000000000000000000000000000080000000000000000000000000000000000000000000000000000000000000000000000000000000000000000000000000000000000000000000000000947885bcbd5cecef1336b5300fb5186a12ddd8c478")]),
            no_tx_pool: true,
        };
        assert_eq!(attribute, &expected);

        let attribute = attributes.last().unwrap();
        let expected = ScrollPayloadAttributes{
            payload_attributes: PayloadAttributes{
                timestamp: 1696935657,
                ..Default::default()
            },
            transactions: Some(vec![bytes!("f88c8202658417d7840082a4f294530000000000000000000000000000000000000280a4bede39b500000000000000000000000000000000000000000000000000000001669aa2f583104ec4a07461e6555f927393ebdf5f183738450c3842bc3b86a1db7549d9bee21fadd0b1a06d7ba96897bd9fb8e838a327d3ca34be66da11955f10d1fb2264949071e9e8cd")]),
            no_tx_pool: true,
        };
        assert_eq!(attribute, &expected);

        Ok(())
    }
}<|MERGE_RESOLUTION|>--- conflicted
+++ resolved
@@ -229,25 +229,15 @@
     use alloy_primitives::{address, b256, bytes, U256};
     use rollup_node_primitives::L1MessageWithBlockNumber;
     use rollup_node_providers::{
-<<<<<<< HEAD
-        L1BlobProvider, L1MessageWithBlockNumberProvider, L1ProviderError,
-=======
         DatabaseL1MessageProvider, L1BlobProvider, L1MessageProvider, L1ProviderError,
->>>>>>> bfda5c61
     };
     use scroll_alloy_consensus::TxL1Message;
     use scroll_codec::decoding::test_utils::read_to_bytes;
     use scroll_db::test_utils::setup_test_db;
     use tokio::sync::Mutex;
 
-<<<<<<< HEAD
-    struct TestL1MessageProvider {
-        messages: Arc<Mutex<Vec<L1MessageWithBlockNumber>>>,
-        index: u64,
-=======
     struct MockL1MessageProvider {
         messages: Arc<Mutex<Vec<TxL1Message>>>,
->>>>>>> bfda5c61
     }
 
     struct Infallible;
@@ -269,11 +259,7 @@
     }
 
     #[async_trait::async_trait]
-<<<<<<< HEAD
-    impl L1MessageWithBlockNumberProvider for TestL1MessageProvider {
-=======
     impl L1MessageProvider for MockL1MessageProvider {
->>>>>>> bfda5c61
         type Error = Infallible;
 
         async fn get_l1_message_with_block_number(
@@ -283,17 +269,6 @@
             Ok(messages.get(self.index as usize).cloned())
         }
 
-<<<<<<< HEAD
-        fn set_index_cursor(&mut self, index: u64) {
-            self.index = index;
-        }
-
-        fn set_hash_cursor(&mut self, _hash: B256) {}
-
-        fn increment_cursor(&mut self) {
-            self.index += 1;
-        }
-=======
         fn set_index_cursor(&self, _index: u64) {}
 
         fn set_hash_cursor(&self, _hash: B256) {}
@@ -397,7 +372,6 @@
         assert_eq!(attribute, expected);
 
         Ok(())
->>>>>>> bfda5c61
     }
 
     #[tokio::test]
@@ -427,14 +401,8 @@
             value: U256::ZERO,
             sender: address!("7885BcBd5CeCEf1336b5300fb5186A12DDD8c478"),
             input: bytes!("8ef1332e0000000000000000000000007f2b8c31f88b6006c382775eea88297ec1e3e9050000000000000000000000006ea73e05adc79974b931123675ea8f78ffdacdf000000000000000000000000000000000000000000000000000470de4df820000000000000000000000000000000000000000000000000000000000000000002200000000000000000000000000000000000000000000000000000000000000a000000000000000000000000000000000000000000000000000000000000000a4232e8748000000000000000000000000982fe4a7cbd74bb3422ebe46333c3e8046c12c7f000000000000000000000000982fe4a7cbd74bb3422ebe46333c3e8046c12c7f00000000000000000000000000000000000000000000000000470de4df8200000000000000000000000000000000000000000000000000000000000000000080000000000000000000000000000000000000000000000000000000000000000000000000000000000000000000000000000000000000000000000000"),
-<<<<<<< HEAD
-        }}];
-        let mut provider =
-            TestL1MessageProvider { messages: Arc::new(Mutex::new(l1_messages)), index: 0 };
-=======
         }];
         let provider = MockL1MessageProvider { messages: Arc::new(Mutex::new(l1_messages)) };
->>>>>>> bfda5c61
 
         let attributes: Vec<_> = derive(batch_data, provider).await?;
         let attribute =
