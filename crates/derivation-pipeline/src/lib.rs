//! A stateless derivation pipeline for Scroll.
//!
//! This crate provides a simple implementation of a derivation pipeline that transforms a batch
//! into payload attributes for block building.

#![cfg_attr(not(feature = "std"), no_std)]

mod data_source;

pub use error::DerivationPipelineError;
mod error;

#[cfg(not(feature = "std"))]
extern crate alloc as std;

use crate::data_source::CodecDataSource;
use std::{boxed::Box, collections::VecDeque, sync::Arc, vec::Vec};

use alloy_primitives::{Address, B256};
use alloy_rpc_types_engine::PayloadAttributes;
use core::{
    fmt::Debug,
    future::Future,
    pin::Pin,
    task::{Context, Poll, Waker},
};
use futures::{ready, stream::FuturesOrdered, Stream, StreamExt};
use rollup_node_primitives::{BatchCommitData, BatchInfo, ScrollPayloadAttributesWithBatchInfo};
use rollup_node_providers::{BlockDataProvider, L1Provider};
use scroll_alloy_rpc_types_engine::ScrollPayloadAttributes;
use scroll_codec::Codec;
use scroll_db::{Database, DatabaseOperations};

/// A future that resolves to a stream of [`ScrollPayloadAttributesWithBatchInfo`].
type DerivationPipelineFuture = Pin<
    Box<
        dyn Future<
                Output = Result<
                    Vec<ScrollPayloadAttributesWithBatchInfo>,
                    (Arc<BatchInfo>, DerivationPipelineError),
                >,
            > + Send,
    >,
>;

/// Limit the amount of pipeline futures allowed to be polled concurrently.
const MAX_CONCURRENT_DERIVATION_PIPELINE_FUTS: usize = 20;

/// A structure holding the current unresolved futures for the derivation pipeline.
#[derive(Debug)]
pub struct DerivationPipeline<P> {
    /// The current derivation pipeline futures polled.
    pipeline_futures: FuturesOrdered<DerivationPipelineFuture>,
    /// A reference to the database.
    database: Arc<Database>,
    /// A L1 provider.
    l1_provider: P,
    /// The queue of batches to handle.
    batch_queue: VecDeque<Arc<BatchInfo>>,
    /// The queue of polled attributes.
    attributes_queue: VecDeque<ScrollPayloadAttributesWithBatchInfo>,
    /// The waker for the pipeline.
    waker: Option<Waker>,
}

impl<P> DerivationPipeline<P>
where
    P: L1Provider + Clone + Send + Sync + 'static,
{
    /// Returns a new instance of the [`DerivationPipeline`].
    pub fn new(l1_provider: P, database: Arc<Database>) -> Self {
        Self {
            database,
            l1_provider,
            batch_queue: Default::default(),
            pipeline_futures: Default::default(),
            attributes_queue: Default::default(),
            waker: None,
        }
    }

    /// Handles a new batch commit index by pushing it in its internal queue.
    /// Wakes the waker in order to trigger a call to poll.
    pub fn handle_batch_commit(&mut self, batch_info: BatchInfo) {
        let block_info = Arc::new(batch_info);
        self.batch_queue.push_back(block_info);
        if let Some(waker) = self.waker.take() {
            waker.wake()
        }
    }

    /// Handles the next batch index in the batch index queue, pushing the future in the pipeline
    /// futures.
    fn handle_next_batch(&mut self) -> Option<DerivationPipelineFuture> {
        let database = self.database.clone();
        let provider = self.l1_provider.clone();

        if let Some(info) = self.batch_queue.pop_front() {
            let fut = Box::pin(async move {
                // get the batch commit data.
                let batch = database
                    .get_batch_by_index(info.index)
                    .await
                    .map_err(|err| (info.clone(), err.into()))?
                    .ok_or((info.clone(), DerivationPipelineError::UnknownBatch(info.index)))?;

                // derive the attributes and attach the corresponding batch info.
                let attrs =
                    derive(batch, provider, database).await.map_err(|err| (info.clone(), err))?;
                Ok(attrs.into_iter().map(|attr| (attr, *info).into()).collect())
            });
            return Some(fut);
        }
        None
    }
}

impl<P> Stream for DerivationPipeline<P>
where
    P: L1Provider + Clone + Unpin + Send + Sync + 'static,
{
    type Item = ScrollPayloadAttributesWithBatchInfo;

    fn poll_next(self: Pin<&mut Self>, cx: &mut Context<'_>) -> Poll<Option<Self::Item>> {
        let this = self.get_mut();

        // return attributes from the queue if any.
        if let Some(attribute) = this.attributes_queue.pop_front() {
            return Poll::Ready(Some(attribute))
        }

        // if futures are empty and the batch queue is empty, store the waker
        // and return.
        if this.pipeline_futures.is_empty() && this.batch_queue.is_empty() {
            this.waker = Some(cx.waker().clone());
            return Poll::Pending
        }

        // if the futures can still grow, handle the next batch.
        if this.pipeline_futures.len() < MAX_CONCURRENT_DERIVATION_PIPELINE_FUTS {
            if let Some(fut) = this.handle_next_batch() {
                this.pipeline_futures.push_back(fut)
            }
        }

        // poll the futures and handle result.
        if let Some(res) = ready!(this.pipeline_futures.poll_next_unpin(cx)) {
            match res {
                Ok(attributes) => {
                    this.attributes_queue.extend(attributes);
                    cx.waker().wake_by_ref();
                }
                Err((batch_info, err)) => {
                    tracing::error!(target: "scroll::node::derivation_pipeline", batch_info = ?*batch_info, ?err, "failed to derive payload attributes for batch");
                    // retry polling the same batch.
                    this.batch_queue.push_front(batch_info);
                    let fut = this.handle_next_batch().expect("Pushed batch info into queue");
                    this.pipeline_futures.push_front(fut);
                }
            }
        }
        Poll::Pending
    }
}

/// TODO(bench): add criterion bench.
/// Returns a vector of [`ScrollPayloadAttributes`] from the [`BatchCommitData`] and a
/// [`L1Provider`].
pub async fn derive<L1P: L1Provider + Sync + Send, L2P: BlockDataProvider + Sync + Send>(
    batch: BatchCommitData,
    l1_provider: L1P,
    l2_provider: L2P,
) -> Result<Vec<ScrollPayloadAttributes>, DerivationPipelineError> {
    // fetch the blob then decode the input batch.
    let blob = if let Some(hash) = batch.blob_versioned_hash {
        l1_provider.blob(batch.block_timestamp, hash).await?
    } else {
        None
    };
    let data = CodecDataSource { calldata: batch.calldata.as_ref(), blob: blob.as_deref() };
    let decoded = Codec::decode(&data)?;

    // set the cursor for the l1 provider.
    let data = &decoded.data;
    if let Some(index) = data.queue_index_start() {
        l1_provider.set_queue_index_cursor(index);
    } else if let Some(hash) = data.prev_l1_message_queue_hash() {
        l1_provider.set_hash_cursor(*hash).await;
        // we skip the first l1 message, as we are interested in the one starting after
        // prev_l1_message_queue_hash.
        let _ = l1_provider.next_l1_message().await.map_err(Into::into)?;
    } else {
        return Err(DerivationPipelineError::MissingL1MessageQueueCursor)
    }

    let blocks = decoded.data.into_l2_blocks();
    let mut attributes = Vec::with_capacity(blocks.len());
    for mut block in blocks {
        // query the appropriate amount of l1 messages.
        let mut txs = Vec::with_capacity(block.context.num_transactions as usize);
        for _ in 0..block.context.num_l1_messages {
            let l1_message = l1_provider
                .next_l1_message()
                .await
                .map_err(Into::into)?
                .ok_or(DerivationPipelineError::MissingL1Message)?;
            let mut bytes = Vec::with_capacity(l1_message.eip2718_encoded_length());
            l1_message.eip2718_encode(&mut bytes);
            txs.push(bytes.into());
        }

        // add the block transactions.
        txs.append(&mut block.transactions);

        // get the block data for the l2 block.
        let number = block.context.number;
<<<<<<< HEAD
        let block_data = l2_provider.block_data(number).await.map_err(Into::into)?;
=======
        // TODO(performance): can this be improved by adding block_data_range.
        let block_data = l2_provider.block_data(number.into()).await.map_err(Into::into)?;
>>>>>>> 8c286202

        // construct the payload attributes.
        let attribute = ScrollPayloadAttributes {
            payload_attributes: PayloadAttributes {
                timestamp: block.context.timestamp,
                suggested_fee_recipient: Address::ZERO,
                prev_randao: B256::ZERO,
                withdrawals: None,
                parent_beacon_block_root: None,
            },
            transactions: Some(txs),
            no_tx_pool: true,
            block_data_hint: block_data,
        };
        attributes.push(attribute);
    }

    Ok(attributes)
}

#[cfg(test)]
mod tests {
    use super::*;
    use std::sync::Arc;

    use alloy_eips::eip4844::Blob;
    use alloy_primitives::{address, b256, bytes, U256};
    use core::sync::atomic::{AtomicU64, Ordering};
    use rollup_node_primitives::L1MessageEnvelope;
    use rollup_node_providers::{
        DatabaseL1MessageProvider, L1BlobProvider, L1MessageProvider, L1ProviderError,
    };
    use scroll_alloy_consensus::TxL1Message;
    use scroll_alloy_rpc_types_engine::BlockDataHint;
    use scroll_codec::decoding::test_utils::read_to_bytes;
    use scroll_db::test_utils::setup_test_db;

    struct MockL1MessageProvider {
        messages: Arc<Vec<L1MessageEnvelope>>,
        index: AtomicU64,
    }

    struct Infallible;
    impl From<Infallible> for L1ProviderError {
        fn from(_value: Infallible) -> Self {
            Self::Other("infallible")
        }
    }

    #[async_trait::async_trait]
    impl L1BlobProvider for MockL1MessageProvider {
        async fn blob(
            &self,
            _block_timestamp: u64,
            _hash: B256,
        ) -> Result<Option<Arc<Blob>>, L1ProviderError> {
            Ok(None)
        }
    }

    #[async_trait::async_trait]
    impl L1MessageProvider for MockL1MessageProvider {
        type Error = Infallible;

        async fn get_l1_message_with_block_number(
            &self,
        ) -> Result<Option<L1MessageEnvelope>, Self::Error> {
            let index = self.index.load(Ordering::Relaxed);
            Ok(self.messages.get(index as usize).cloned())
        }

        fn set_queue_index_cursor(&self, _index: u64) {}

        async fn set_hash_cursor(&self, _hash: B256) {}

        fn increment_cursor(&self) {
            self.index.fetch_add(1, Ordering::Relaxed);
        }
    }

    #[derive(Clone)]
    struct MockL1Provider<P: L1MessageProvider> {
        l1_messages_provider: P,
    }

    #[async_trait::async_trait]
    impl<P: L1MessageProvider + Sync> L1BlobProvider for MockL1Provider<P> {
        async fn blob(
            &self,
            _block_timestamp: u64,
            _hash: B256,
        ) -> Result<Option<Arc<Blob>>, L1ProviderError> {
            Ok(None)
        }
    }

    #[async_trait::async_trait]
    impl<P: L1MessageProvider + Send + Sync> L1MessageProvider for MockL1Provider<P> {
        type Error = P::Error;

        async fn get_l1_message_with_block_number(
            &self,
        ) -> Result<Option<L1MessageEnvelope>, Self::Error> {
            self.l1_messages_provider.get_l1_message_with_block_number().await
        }
        fn set_queue_index_cursor(&self, index: u64) {
            self.l1_messages_provider.set_queue_index_cursor(index);
        }
        async fn set_hash_cursor(&self, hash: B256) {
            self.l1_messages_provider.set_hash_cursor(hash).await
        }
        fn increment_cursor(&self) {
            self.l1_messages_provider.increment_cursor()
        }
    }

    struct MockL2Provider;

    #[async_trait::async_trait]
    impl BlockDataProvider for MockL2Provider {
        type Error = Infallible;

        async fn block_data(
            &self,
            _block_number: u64,
        ) -> Result<Option<BlockDataHint>, Self::Error> {
            Ok(None)
        }
    }

    #[tokio::test]
    async fn test_should_stream_payload_attributes() -> eyre::Result<()> {
        // https://etherscan.io/tx/0x8f4f0fcab656aa81589db5b53255094606c4624bfd99702b56b2debaf6211f48
        // load batch data in the db.
        let db = Arc::new(setup_test_db().await);
        let raw_calldata = read_to_bytes("./testdata/calldata_v0.bin")?;
        let batch_data = BatchCommitData {
            hash: b256!("7f26edf8e3decbc1620b4d2ba5f010a6bdd10d6bb16430c4f458134e36ab3961"),
            index: 12,
            block_number: 18319648,
            block_timestamp: 1696935971,
            calldata: Arc::new(raw_calldata),
            blob_versioned_hash: None,
        };
        db.insert_batch(batch_data).await?;
        // load messages in db.
        let l1_messages = vec![
            L1MessageEnvelope {
                l1_block_number: 717,
                l2_block_number: None,
                queue_hash: None,
                transaction: TxL1Message {
                    queue_index: 33,
                    gas_limit: 168000,
                    to: address!("781e90f1c8Fc4611c9b7497C3B47F99Ef6969CbC"),
                    value: U256::ZERO,
                    sender: address!("7885BcBd5CeCEf1336b5300fb5186A12DDD8c478"),
                    input: bytes!("8ef1332e0000000000000000000000007f2b8c31f88b6006c382775eea88297ec1e3e9050000000000000000000000006ea73e05adc79974b931123675ea8f78ffdacdf0000000000000000000000000000000000000000000000000006a94d74f430000000000000000000000000000000000000000000000000000000000000000002100000000000000000000000000000000000000000000000000000000000000a000000000000000000000000000000000000000000000000000000000000000a4232e8748000000000000000000000000ca266224613396a0e8d4c2497dbc4f33dd6cdeff000000000000000000000000ca266224613396a0e8d4c2497dbc4f33dd6cdeff000000000000000000000000000000000000000000000000006a94d74f4300000000000000000000000000000000000000000000000000000000000000000080000000000000000000000000000000000000000000000000000000000000000000000000000000000000000000000000000000000000000000000000"),
                },
            },
            L1MessageEnvelope {
                l1_block_number: 717,
                l2_block_number: None,
                queue_hash: None,
                transaction: TxL1Message {
                    queue_index: 34,
                    gas_limit: 168000,
                    to: address!("781e90f1c8fc4611c9b7497c3b47f99ef6969cbc"),
                    value: U256::ZERO,
                    sender: address!("7885BcBd5CeCEf1336b5300fb5186A12DDD8c478"),
                    input: bytes!("8ef1332e0000000000000000000000007f2b8c31f88b6006c382775eea88297ec1e3e9050000000000000000000000006ea73e05adc79974b931123675ea8f78ffdacdf000000000000000000000000000000000000000000000000000470de4df820000000000000000000000000000000000000000000000000000000000000000002200000000000000000000000000000000000000000000000000000000000000a000000000000000000000000000000000000000000000000000000000000000a4232e8748000000000000000000000000982fe4a7cbd74bb3422ebe46333c3e8046c12c7f000000000000000000000000982fe4a7cbd74bb3422ebe46333c3e8046c12c7f00000000000000000000000000000000000000000000000000470de4df8200000000000000000000000000000000000000000000000000000000000000000080000000000000000000000000000000000000000000000000000000000000000000000000000000000000000000000000000000000000000000000000"),
                },
            },
        ];
        for message in l1_messages {
            db.insert_l1_message(message).await?;
        }

        // construct the pipeline.
        let l1_messages_provider = DatabaseL1MessageProvider::new(db.clone(), 0);
        let mock_l1_provider = MockL1Provider { l1_messages_provider };
        let mut pipeline = DerivationPipeline::new(mock_l1_provider, db);

        // as long as we don't call `handle_commit_batch`, pipeline should not return attributes.
        pipeline.handle_batch_commit(BatchInfo { index: 12, hash: Default::default() });

        // we should find some attributes now
        assert!(pipeline.next().await.is_some());

        // check the correctness of the last attribute.
        let mut attribute = ScrollPayloadAttributes::default();
        while let Some(ScrollPayloadAttributesWithBatchInfo { payload_attributes: a, .. }) =
            pipeline.next().await
        {
            if a.payload_attributes.timestamp == 1696935657 {
                attribute = a;
                break
            }
        }
        let expected = ScrollPayloadAttributes{
            payload_attributes: PayloadAttributes{
                timestamp: 1696935657,
                ..Default::default()
            },
            transactions: Some(vec![bytes!("f88c8202658417d7840082a4f294530000000000000000000000000000000000000280a4bede39b500000000000000000000000000000000000000000000000000000001669aa2f583104ec4a07461e6555f927393ebdf5f183738450c3842bc3b86a1db7549d9bee21fadd0b1a06d7ba96897bd9fb8e838a327d3ca34be66da11955f10d1fb2264949071e9e8cd")]),
            no_tx_pool: true,
            block_data_hint: Some(BlockDataHint{ extra_data: bytes!("d883050000846765746888676f312e31392e31856c696e757800000000000000909feed55823062d606d517c3f971201615962991dbc2c1ef5897b3b2c9bd0b93b5bae6e5cedbddfc4bcbbe731477beaca8b3eff111de7ac67a388850405265200"), difficulty: U256::from(2) }),
        };
        assert_eq!(attribute, expected);

        Ok(())
    }

    #[tokio::test]
    async fn test_should_derive_batch() -> eyre::Result<()> {
        // https://etherscan.io/tx/0x8f4f0fcab656aa81589db5b53255094606c4624bfd99702b56b2debaf6211f48
        let raw_calldata = read_to_bytes("./testdata/calldata_v0.bin")?;
        let batch_data = BatchCommitData {
            hash: b256!("7f26edf8e3decbc1620b4d2ba5f010a6bdd10d6bb16430c4f458134e36ab3961"),
            index: 12,
            block_number: 18319648,
            block_timestamp: 1696935971,
            calldata: Arc::new(raw_calldata),
            blob_versioned_hash: None,
        };

        let l1_messages = vec![
            L1MessageEnvelope {
                l1_block_number: 5,
                l2_block_number: None,
                queue_hash: None,
                transaction: TxL1Message {
                    queue_index: 33,
                    gas_limit: 168000,
                    to: address!("781e90f1c8Fc4611c9b7497C3B47F99Ef6969CbC"),
                    value: U256::ZERO,
                    sender: address!("7885BcBd5CeCEf1336b5300fb5186A12DDD8c478"),
                    input: bytes!("8ef1332e0000000000000000000000007f2b8c31f88b6006c382775eea88297ec1e3e9050000000000000000000000006ea73e05adc79974b931123675ea8f78ffdacdf0000000000000000000000000000000000000000000000000006a94d74f430000000000000000000000000000000000000000000000000000000000000000002100000000000000000000000000000000000000000000000000000000000000a000000000000000000000000000000000000000000000000000000000000000a4232e8748000000000000000000000000ca266224613396a0e8d4c2497dbc4f33dd6cdeff000000000000000000000000ca266224613396a0e8d4c2497dbc4f33dd6cdeff000000000000000000000000000000000000000000000000006a94d74f4300000000000000000000000000000000000000000000000000000000000000000080000000000000000000000000000000000000000000000000000000000000000000000000000000000000000000000000000000000000000000000000"),
                },
            },
            L1MessageEnvelope {
                l1_block_number: 10,
                l2_block_number: None,
                queue_hash: None,
                transaction: TxL1Message {
                    queue_index: 34,
                    gas_limit: 168000,
                    to: address!("781e90f1c8fc4611c9b7497c3b47f99ef6969cbc"),
                    value: U256::ZERO,
                    sender: address!("7885BcBd5CeCEf1336b5300fb5186A12DDD8c478"),
                    input: bytes!("8ef1332e0000000000000000000000007f2b8c31f88b6006c382775eea88297ec1e3e9050000000000000000000000006ea73e05adc79974b931123675ea8f78ffdacdf000000000000000000000000000000000000000000000000000470de4df820000000000000000000000000000000000000000000000000000000000000000002200000000000000000000000000000000000000000000000000000000000000a000000000000000000000000000000000000000000000000000000000000000a4232e8748000000000000000000000000982fe4a7cbd74bb3422ebe46333c3e8046c12c7f000000000000000000000000982fe4a7cbd74bb3422ebe46333c3e8046c12c7f00000000000000000000000000000000000000000000000000470de4df8200000000000000000000000000000000000000000000000000000000000000000080000000000000000000000000000000000000000000000000000000000000000000000000000000000000000000000000000000000000000000000000"),
                },
            },
        ];
        let l1_provider =
            MockL1MessageProvider { messages: Arc::new(l1_messages), index: 0.into() };
        let l2_provider = MockL2Provider;

        let attributes: Vec<_> = derive(batch_data, l1_provider, l2_provider).await?;
        let attribute =
            attributes.iter().find(|a| a.payload_attributes.timestamp == 1696935384).unwrap();

        let expected = ScrollPayloadAttributes{
            payload_attributes: PayloadAttributes{
                timestamp: 1696935384,
                ..Default::default()
            },
            transactions: Some(vec![bytes!("7ef901b7218302904094781e90f1c8fc4611c9b7497c3b47f99ef6969cbc80b901848ef1332e0000000000000000000000007f2b8c31f88b6006c382775eea88297ec1e3e9050000000000000000000000006ea73e05adc79974b931123675ea8f78ffdacdf0000000000000000000000000000000000000000000000000006a94d74f430000000000000000000000000000000000000000000000000000000000000000002100000000000000000000000000000000000000000000000000000000000000a000000000000000000000000000000000000000000000000000000000000000a4232e8748000000000000000000000000ca266224613396a0e8d4c2497dbc4f33dd6cdeff000000000000000000000000ca266224613396a0e8d4c2497dbc4f33dd6cdeff000000000000000000000000000000000000000000000000006a94d74f4300000000000000000000000000000000000000000000000000000000000000000080000000000000000000000000000000000000000000000000000000000000000000000000000000000000000000000000000000000000000000000000947885bcbd5cecef1336b5300fb5186a12ddd8c478"), bytes!("7ef901b7228302904094781e90f1c8fc4611c9b7497c3b47f99ef6969cbc80b901848ef1332e0000000000000000000000007f2b8c31f88b6006c382775eea88297ec1e3e9050000000000000000000000006ea73e05adc79974b931123675ea8f78ffdacdf000000000000000000000000000000000000000000000000000470de4df820000000000000000000000000000000000000000000000000000000000000000002200000000000000000000000000000000000000000000000000000000000000a000000000000000000000000000000000000000000000000000000000000000a4232e8748000000000000000000000000982fe4a7cbd74bb3422ebe46333c3e8046c12c7f000000000000000000000000982fe4a7cbd74bb3422ebe46333c3e8046c12c7f00000000000000000000000000000000000000000000000000470de4df8200000000000000000000000000000000000000000000000000000000000000000080000000000000000000000000000000000000000000000000000000000000000000000000000000000000000000000000000000000000000000000000947885bcbd5cecef1336b5300fb5186a12ddd8c478")]),
            no_tx_pool: true,
            block_data_hint: None
        };
        assert_eq!(attribute, &expected);

        let attribute = attributes.last().unwrap();
        let expected = ScrollPayloadAttributes{
            payload_attributes: PayloadAttributes{
                timestamp: 1696935657,
                ..Default::default()
            },
            transactions: Some(vec![bytes!("f88c8202658417d7840082a4f294530000000000000000000000000000000000000280a4bede39b500000000000000000000000000000000000000000000000000000001669aa2f583104ec4a07461e6555f927393ebdf5f183738450c3842bc3b86a1db7549d9bee21fadd0b1a06d7ba96897bd9fb8e838a327d3ca34be66da11955f10d1fb2264949071e9e8cd")]),
            no_tx_pool: true,
            block_data_hint: None
        };
        assert_eq!(attribute, &expected);

        Ok(())
    }
}<|MERGE_RESOLUTION|>--- conflicted
+++ resolved
@@ -214,12 +214,8 @@
 
         // get the block data for the l2 block.
         let number = block.context.number;
-<<<<<<< HEAD
+        // TODO(performance): can this be improved by adding block_data_range.
         let block_data = l2_provider.block_data(number).await.map_err(Into::into)?;
-=======
-        // TODO(performance): can this be improved by adding block_data_range.
-        let block_data = l2_provider.block_data(number.into()).await.map_err(Into::into)?;
->>>>>>> 8c286202
 
         // construct the payload attributes.
         let attribute = ScrollPayloadAttributes {
