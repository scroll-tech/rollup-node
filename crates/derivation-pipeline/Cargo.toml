--- conflicted
+++ resolved
@@ -38,7 +38,6 @@
 eyre.workspace = true
 scroll-db = { workspace = true, features = ["test-utils"] }
 scroll-codec = { workspace = true, features = ["test-utils"] }
-<<<<<<< HEAD
 tokio = { workspace = true, features = ["macros"] }
 
 [features]
@@ -61,7 +60,4 @@
     "rollup-node-providers/test-utils",
     "scroll-codec/test-utils",
     "scroll-db/test-utils",
-]
-=======
-tokio = { workspace = true, features = ["macros"] }
->>>>>>> fcf3b969
+]