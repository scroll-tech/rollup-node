use alloy_primitives::B256;
use reth_scroll_primitives::ScrollBlock;
use rollup_node_chain_orchestrator::ChainOrchestratorEvent;
use rollup_node_primitives::{BatchInfo, ChainImport, L2BlockInfoWithL1Messages};
use rollup_node_signer::SignerEvent;
use scroll_db::L1MessageStart;
use scroll_engine::ConsolidationOutcome;
use scroll_network::NewBlockWithPeer;

/// An event that can be emitted by the rollup node manager.
#[derive(Debug, Clone)]
pub enum RollupManagerEvent {
    /// A new block has been received from the network.
    NewBlockReceived(NewBlockWithPeer),
    /// New block sequenced.
    BlockSequenced(ScrollBlock),
    /// New block imported.
    BlockImported(ScrollBlock),
    /// Consolidated block derived from L1.
    L1DerivedBlockConsolidated(ConsolidationOutcome),
    /// An L1 message with the given index has been indexed.
    L1MessageIndexed(u64),
    /// A new event from the signer.
    SignerEvent(SignerEvent),
<<<<<<< HEAD
    /// An event from the chain orchestrator.
    ChainOrchestratorEvent(ChainOrchestratorEvent),
    /// An error occurred consolidating the L1 messages.
    L1MessageConsolidationError {
        /// The expected L1 messages hash.
        expected: B256,
        /// The actual L1 messages hash.
        actual: B256,
    },
    /// A block has been received containing an L1 message that is not in the database.
    L1MessageMissingInDatabase {
        /// The L1 message start index or hash.
        start: L1MessageStart,
    },
    /// An optimistic sync has been triggered by the chain orchestrator.
    OptimisticSyncTriggered(ScrollBlock),
    /// A chain extension has been triggered by the chain orchestrator.
    ChainExtensionTriggered(ChainImport),
    /// An L2 chain has been committed.
    L2ChainCommitted(L2BlockInfoWithL1Messages, Option<BatchInfo>, bool),
    /// The L1 watcher has synced to the tip of the L1 chain.
    L1Synced,
=======
    /// A reorg event.
    Reorg(u64),
>>>>>>> c030533e
}<|MERGE_RESOLUTION|>--- conflicted
+++ resolved
@@ -22,7 +22,8 @@
     L1MessageIndexed(u64),
     /// A new event from the signer.
     SignerEvent(SignerEvent),
-<<<<<<< HEAD
+    /// A reorg event.
+    Reorg(u64),
     /// An event from the chain orchestrator.
     ChainOrchestratorEvent(ChainOrchestratorEvent),
     /// An error occurred consolidating the L1 messages.
@@ -45,8 +46,4 @@
     L2ChainCommitted(L2BlockInfoWithL1Messages, Option<BatchInfo>, bool),
     /// The L1 watcher has synced to the tip of the L1 chain.
     L1Synced,
-=======
-    /// A reorg event.
-    Reorg(u64),
->>>>>>> c030533e
 }