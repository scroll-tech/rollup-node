//! The [`RollupNodeManager`] is the main component of the rollup node that manages the
//! [`ScrollNetworkManager`], [`EngineDriver`], [`ChainOrchestrator`] and [`Consensus`] components.
//! It is responsible for handling events from these components and coordinating their actions.

use super::Consensus;
use crate::poll_nested_stream_with_budget;
use ::metrics::counter;
use alloy_provider::Provider;
use futures::StreamExt;
use reth_chainspec::EthChainSpec;
use reth_network::BlockDownloaderProvider;
use reth_network_api::FullNetwork;
use reth_scroll_node::ScrollNetworkPrimitives;
use reth_tasks::shutdown::GracefulShutdown;
use reth_tokio_util::{EventSender, EventStream};
use rollup_node_chain_orchestrator::{
    ChainOrchestrator, ChainOrchestratorError, ChainOrchestratorEvent,
};
use rollup_node_primitives::BlockInfo;
use rollup_node_sequencer::Sequencer;
use rollup_node_signer::{SignerEvent, SignerHandle};
use rollup_node_watcher::L1Notification;
use scroll_alloy_hardforks::ScrollHardforks;
use scroll_alloy_network::Scroll;
use scroll_alloy_provider::ScrollEngineApi;
use scroll_engine::{EngineDriver, EngineDriverEvent, ForkchoiceState};
use scroll_network::{
    BlockImportOutcome, NetworkManagerEvent, NewBlockWithPeer, ScrollNetworkManager,
};
use std::{
    fmt::{self, Debug, Formatter},
    future::Future,
    pin::Pin,
    sync::Arc,
    task::{Context, Poll},
};
use tokio::{
    sync::mpsc::{self, Receiver},
    time::Interval,
};
use tokio_stream::wrappers::ReceiverStream;
use tracing::{error, info, trace, warn};

use rollup_node_providers::{L1MessageProvider, L1Provider};
use scroll_db::{Database, DatabaseError};
use scroll_derivation_pipeline::DerivationPipeline;

mod budget;
use budget::L1_NOTIFICATION_CHANNEL_BUDGET;

mod command;
pub use command::RollupManagerCommand;

mod event;
pub use event::RollupManagerEvent;

mod handle;
mod metrics;

use crate::manager::metrics::RollupNodeManagerMetrics;
pub use handle::RollupManagerHandle;

/// The size of the event channel.
const EVENT_CHANNEL_SIZE: usize = 100;

/// The maximum capacity of the pending futures queue in the chain orchestrator for acceptance of
/// new events from the L1 notification channel.
const CHAIN_ORCHESTRATOR_MAX_PENDING_FUTURES: usize = 5000;

/// The maximum number of pending futures in the engine driver for acceptance of new events from the
/// L1 notification channel.
const ENGINE_MAX_PENDING_FUTURES: usize = 5000;

/// The main manager for the rollup node.
///
/// This is an endless [`Future`] that drives the state of the entire network forward and includes
/// the following components:
/// - `network`: Responsible for peer discover, managing connections between peers and operation of
///   the eth-wire protocol.
/// - `engine`: Responsible for importing blocks that have been gossiped over the scroll-wire
///   protocol.
/// - `consensus`: The consensus algorithm used by the rollup node.
/// - `new_block_rx`: Receives new blocks from the network.
/// - `forkchoice_state`: The forkchoice state of the rollup node.
/// - `pending_block_imports`: A collection of pending block imports.
/// - `event_sender`: An event sender for sending events to subscribers of the rollup node manager.
pub struct RollupNodeManager<
    N: FullNetwork<Primitives = ScrollNetworkPrimitives>,
    EC,
    P,
    L1P,
    L1MP,
    CS,
> {
    /// The handle receiver used to receive commands.
    handle_rx: Receiver<RollupManagerCommand<N>>,
    /// The chain spec used by the rollup node.
    chain_spec: Arc<CS>,
    /// The network manager that manages the scroll p2p network.
    network: ScrollNetworkManager<N, CS>,
    /// The engine driver used to communicate with the engine.
    engine: EngineDriver<EC, CS, P>,
    /// The derivation pipeline, used to derive payload attributes from batches.
    derivation_pipeline: DerivationPipeline<L1P>,
    /// A receiver for [`L1Notification`]s from the [`rollup_node_watcher::L1Watcher`].
    l1_notification_rx: Option<ReceiverStream<Arc<L1Notification>>>,
    /// The chain orchestrator.
    chain: ChainOrchestrator<CS, <N as BlockDownloaderProvider>::Client, P>,
    /// The consensus algorithm used by the rollup node.
    consensus: Box<dyn Consensus>,
    /// An event sender for sending events to subscribers of the rollup node manager.
    event_sender: Option<EventSender<RollupManagerEvent>>,
    /// The sequencer which is responsible for sequencing transactions and producing new blocks.
    sequencer: Option<Sequencer<L1MP>>,
    /// The signer handle used to sign artifacts.
    signer: Option<SignerHandle>,
    /// The trigger for the block building process.
    block_building_trigger: Option<Interval>,
<<<<<<< HEAD
    metrics: RollupNodeManagerMetrics,
=======
    /// The original block time configuration for restoring automatic sequencing.
    block_time_config: Option<u64>,
>>>>>>> c1762ac0
}

/// The current status of the rollup manager.
#[derive(Debug)]
pub struct RollupManagerStatus {
    /// Whether the rollup manager is syncing.
    pub syncing: bool,
    /// The current FCS for the manager.
    pub forkchoice_state: ForkchoiceState,
}

impl<
        N: FullNetwork<Primitives = ScrollNetworkPrimitives>,
        EC: Debug,
        P: Debug,
        L1P: Debug,
        L1MP: Debug,
        CS: Debug,
    > Debug for RollupNodeManager<N, EC, P, L1P, L1MP, CS>
{
    fn fmt(&self, f: &mut Formatter<'_>) -> fmt::Result {
        f.debug_struct("RollupNodeManager")
            .field("chain_spec", &self.chain_spec)
            .field("network", &self.network)
            .field("engine", &self.engine)
            .field("derivation_pipeline", &self.derivation_pipeline)
            .field("l1_notification_rx", &self.l1_notification_rx)
            .field("chain_orchestrator", &self.chain)
            .field("consensus", &self.consensus)
            .field("eth_wire_block_rx", &"eth_wire_block_rx")
            .field("event_sender", &self.event_sender)
            .field("sequencer", &self.sequencer)
            .field("block_building_trigger", &self.block_building_trigger)
            .field("block_time_config", &self.block_time_config)
            .finish()
    }
}

impl<N, EC, P, L1P, L1MP, CS> RollupNodeManager<N, EC, P, L1P, L1MP, CS>
where
    N: FullNetwork<Primitives = ScrollNetworkPrimitives>,
    EC: ScrollEngineApi + Unpin + Sync + Send + 'static,
    P: Provider<Scroll> + Clone + Unpin + Send + Sync + 'static,
    L1P: L1Provider + Clone + Send + Sync + Unpin + 'static,
    L1MP: L1MessageProvider + Unpin + Send + Sync + 'static,
    CS: ScrollHardforks + EthChainSpec + Send + Sync + 'static,
{
    /// Create a new [`RollupNodeManager`] instance.
    #[allow(clippy::too_many_arguments)]
    #[allow(clippy::new_ret_no_self)]
    pub async fn new(
        network: ScrollNetworkManager<N, CS>,
        engine: EngineDriver<EC, CS, P>,
        l1_provider: L1P,
        database: Arc<Database>,
        l1_notification_rx: Option<Receiver<Arc<L1Notification>>>,
        consensus: Box<dyn Consensus>,
        chain_spec: Arc<CS>,
        sequencer: Option<Sequencer<L1MP>>,
        signer: Option<SignerHandle>,
        block_time: Option<u64>,
        chain_orchestrator: ChainOrchestrator<CS, <N as BlockDownloaderProvider>::Client, P>,
        l1_v2_message_queue_start_index: u64,
    ) -> (Self, RollupManagerHandle<N>) {
        let (handle_tx, handle_rx) = mpsc::channel(EVENT_CHANNEL_SIZE);
        let derivation_pipeline =
            DerivationPipeline::new(l1_provider, database, l1_v2_message_queue_start_index);
        let rnm = Self {
            handle_rx,
            chain_spec,
            network,
            engine,
            derivation_pipeline,
            l1_notification_rx: l1_notification_rx.map(Into::into),
            chain: chain_orchestrator,
            consensus,
            event_sender: None,
            sequencer,
            signer,
            block_building_trigger: block_time.map(delayed_interval),
<<<<<<< HEAD
            metrics: RollupNodeManagerMetrics::default(),
=======
            block_time_config: block_time,
>>>>>>> c1762ac0
        };
        (rnm, RollupManagerHandle::new(handle_tx))
    }

    /// Returns a new event listener for the rollup node manager.
    pub fn event_listener(&mut self) -> EventStream<RollupManagerEvent> {
        if let Some(event_sender) = &self.event_sender {
            return event_sender.new_listener()
        };

        let event_sender = EventSender::new(EVENT_CHANNEL_SIZE);
        let event_listener = event_sender.new_listener();
        self.event_sender = Some(event_sender);

        event_listener
    }

    /// Handles a new block received from the network.
    ///
    /// We will first validate the consensus of the block, then we will send the block to the engine
    /// to validate the correctness of the block.
    pub fn handle_new_block(&mut self, block_with_peer: NewBlockWithPeer) {
        trace!(target: "scroll::node::manager", "Received new block from peer {:?} - hash {:?}", block_with_peer.peer_id, block_with_peer.block.hash_slow());
        if let Some(event_sender) = self.event_sender.as_ref() {
            event_sender.notify(RollupManagerEvent::NewBlockReceived(block_with_peer.clone()));
        }

        // Validate the consensus of the block.
        // TODO: Should we spawn a task to validate the consensus of the block?
        //       Is the consensus validation blocking?
        if let Err(err) =
            self.consensus.validate_new_block(&block_with_peer.block, &block_with_peer.signature)
        {
            error!(target: "scroll::node::manager", ?err, "consensus checks failed on block {:?} from peer {:?}", block_with_peer.block.hash_slow(), block_with_peer.peer_id);
            self.network.handle().block_import_outcome(BlockImportOutcome {
                peer: block_with_peer.peer_id,
                result: Err(err.into()),
            });
        } else {
            self.chain.handle_block_from_peer(block_with_peer);
        }
    }

    /// Handles a network manager event.
    ///
    /// Currently the network manager only emits a `NewBlock` event.
    fn handle_network_manager_event(&mut self, event: NetworkManagerEvent) {
        match event {
            NetworkManagerEvent::NewBlock(block) => self.handle_new_block(block),
        }
    }

    /// Handles a chain orchestrator event.
    fn handle_chain_orchestrator_event(&mut self, event: ChainOrchestratorEvent) {
        trace!(target: "scroll::node::manager", ?event, "Received chain orchestrator event");

        if let Some(event_sender) = self.event_sender.as_ref() {
            event_sender.notify(RollupManagerEvent::ChainOrchestratorEvent(event.clone()));
        }

        match event {
            #[allow(clippy::match_same_arms)]
            ChainOrchestratorEvent::BatchCommitIndexed { .. } => {
                // Uncomment once we implement issue #273.
                // // if we detected a batch revert event, we reset the pipeline and the engine
                // driver. if let Some(new_safe_head) = safe_head {
                //     self.derivation_pipeline.handle_batch_revert(batch_info.index);
                //     self.engine.clear_l1_payload_attributes();
                //     self.engine.set_head_block_info(new_safe_head);
                //     self.engine.set_safe_block_info(new_safe_head);
                // }
                // // push the batch info into the derivation pipeline.
                // self.derivation_pipeline.push_batch(batch_info, l1_block_number);
            }
            ChainOrchestratorEvent::BatchFinalized(batch_info, ..) => {
                // Uncomment once we implement issue #273.
                // // update the fcs on new finalized block.
                // if let Some(finalized_block) = finalized_block {
                //     self.engine.set_finalized_block_info(finalized_block);
                // }
                // Remove once we implement issue #273.
                // Update the derivation pipeline on new finalized batch.
                #[allow(clippy::collapsible_match)]
                if let Some(batch_info) = batch_info {
                    self.metrics.handle_finalized_batch_index.set(batch_info.inner.index as f64);
                    self.derivation_pipeline.push_batch(batch_info.inner, batch_info.number);
                }
            }
            ChainOrchestratorEvent::L1BlockFinalized(l1_block_number, finalized_batches, ..) => {
                self.metrics.handle_l1_finalized_block_number.set(l1_block_number as f64);
                // update the sequencer's l1 finalized block number.
                if let Some(sequencer) = self.sequencer.as_mut() {
                    sequencer.set_l1_finalized_block_number(l1_block_number);
                }
                // Uncomment once we implement issue #273.
                // // update the fcs on new finalized block.
                // if let Some(finalized_block) = finalized_block {
                //     self.engine.set_finalized_block_info(finalized_block);
                // }
                // Remove once we implement issue #273.
                // push all finalized batches into the derivation pipeline.
                for batch_info in finalized_batches {
                    self.derivation_pipeline.push_batch(batch_info, l1_block_number);
                }
            }
            ChainOrchestratorEvent::L1Reorg {
                l1_block_number,
                queue_index,
                l2_head_block_info,
                l2_safe_block_info,
            } => {
                self.metrics.handle_l1_reorg_l1_block_number.set(l1_block_number as f64);
                self.metrics
                    .handle_l1_reorg_l2_head_block_number
                    .set(l2_head_block_info.as_ref().map_or(0, |info| info.number) as f64);
                self.metrics
                    .handle_l1_reorg_l2_safe_block_number
                    .set(l2_safe_block_info.as_ref().map_or(0, |info| info.number) as f64);

                // Handle the reorg in the engine driver.
                self.engine.handle_l1_reorg(
                    l1_block_number,
                    l2_head_block_info,
                    l2_safe_block_info,
                );

                // Update the [`Sequencer`] with the new L1 head info and queue index.
                if let Some(sequencer) = self.sequencer.as_mut() {
                    sequencer.handle_reorg(queue_index, l1_block_number);
                }

                // Handle the reorg in the derivation pipeline.
                self.derivation_pipeline.handle_reorg(l1_block_number);

                if let Some(event_sender) = self.event_sender.as_ref() {
                    event_sender.notify(RollupManagerEvent::Reorg(l1_block_number));
                }
            }
            ChainOrchestratorEvent::ChainExtended(chain_import) => {
                self.metrics
                    .handle_chain_import_block_number
                    .set(chain_import.chain.last().unwrap().number as f64);
                trace!(target: "scroll::node::manager", head = ?chain_import.chain.last().unwrap().header.clone(), peer_id = ?chain_import.peer_id.clone(),  "Received chain extension from peer");
                // Issue the new chain to the engine driver for processing.
                self.engine.handle_chain_import(chain_import)
            }
            ChainOrchestratorEvent::ChainReorged(chain_import) => {
                self.metrics
                    .handle_chain_import_block_number
                    .set(chain_import.chain.last().unwrap().number as f64);
                trace!(target: "scroll::node::manager", head = ?chain_import.chain.last().unwrap().header, ?chain_import.peer_id, "Received chain reorg from peer");

                // Issue the new chain to the engine driver for processing.
                self.engine.handle_chain_import(chain_import)
            }
            ChainOrchestratorEvent::OptimisticSync(block) => {
                let block_info: BlockInfo = (&block).into();
                trace!(target: "scroll::node::manager", ?block_info, "Received optimistic sync from peer");

                self.metrics.handle_optimistic_syncing_block_number.set(block_info.number as f64);

                // Issue the new block info to the engine driver for processing.
                self.engine.handle_optimistic_sync(block_info)
            }
            _ => {}
        }
    }

    /// Handles a chain orchestrator error.
    fn handle_chain_orchestrator_error(&self, err: &ChainOrchestratorError) {
        error!(
            target: "scroll::node::manager",
            ?err,
            "Error occurred in the chain orchestrator"
        );
        match err {
            ChainOrchestratorError::L1MessageMismatch { expected, actual } => {
                counter!(
                    "manager_handle_chain_orchestrator_event_failed",
                    "type" => "l1_message_mismatch",
                )
                .increment(1);

                if let Some(event_sender) = self.event_sender.as_ref() {
                    event_sender.notify(RollupManagerEvent::L1MessageConsolidationError {
                        expected: *expected,
                        actual: *actual,
                    });
                }
            }
            ChainOrchestratorError::DatabaseError(DatabaseError::L1MessageNotFound(start)) => {
                counter!(
                    "manager_handle_chain_orchestrator_event_failed",
                    "type" => "l1_message_not_found",
                )
                .increment(1);

                if let Some(event_sender) = self.event_sender.as_ref() {
                    event_sender.notify(RollupManagerEvent::L1MessageMissingInDatabase {
                        start: start.clone(),
                    });
                }
            }
            _ => {}
        }
    }

    /// Handles an engine driver event.
    fn handle_engine_driver_event(&mut self, event: EngineDriverEvent) {
        trace!(target: "scroll::node::manager", ?event, "Received engine driver event");
        match event {
            EngineDriverEvent::BlockImportOutcome(outcome) => {
                if let Some(block) = outcome.block() {
                    if let Some(event_sender) = self.event_sender.as_ref() {
                        event_sender.notify(RollupManagerEvent::BlockImported(block.clone()));
                    }
                    self.chain.consolidate_validated_l2_blocks(vec![(&block).into()]);
                }
                self.network.handle().block_import_outcome(outcome);
            }
            EngineDriverEvent::NewPayload(payload) => {
                if let Some(signer) = self.signer.as_mut() {
                    let _ = signer.sign_block(payload.clone()).inspect_err(|err| error!(target: "scroll::node::manager", ?err, "Failed to send new payload to signer"));
                }

                if let Some(event_sender) = self.event_sender.as_ref() {
                    event_sender.notify(RollupManagerEvent::BlockSequenced(payload));
                }
            }
            EngineDriverEvent::L1BlockConsolidated(consolidation_outcome) => {
                self.chain.persist_l1_consolidated_blocks(
                    vec![consolidation_outcome.block_info().clone()],
                    *consolidation_outcome.batch_info(),
                );

                if let Some(event_sender) = self.event_sender.as_ref() {
                    event_sender.notify(RollupManagerEvent::L1DerivedBlockConsolidated(
                        consolidation_outcome,
                    ));
                }
            }
            EngineDriverEvent::ChainImportOutcome(outcome) => {
                if let Some(block) = outcome.outcome.block() {
                    if let Some(event_sender) = self.event_sender.as_ref() {
                        event_sender.notify(RollupManagerEvent::BlockImported(block));
                    }
                    self.chain.consolidate_validated_l2_blocks(
                        outcome.chain.iter().map(|b| b.into()).collect(),
                    );
                }
                self.network.handle().block_import_outcome(outcome.outcome);
            }
        }
    }

    /// Handles an [`L1Notification`] from the L1 watcher.
    fn handle_l1_notification(&mut self, notification: L1Notification) {
        self.metrics.handle_l1_notification.increment(1);
        if let Some(event_sender) = self.event_sender.as_ref() {
            event_sender.notify(RollupManagerEvent::L1NotificationEvent(notification.clone()));
        }

        match notification {
            L1Notification::Consensus(ref update) => self.consensus.update_config(update),
            L1Notification::NewBlock(new_block) => {
                if let Some(sequencer) = self.sequencer.as_mut() {
                    sequencer.handle_new_l1_block(new_block)
                }
            }
            _ => self.chain.handle_l1_notification(notification),
        }
    }

    /// Returns the current status of the [`RollupNodeManager`].
    fn status(&self) -> RollupManagerStatus {
        RollupManagerStatus {
            syncing: self.engine.is_syncing(),
            forkchoice_state: self.engine.forkchoice_state().clone(),
        }
    }

    /// Drives the [`RollupNodeManager`] future until a [`GracefulShutdown`] signal is received.
    pub async fn run_until_graceful_shutdown(mut self, shutdown: GracefulShutdown) {
        let mut graceful_guard = None;

        tokio::select! {
            _ = &mut self => {},
            guard = shutdown => {
                graceful_guard = Some(guard);
            },
        }

        drop(graceful_guard);
    }

    /// Returns true if the manager has capacity to accept new L1 notifications.
    pub fn has_capacity_for_l1_notifications(&self) -> bool {
        let chain_orchestrator_has_capacity = self.chain.pending_futures_len() <
            CHAIN_ORCHESTRATOR_MAX_PENDING_FUTURES - L1_NOTIFICATION_CHANNEL_BUDGET as usize;
        let engine_has_capacity = self.engine.pending_futures_len() < ENGINE_MAX_PENDING_FUTURES;
        chain_orchestrator_has_capacity && engine_has_capacity
    }
}

impl<N, EC, P, L1P, L1MP, CS> Future for RollupNodeManager<N, EC, P, L1P, L1MP, CS>
where
    N: FullNetwork<Primitives = ScrollNetworkPrimitives>,
    EC: ScrollEngineApi + Unpin + Sync + Send + 'static,
    P: Provider<Scroll> + Clone + Unpin + Send + Sync + 'static,
    L1P: L1Provider + Clone + Unpin + Send + Sync + 'static,
    L1MP: L1MessageProvider + Unpin + Send + Sync + 'static,
    CS: ScrollHardforks + EthChainSpec + Unpin + Send + Sync + 'static,
{
    type Output = ();

    fn poll(self: Pin<&mut Self>, cx: &mut Context<'_>) -> Poll<Self::Output> {
        let this = self.get_mut();
        // Helper macro, proceeds with the $task if $proceed is true.
        macro_rules! proceed_if {
            ($proceed: expr, $task: expr) => {
                if $proceed {
                    $task
                }
            };
        }
        let en_synced = !this.engine.is_syncing();

        // Poll the handle receiver for commands.
        while let Poll::Ready(Some(command)) = this.handle_rx.poll_recv(cx) {
            this.metrics.handle_rollup_manager_command.increment(1);
            match command {
                RollupManagerCommand::BuildBlock => {
                    proceed_if!(
                        en_synced,
                        if let Some(sequencer) = this.sequencer.as_mut() {
                            sequencer.build_payload_attributes();
                        }
                    );
                }
                RollupManagerCommand::EventListener(tx) => {
                    let events = this.event_listener();
                    tx.send(events).expect("Failed to send event listener to handle");
                }
                RollupManagerCommand::Status(tx) => {
                    tx.send(this.status()).expect("Failed to send status to handle");
                }
                RollupManagerCommand::UpdateFcsHead(head) => {
                    trace!(target: "scroll::node::manager", ?head, "Updating FCS head block info");
                    this.engine.set_head_block_info(head);
                }
                RollupManagerCommand::NetworkHandle(tx) => {
                    let network_handle = this.network.handle();
                    tx.send(network_handle.clone())
                        .expect("Failed to send network handle to handle");
                }
                RollupManagerCommand::EnableAutomaticSequencing(tx) => {
                    let success = if let Some(block_time) = this.block_time_config {
                        if this.block_building_trigger.is_none() {
                            this.block_building_trigger = Some(delayed_interval(block_time));
                            info!(target: "scroll::node::manager", "Enabled automatic sequencing with interval {}ms", block_time);
                        } else {
                            info!(target: "scroll::node::manager", "Automatic sequencing already enabled");
                        }
                        true
                    } else {
                        warn!(target: "scroll::node::manager", "Cannot enable automatic sequencing: sequencer and block time not configured");
                        false
                    };
                    tx.send(success).expect("Failed to send enable automatic sequencing response");
                }
                RollupManagerCommand::DisableAutomaticSequencing(tx) => {
                    let was_enabled = this.block_building_trigger.is_some();
                    this.block_building_trigger = None;
                    info!(target: "scroll::node::manager", "Disabled automatic sequencing (was enabled: {})", was_enabled);
                    tx.send(true).expect("Failed to send disable automatic sequencing response");
                }
            }
        }

        // Drain all EngineDriver events.
        while let Poll::Ready(Some(event)) = this.engine.poll_next_unpin(cx) {
            this.metrics.handle_engine_driver_event.increment(1);
            this.handle_engine_driver_event(event);
        }

        proceed_if!(
            en_synced,
            // Handle new block production.
            if let Some(Poll::Ready(Some(attributes))) =
                this.sequencer.as_mut().map(|x| x.poll_next_unpin(cx))
            {
                this.metrics.handle_new_block_produced.increment(1);
                this.engine.handle_build_new_payload(attributes);
            }
        );

        let mut maybe_more_l1_rx_events = false;
        proceed_if!(
            en_synced && this.has_capacity_for_l1_notifications(),
            maybe_more_l1_rx_events = poll_nested_stream_with_budget!(
                "l1_notification_rx",
                "L1Notification channel",
                L1_NOTIFICATION_CHANNEL_BUDGET,
                this.l1_notification_rx
                    .as_mut()
                    .map(|rx| rx.poll_next_unpin(cx))
                    .unwrap_or(Poll::Ready(None)),
                |event: Arc<L1Notification>| this.handle_l1_notification((*event).clone()),
            )
        );

        // Drain all chain orchestrator events.
        while let Poll::Ready(Some(result)) = this.chain.poll_next_unpin(cx) {
            this.metrics.handle_chain_orchestrator_event.increment(1);
            match result {
                Ok(event) => this.handle_chain_orchestrator_event(event),
                Err(err) => {
                    this.handle_chain_orchestrator_error(&err);
                }
            }
        }

        // Drain all signer events.
        while let Some(Poll::Ready(Some(event))) =
            this.signer.as_mut().map(|s| s.poll_next_unpin(cx))
        {
            this.metrics.handle_signer_event.increment(1);
            match event {
                SignerEvent::SignedBlock { block, signature } => {
                    trace!(target: "scroll::node::manager", ?block, ?signature, "Received signed block from signer, announcing to the network");
                    // Send SignerEvent for test monitoring
                    if let Some(event_sender) = this.event_sender.as_ref() {
                        event_sender.notify(RollupManagerEvent::SignerEvent(
                            SignerEvent::SignedBlock { block: block.clone(), signature },
                        ));
                    }

                    this.chain.handle_sequenced_block(NewBlockWithPeer {
                        peer_id: Default::default(),
                        block: block.clone(),
                        signature,
                    });
                    this.network.handle().announce_block(block, signature);
                }
            }
        }

        proceed_if!(
            en_synced,
            // Check if we need to trigger the build of a new payload.
            if let (Some(Poll::Ready(_)), Some(sequencer)) = (
                this.block_building_trigger.as_mut().map(|trigger| trigger.poll_tick(cx)),
                this.sequencer.as_mut()
            ) {
                this.metrics.handle_build_new_payload.increment(1);
                if !this.consensus.should_sequence_block(
                    this.signer
                        .as_ref()
                        .map(|s| &s.address)
                        .expect("signer must be set if sequencer is present"),
                ) {
                    trace!(target: "scroll::node::manager", "Signer is not authorized to sequence block for this slot");
                } else if this.engine.is_payload_building_in_progress() {
                    warn!(target: "scroll::node::manager", "Payload building is already in progress skipping slot");
                } else {
                    sequencer.build_payload_attributes();
                }
            }
        );

        // Poll Derivation Pipeline and push attribute in queue if any.
        while let Poll::Ready(Some(attributes)) = this.derivation_pipeline.poll_next_unpin(cx) {
            this.metrics.handle_l1_consolidation.increment(1);
            this.engine.handle_l1_consolidation(attributes)
        }

        // Handle network manager events.
        while let Poll::Ready(Some(event)) = this.network.poll_next_unpin(cx) {
            this.metrics.handle_network_manager_event.increment(1);
            this.handle_network_manager_event(event);
        }

        if maybe_more_l1_rx_events {
            cx.waker().wake_by_ref();
        }

        Poll::Pending
    }
}

/// Creates a delayed interval that will not skip ticks if the interval is missed but will delay
/// the next tick until the interval has passed.
fn delayed_interval(interval: u64) -> Interval {
    let mut interval = tokio::time::interval(tokio::time::Duration::from_millis(interval));
    interval.set_missed_tick_behavior(tokio::time::MissedTickBehavior::Delay);
    interval
}<|MERGE_RESOLUTION|>--- conflicted
+++ resolved
@@ -116,12 +116,10 @@
     signer: Option<SignerHandle>,
     /// The trigger for the block building process.
     block_building_trigger: Option<Interval>,
-<<<<<<< HEAD
-    metrics: RollupNodeManagerMetrics,
-=======
     /// The original block time configuration for restoring automatic sequencing.
     block_time_config: Option<u64>,
->>>>>>> c1762ac0
+    // metrics for the rollup node manager.
+    metrics: RollupNodeManagerMetrics,
 }
 
 /// The current status of the rollup manager.
@@ -202,11 +200,8 @@
             sequencer,
             signer,
             block_building_trigger: block_time.map(delayed_interval),
-<<<<<<< HEAD
+            block_time_config: block_time,
             metrics: RollupNodeManagerMetrics::default(),
-=======
-            block_time_config: block_time,
->>>>>>> c1762ac0
         };
         (rnm, RollupManagerHandle::new(handle_tx))
     }
