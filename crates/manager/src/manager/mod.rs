--- conflicted
+++ resolved
@@ -407,7 +407,11 @@
             }
         }
 
-<<<<<<< HEAD
+        // Drain all EngineDriver events.
+        while let Poll::Ready(Some(event)) = this.engine.poll_next_unpin(cx) {
+            this.handle_engine_driver_event(event);
+        }
+
         proceed_if!(
             en_synced,
             // Handle new block production.
@@ -418,11 +422,6 @@
             }
         );
 
-        // Drain all EngineDriver events.
-        while let Poll::Ready(Some(event)) = this.engine.poll_next_unpin(cx) {
-            this.handle_engine_driver_event(event);
-        }
-
         proceed_if!(
             en_synced,
             // Drain all L1 notifications.
@@ -432,26 +431,6 @@
                 this.handle_l1_notification((*event).clone());
             }
         );
-=======
-        // Drain all EngineDriver events.
-        while let Poll::Ready(Some(event)) = this.engine.poll_next_unpin(cx) {
-            this.handle_engine_driver_event(event);
-        }
-
-        // Handle new block production.
-        if let Some(Poll::Ready(Some(attributes))) =
-            this.sequencer.as_mut().map(|x| x.poll_next_unpin(cx))
-        {
-            this.engine.handle_build_new_payload(attributes);
-        }
-
-        // Drain all L1 notifications.
-        while let Some(Poll::Ready(Some(event))) =
-            this.l1_notification_rx.as_mut().map(|rx| rx.poll_next_unpin(cx))
-        {
-            this.handle_l1_notification((*event).clone());
-        }
->>>>>>> db1faaa6
 
         // Drain all Indexer events.
         while let Poll::Ready(Some(result)) = this.indexer.poll_next_unpin(cx) {
