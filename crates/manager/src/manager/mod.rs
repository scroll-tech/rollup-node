--- conflicted
+++ resolved
@@ -230,10 +230,7 @@
     fn handle_indexer_event(&mut self, event: ChainOrchestratorEvent) {
         trace!(target: "scroll::node::manager", ?event, "Received indexer event");
         match event {
-<<<<<<< HEAD
-            ChainOrchestratorEvent::BatchCommitted(batch_info) => {
-=======
-            IndexerEvent::BatchCommitIndexed { batch_info, safe_head } => {
+            ChainOrchestratorEvent::BatchCommitIndexed { batch_info, safe_head } => {
                 // if we detected a batch revert event, we reset the pipeline and the engine driver.
                 if let Some(new_safe_head) = safe_head {
                     if let Some(pipeline) = self.derivation_pipeline.as_mut() {
@@ -243,7 +240,6 @@
                     self.engine.set_head_block_info(new_safe_head);
                     self.engine.set_safe_block_info(new_safe_head);
                 }
->>>>>>> 975c8061
                 // push the batch info into the derivation pipeline.
                 if let Some(pipeline) = &mut self.derivation_pipeline {
                     pipeline.handle_batch_commit(batch_info);
