--- conflicted
+++ resolved
@@ -181,12 +181,8 @@
         l1_v2_message_queue_start_index: u64,
     ) -> (Self, RollupManagerHandle<N>) {
         let (handle_tx, handle_rx) = mpsc::channel(EVENT_CHANNEL_SIZE);
-<<<<<<< HEAD
-        let derivation_pipeline = DerivationPipeline::new(l1_provider, database.clone());
-=======
         let derivation_pipeline =
-            DerivationPipeline::new(l1_provider, database, l1_v2_message_queue_start_index);
->>>>>>> 5509e7b6
+            DerivationPipeline::new(l1_provider, database.clone(), l1_v2_message_queue_start_index);
         let rnm = Self {
             handle_rx,
             chain_spec,
