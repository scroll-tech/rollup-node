--- conflicted
+++ resolved
@@ -196,16 +196,12 @@
             event_sender: None,
             sequencer,
             signer,
-<<<<<<< HEAD
-            block_building_trigger: block_time.map(delayed_interval),
-            database,
-=======
             block_building_trigger: if auto_start {
                 block_time.map(delayed_interval)
             } else {
                 None
             },
->>>>>>> a8b95a32
+            database,
             block_time_config: block_time,
         };
         (rnm, RollupManagerHandle::new(handle_tx))
