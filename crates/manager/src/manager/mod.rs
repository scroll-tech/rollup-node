//! The [`RollupNodeManager`] is the main component of the rollup node that manages the
//! [`ScrollNetworkManager`], [`EngineDriver`], [`ChainOrchestrator`] and [`Consensus`] components.
//! It is responsible for handling events from these components and coordinating their actions.

use super::Consensus;
use alloy_provider::Provider;
use futures::StreamExt;
use reth_chainspec::EthChainSpec;
use reth_network::BlockDownloaderProvider;
use reth_network_api::FullNetwork;
use reth_scroll_node::ScrollNetworkPrimitives;
use reth_tasks::shutdown::GracefulShutdown;
use reth_tokio_util::{EventSender, EventStream};
use rollup_node_chain_orchestrator::{
    ChainOrchestrator, ChainOrchestratorError, ChainOrchestratorEvent,
};
use rollup_node_primitives::BlockInfo;
use rollup_node_sequencer::Sequencer;
use rollup_node_signer::{SignerEvent, SignerHandle};
use rollup_node_watcher::L1Notification;
use scroll_alloy_hardforks::ScrollHardforks;
use scroll_alloy_network::Scroll;
use scroll_alloy_provider::ScrollEngineApi;
use scroll_engine::{EngineDriver, EngineDriverEvent, ForkchoiceState};
use scroll_network::{
    BlockImportOutcome, NetworkManagerEvent, NewBlockWithPeer, ScrollNetworkManager,
};
use std::{
    fmt::{self, Debug, Formatter},
    future::Future,
    pin::Pin,
    sync::Arc,
    task::{Context, Poll},
};
use tokio::{
    sync::mpsc::{self, Receiver},
    time::Interval,
};
use tokio_stream::wrappers::ReceiverStream;
use tracing::{error, trace, warn};

use rollup_node_providers::{L1MessageProvider, L1Provider};
use scroll_db::{Database, DatabaseError};
use scroll_derivation_pipeline::DerivationPipeline;

mod command;
pub use command::RollupManagerCommand;

mod event;
pub use event::RollupManagerEvent;

mod handle;
pub use handle::RollupManagerHandle;

/// The size of the event channel.
const EVENT_CHANNEL_SIZE: usize = 100;

/// The main manager for the rollup node.
///
/// This is an endless [`Future`] that drives the state of the entire network forward and includes
/// the following components:
/// - `network`: Responsible for peer discover, managing connections between peers and operation of
///   the eth-wire protocol.
/// - `engine`: Responsible for importing blocks that have been gossiped over the scroll-wire
///   protocol.
/// - `consensus`: The consensus algorithm used by the rollup node.
/// - `new_block_rx`: Receives new blocks from the network.
/// - `forkchoice_state`: The forkchoice state of the rollup node.
/// - `pending_block_imports`: A collection of pending block imports.
/// - `event_sender`: An event sender for sending events to subscribers of the rollup node manager.
pub struct RollupNodeManager<
    N: FullNetwork<Primitives = ScrollNetworkPrimitives>,
    EC,
    P,
    L1P,
    L1MP,
    CS,
> {
    /// The handle receiver used to receive commands.
    handle_rx: Receiver<RollupManagerCommand>,
    /// The chain spec used by the rollup node.
    chain_spec: Arc<CS>,
    /// The network manager that manages the scroll p2p network.
    network: ScrollNetworkManager<N, CS>,
    /// The engine driver used to communicate with the engine.
    engine: EngineDriver<EC, CS, P>,
    /// The derivation pipeline, used to derive payload attributes from batches.
    derivation_pipeline: DerivationPipeline<L1P>,
    /// A receiver for [`L1Notification`]s from the [`rollup_node_watcher::L1Watcher`].
    l1_notification_rx: Option<ReceiverStream<Arc<L1Notification>>>,
    /// The chain orchestrator.
    chain: ChainOrchestrator<CS, <N as BlockDownloaderProvider>::Client, P>,
    /// The consensus algorithm used by the rollup node.
    consensus: Box<dyn Consensus>,
    /// An event sender for sending events to subscribers of the rollup node manager.
    event_sender: Option<EventSender<RollupManagerEvent>>,
    /// The sequencer which is responsible for sequencing transactions and producing new blocks.
    sequencer: Option<Sequencer<L1MP>>,
    /// The signer handle used to sign artifacts.
    signer: Option<SignerHandle>,
    /// The trigger for the block building process.
    block_building_trigger: Option<Interval>,
}

/// The current status of the rollup manager.
#[derive(Debug)]
pub struct RollupManagerStatus {
    /// Whether the rollup manager is syncing.
    pub syncing: bool,
    /// The current FCS for the manager.
    pub forkchoice_state: ForkchoiceState,
}

impl<
        N: FullNetwork<Primitives = ScrollNetworkPrimitives>,
        EC: Debug,
        P: Debug,
        L1P: Debug,
        L1MP: Debug,
        CS: Debug,
    > Debug for RollupNodeManager<N, EC, P, L1P, L1MP, CS>
{
    fn fmt(&self, f: &mut Formatter<'_>) -> fmt::Result {
        f.debug_struct("RollupNodeManager")
            .field("chain_spec", &self.chain_spec)
            .field("network", &self.network)
            .field("engine", &self.engine)
            .field("derivation_pipeline", &self.derivation_pipeline)
            .field("l1_notification_rx", &self.l1_notification_rx)
            .field("indexer", &self.chain)
            .field("consensus", &self.consensus)
            .field("eth_wire_block_rx", &"eth_wire_block_rx")
            .field("event_sender", &self.event_sender)
            .field("sequencer", &self.sequencer)
            .field("block_building_trigger", &self.block_building_trigger)
            .finish()
    }
}

impl<N, EC, P, L1P, L1MP, CS> RollupNodeManager<N, EC, P, L1P, L1MP, CS>
where
    N: FullNetwork<Primitives = ScrollNetworkPrimitives>,
    EC: ScrollEngineApi + Unpin + Sync + Send + 'static,
    P: Provider<Scroll> + Clone + Unpin + Send + Sync + 'static,
    L1P: L1Provider + Clone + Send + Sync + Unpin + 'static,
    L1MP: L1MessageProvider + Unpin + Send + Sync + 'static,
    CS: ScrollHardforks + EthChainSpec + Send + Sync + 'static,
{
    /// Create a new [`RollupNodeManager`] instance.
    #[allow(clippy::too_many_arguments)]
    #[allow(clippy::new_ret_no_self)]
    pub async fn new(
        network: ScrollNetworkManager<N, CS>,
        engine: EngineDriver<EC, CS, P>,
        l1_provider: L1P,
        database: Arc<Database>,
        l1_notification_rx: Option<Receiver<Arc<L1Notification>>>,
        consensus: Box<dyn Consensus>,
        chain_spec: Arc<CS>,
        sequencer: Option<Sequencer<L1MP>>,
        signer: Option<SignerHandle>,
        block_time: Option<u64>,
        chain_orchestrator: ChainOrchestrator<CS, <N as BlockDownloaderProvider>::Client, P>,
    ) -> (Self, RollupManagerHandle) {
        let (handle_tx, handle_rx) = mpsc::channel(EVENT_CHANNEL_SIZE);
<<<<<<< HEAD
        let derivation_pipeline =
            l1_provider.map(|provider| DerivationPipeline::new(provider, database));
=======
        let indexer = Indexer::new(database.clone(), chain_spec.clone());
        let derivation_pipeline = DerivationPipeline::new(l1_provider, database);
>>>>>>> c030533e
        let rnm = Self {
            handle_rx,
            chain_spec,
            network,
            engine,
            derivation_pipeline,
            l1_notification_rx: l1_notification_rx.map(Into::into),
            chain: chain_orchestrator,
            consensus,
            event_sender: None,
            sequencer,
            signer,
            block_building_trigger: block_time.map(delayed_interval),
        };
        (rnm, RollupManagerHandle::new(handle_tx))
    }

    /// Returns a new event listener for the rollup node manager.
    pub fn event_listener(&mut self) -> EventStream<RollupManagerEvent> {
        if let Some(event_sender) = &self.event_sender {
            return event_sender.new_listener()
        };

        let event_sender = EventSender::new(EVENT_CHANNEL_SIZE);
        let event_listener = event_sender.new_listener();
        self.event_sender = Some(event_sender);

        event_listener
    }

    /// Handles a new block received from the network.
    ///
    /// We will first validate the consensus of the block, then we will send the block to the engine
    /// to validate the correctness of the block.
    pub fn handle_new_block(&mut self, block_with_peer: NewBlockWithPeer) {
        trace!(target: "scroll::node::manager", "Received new block from peer {:?} - hash {:?}", block_with_peer.peer_id, block_with_peer.block.hash_slow());
        if let Some(event_sender) = self.event_sender.as_ref() {
            event_sender.notify(RollupManagerEvent::NewBlockReceived(block_with_peer.clone()));
        }

        // Validate the consensus of the block.
        // TODO: Should we spawn a task to validate the consensus of the block?
        //       Is the consensus validation blocking?
        if let Err(err) =
            self.consensus.validate_new_block(&block_with_peer.block, &block_with_peer.signature)
        {
            error!(target: "scroll::node::manager", ?err, "consensus checks failed on block {:?} from peer {:?}", block_with_peer.block.hash_slow(), block_with_peer.peer_id);
            self.network.handle().block_import_outcome(BlockImportOutcome {
                peer: block_with_peer.peer_id,
                result: Err(err.into()),
            });
        } else {
            self.chain.handle_block_from_peer(block_with_peer);
        }
    }

    /// Handles a network manager event.
    ///
    /// Currently the network manager only emits a `NewBlock` event.
    fn handle_network_manager_event(&mut self, event: NetworkManagerEvent) {
        match event {
            NetworkManagerEvent::NewBlock(block) => self.handle_new_block(block),
        }
    }

    /// Handles an indexer event.
    fn handle_indexer_event(&mut self, event: ChainOrchestratorEvent) {
        trace!(target: "scroll::node::manager", ?event, "Received indexer event");
        match event {
<<<<<<< HEAD
            ChainOrchestratorEvent::BatchCommitIndexed { batch_info, safe_head } => {
=======
            IndexerEvent::BatchCommitIndexed { batch_info, safe_head, l1_block_number } => {
>>>>>>> c030533e
                // if we detected a batch revert event, we reset the pipeline and the engine driver.
                if let Some(new_safe_head) = safe_head {
                    self.derivation_pipeline.flush();
                    self.engine.clear_l1_payload_attributes();
                    self.engine.set_head_block_info(new_safe_head);
                    self.engine.set_safe_block_info(new_safe_head);
                }
                // push the batch info into the derivation pipeline.
                self.derivation_pipeline.handle_batch_commit(batch_info, l1_block_number);
            }
            ChainOrchestratorEvent::BatchFinalized(_, Some(finalized_block)) => {
                // update the fcs on new finalized block.
                self.engine.set_finalized_block_info(finalized_block);
            }
<<<<<<< HEAD
            ChainOrchestratorEvent::L1BlockFinalized(l1_block_number, Some(finalized_block)) => {
=======
            IndexerEvent::FinalizedIndexed(l1_block_number, finalized_block) => {
>>>>>>> c030533e
                if let Some(sequencer) = self.sequencer.as_mut() {
                    sequencer.set_l1_finalized_block_number(l1_block_number);
                }
                // update the fcs on new finalized block.
                if let Some(finalized_block) = finalized_block {
                    self.engine.set_finalized_block_info(finalized_block);
                }
            }
            ChainOrchestratorEvent::ChainUnwound {
                l1_block_number,
                queue_index,
                l2_head_block_info,
                l2_safe_block_info,
            } => {
                // Update the [`EngineDriver`] fork choice state with the new L2 head info.
                if let Some(l2_head_block_info) = l2_head_block_info {
                    self.engine.set_head_block_info(l2_head_block_info);
                }

                // Update the [`EngineDriver`] fork choice state with the new L2 safe info.
                if let Some(safe_block_info) = l2_safe_block_info {
                    self.engine.set_safe_block_info(safe_block_info);
                }

                // Update the [`Sequencer`] with the new L1 head info and queue index.
                if let Some(sequencer) = self.sequencer.as_mut() {
                    sequencer.handle_reorg(queue_index, l1_block_number);
                }

                // Handle the reorg in the derivation pipeline.
                self.derivation_pipeline.handle_reorg(l1_block_number);

                if let Some(event_sender) = self.event_sender.as_ref() {
                    event_sender.notify(RollupManagerEvent::Reorg(l1_block_number));
                }
            }
            ChainOrchestratorEvent::L1MessageCommitted(index) => {
                if let Some(event_sender) = self.event_sender.as_ref() {
                    event_sender.notify(RollupManagerEvent::L1MessageIndexed(index));
                }
            }
            ChainOrchestratorEvent::OldForkReceived { ref headers, ref peer_id, signature: _ } => {
                trace!(target: "scroll::node::manager", ?headers, ?peer_id, "Received old fork from peer");
                if let Some(event_sender) = self.event_sender.as_ref() {
                    event_sender.notify(RollupManagerEvent::ChainOrchestratorEvent(event));
                }
            }
            ChainOrchestratorEvent::ChainExtended(chain_import) => {
                trace!(target: "scroll::node::manager", head = ?chain_import.chain.last().unwrap().header.clone(), peer_id = ?chain_import.peer_id.clone(),  "Received chain extension from peer");
                if let Some(event_sender) = self.event_sender.as_ref() {
                    event_sender
                        .notify(RollupManagerEvent::ChainExtensionTriggered(chain_import.clone()));
                }

                // Issue the new chain to the engine driver for processing.
                self.engine.handle_chain_import(chain_import)
            }
            ChainOrchestratorEvent::ChainReorged(chain_import) => {
                trace!(target: "scroll::node::manager", head = ?chain_import.chain.last().unwrap().header, ?chain_import.peer_id, "Received chain reorg from peer");
                // if let Some(event_sender) = self.event_sender.as_ref() {
                //     event_sender.notify(RollupManagerEvent::ChainOrchestratorEvent(event));
                // }

                // Issue the new chain to the engine driver for processing.
                self.engine.handle_chain_import(chain_import)
            }
            ChainOrchestratorEvent::OptimisticSync(block) => {
                let block_info: BlockInfo = (&block).into();
                trace!(target: "scroll::node::manager", ?block_info, "Received optimistic sync from peer");
                if let Some(event_sender) = self.event_sender.as_ref() {
                    event_sender.notify(RollupManagerEvent::OptimisticSyncTriggered(block));
                }

                // Issue the new block info to the engine driver for processing.
                self.engine.handle_optimistic_sync(block_info)
            }
            ChainOrchestratorEvent::L2ChainCommitted(block_infos, batch_into, consolidated) => {
                trace!(target: "scroll::node::manager", ?block_infos, ?batch_into, ?consolidated, "Received L2 chain committed event");
                if let Some(event_sender) = self.event_sender.as_ref() {
                    event_sender.notify(RollupManagerEvent::L2ChainCommitted(
                        block_infos,
                        batch_into,
                        consolidated,
                    ));
                }
            }
            event => {
                trace!(target: "scroll::node::manager", ?event, "Received chain orchestrator event");
                if let Some(event_sender) = self.event_sender.as_ref() {
                    event_sender.notify(RollupManagerEvent::ChainOrchestratorEvent(event));
                }
            }
        }
    }

    /// Handles an engine driver event.
    fn handle_engine_driver_event(&mut self, event: EngineDriverEvent) {
        trace!(target: "scroll::node::manager", ?event, "Received engine driver event");
        match event {
            EngineDriverEvent::BlockImportOutcome(outcome) => {
                if let Some(block) = outcome.block() {
                    if let Some(event_sender) = self.event_sender.as_ref() {
                        event_sender.notify(RollupManagerEvent::BlockImported(block.clone()));
                    }
                    self.chain.consolidate_l2_blocks(vec![(&block).into()], None);
                }
                self.network.handle().block_import_outcome(outcome);
            }
            EngineDriverEvent::NewPayload(payload) => {
                if let Some(signer) = self.signer.as_mut() {
                    let _ = signer.sign_block(payload.clone()).inspect_err(|err| error!(target: "scroll::node::manager", ?err, "Failed to send new payload to signer"));
                }

                if let Some(event_sender) = self.event_sender.as_ref() {
                    event_sender.notify(RollupManagerEvent::BlockSequenced(payload.clone()));
                }

                self.chain.consolidate_l2_blocks(vec![(&payload).into()], None);
            }
            EngineDriverEvent::L1BlockConsolidated(consolidation_outcome) => {
                self.chain.consolidate_l2_blocks(
                    vec![consolidation_outcome.block_info().clone()],
                    Some(*consolidation_outcome.batch_info()),
                );

                if let Some(event_sender) = self.event_sender.as_ref() {
                    event_sender.notify(RollupManagerEvent::L1DerivedBlockConsolidated(
                        consolidation_outcome,
                    ));
                }
            }
            EngineDriverEvent::ChainImportOutcome(outcome) => {
                if let Some(block) = outcome.outcome.block() {
                    if let Some(event_sender) = self.event_sender.as_ref() {
                        event_sender.notify(RollupManagerEvent::BlockImported(block));
                    }
                    self.chain.consolidate_l2_blocks(
                        outcome.chain.iter().map(|b| b.into()).collect(),
                        None,
                    );
                }
                self.network.handle().block_import_outcome(outcome.outcome);
            }
        }
    }

    /// Handles an [`L1Notification`] from the L1 watcher.
    fn handle_l1_notification(&mut self, notification: L1Notification) {
        match notification {
            L1Notification::Consensus(ref update) => self.consensus.update_config(update),
            L1Notification::NewBlock(new_block) => {
                if let Some(sequencer) = self.sequencer.as_mut() {
                    sequencer.handle_new_l1_block(new_block)
                }
            }
            _ => self.indexer.handle_l1_notification(notification),
        }
<<<<<<< HEAD
        if notification == L1Notification::Synced {
            if let Some(event_sender) = self.event_sender.as_ref() {
                event_sender.notify(RollupManagerEvent::L1Synced);
            }
        }
        if let L1Notification::NewBlock(block) = notification {
            if let Some(s) = self.sequencer.as_mut() {
                s.handle_new_l1_block(block)
            }
        }
        self.chain.handle_l1_notification(notification)
=======
>>>>>>> c030533e
    }

    /// Returns the current status of the [`RollupNodeManager`].
    fn status(&self) -> RollupManagerStatus {
        RollupManagerStatus {
            syncing: self.engine.is_syncing(),
            forkchoice_state: self.engine.forkchoice_state(),
        }
    }

    /// Drives the [`RollupNodeManager`] future until a [`GracefulShutdown`] signal is received.
    pub async fn run_until_graceful_shutdown(mut self, shutdown: GracefulShutdown) {
        let mut graceful_guard = None;

        tokio::select! {
            _ = &mut self => {},
            guard = shutdown => {
                graceful_guard = Some(guard);
            },
        }

        drop(graceful_guard);
    }
}

impl<N, EC, P, L1P, L1MP, CS> Future for RollupNodeManager<N, EC, P, L1P, L1MP, CS>
where
    N: FullNetwork<Primitives = ScrollNetworkPrimitives>,
    EC: ScrollEngineApi + Unpin + Sync + Send + 'static,
    P: Provider<Scroll> + Clone + Unpin + Send + Sync + 'static,
    L1P: L1Provider + Clone + Unpin + Send + Sync + 'static,
    L1MP: L1MessageProvider + Unpin + Send + Sync + 'static,
    CS: ScrollHardforks + EthChainSpec + Unpin + Send + Sync + 'static,
{
    type Output = ();

    fn poll(self: Pin<&mut Self>, cx: &mut Context<'_>) -> Poll<Self::Output> {
        let this = self.get_mut();
        // Helper macro, proceeds with the $task if $proceed is true.
        macro_rules! proceed_if {
            ($proceed: expr, $task: expr) => {
                if $proceed {
                    $task
                }
            };
        }
        let en_synced = !this.engine.is_syncing();

        // Poll the handle receiver for commands.
        while let Poll::Ready(Some(command)) = this.handle_rx.poll_recv(cx) {
            match command {
                RollupManagerCommand::BuildBlock => {
                    proceed_if!(
                        en_synced,
                        if let Some(sequencer) = this.sequencer.as_mut() {
                            sequencer.build_payload_attributes();
                        }
                    );
                }
                RollupManagerCommand::EventListener(tx) => {
                    let events = this.event_listener();
                    tx.send(events).expect("Failed to send event listener to handle");
                }
                RollupManagerCommand::Status(tx) => {
                    tx.send(this.status()).expect("Failed to send status to handle");
                }
            }
        }

        // Drain all EngineDriver events.
        while let Poll::Ready(Some(event)) = this.engine.poll_next_unpin(cx) {
            this.handle_engine_driver_event(event);
        }

        proceed_if!(
            en_synced,
            // Handle new block production.
            if let Some(Poll::Ready(Some(attributes))) =
                this.sequencer.as_mut().map(|x| x.poll_next_unpin(cx))
            {
                this.engine.handle_build_new_payload(attributes);
            }
        );

        proceed_if!(
            en_synced,
            // Drain all L1 notifications.
            while let Some(Poll::Ready(Some(event))) =
                this.l1_notification_rx.as_mut().map(|rx| rx.poll_next_unpin(cx))
            {
                this.handle_l1_notification((*event).clone());
            }
        );

        // Drain all Indexer events.
        while let Poll::Ready(Some(result)) = this.chain.poll_next_unpin(cx) {
            match result {
                Ok(event) => this.handle_indexer_event(event),
                Err(err) => {
                    match &err {
                        ChainOrchestratorError::L1MessageMismatch { expected, actual } => {
                            if let Some(event_sender) = this.event_sender.as_ref() {
                                event_sender.notify(
                                    RollupManagerEvent::L1MessageConsolidationError {
                                        expected: *expected,
                                        actual: *actual,
                                    },
                                );
                            }
                        }
                        ChainOrchestratorError::DatabaseError(
                            DatabaseError::L1MessageNotFound(start),
                        ) => {
                            if let Some(event_sender) = this.event_sender.as_ref() {
                                event_sender.notify(
                                    RollupManagerEvent::L1MessageMissingInDatabase {
                                        start: start.clone(),
                                    },
                                );
                            }
                        }
                        _ => {}
                    }

                    error!(
                        target: "scroll::node::manager",
                        ?err,
                        "Error occurred at indexer level"
                    );
                }
            }
        }

        // Drain all signer events.
        while let Some(Poll::Ready(Some(event))) =
            this.signer.as_mut().map(|s| s.poll_next_unpin(cx))
        {
            match event {
                SignerEvent::SignedBlock { block, signature } => {
                    trace!(target: "scroll::node::manager", ?block, ?signature, "Received signed block from signer, announcing to the network");
                    // Send SignerEvent for test monitoring
                    if let Some(event_sender) = this.event_sender.as_ref() {
                        event_sender.notify(RollupManagerEvent::SignerEvent(
                            SignerEvent::SignedBlock { block: block.clone(), signature },
                        ));
                    }

                    this.network.handle().announce_block(block, signature);
                }
            }
        }

        proceed_if!(
            en_synced,
            // Check if we need to trigger the build of a new payload.
            match (
                this.block_building_trigger.as_mut().map(|x| x.poll_tick(cx)),
                this.engine.is_payload_building_in_progress(),
            ) {
                (Some(Poll::Ready(_)), false) => {
                    if let Some(sequencer) = this.sequencer.as_mut() {
                        sequencer.build_payload_attributes();
                    }
                }
                (Some(Poll::Ready(_)), true) => {
                    // If the sequencer is already building a payload, we don't need to trigger it
                    // again.
                    warn!(target: "scroll::node::manager", "Payload building is already in progress skipping slot");
                }
                _ => {}
            }
        );

        // Poll Derivation Pipeline and push attribute in queue if any.
        while let Poll::Ready(Some(attributes)) = this.derivation_pipeline.poll_next_unpin(cx) {
            this.engine.handle_l1_consolidation(attributes)
        }

        // Handle network manager events.
        while let Poll::Ready(Some(event)) = this.network.poll_next_unpin(cx) {
            this.handle_network_manager_event(event);
        }

        Poll::Pending
    }
}

/// Creates a delayed interval that will not skip ticks if the interval is missed but will delay
/// the next tick until the interval has passed.
fn delayed_interval(interval: u64) -> Interval {
    let mut interval = tokio::time::interval(tokio::time::Duration::from_millis(interval));
    interval.set_missed_tick_behavior(tokio::time::MissedTickBehavior::Delay);
    interval
}<|MERGE_RESOLUTION|>--- conflicted
+++ resolved
@@ -163,13 +163,7 @@
         chain_orchestrator: ChainOrchestrator<CS, <N as BlockDownloaderProvider>::Client, P>,
     ) -> (Self, RollupManagerHandle) {
         let (handle_tx, handle_rx) = mpsc::channel(EVENT_CHANNEL_SIZE);
-<<<<<<< HEAD
-        let derivation_pipeline =
-            l1_provider.map(|provider| DerivationPipeline::new(provider, database));
-=======
-        let indexer = Indexer::new(database.clone(), chain_spec.clone());
         let derivation_pipeline = DerivationPipeline::new(l1_provider, database);
->>>>>>> c030533e
         let rnm = Self {
             handle_rx,
             chain_spec,
@@ -239,11 +233,11 @@
     fn handle_indexer_event(&mut self, event: ChainOrchestratorEvent) {
         trace!(target: "scroll::node::manager", ?event, "Received indexer event");
         match event {
-<<<<<<< HEAD
-            ChainOrchestratorEvent::BatchCommitIndexed { batch_info, safe_head } => {
-=======
-            IndexerEvent::BatchCommitIndexed { batch_info, safe_head, l1_block_number } => {
->>>>>>> c030533e
+            ChainOrchestratorEvent::BatchCommitIndexed {
+                batch_info,
+                safe_head,
+                l1_block_number,
+            } => {
                 // if we detected a batch revert event, we reset the pipeline and the engine driver.
                 if let Some(new_safe_head) = safe_head {
                     self.derivation_pipeline.flush();
@@ -258,11 +252,7 @@
                 // update the fcs on new finalized block.
                 self.engine.set_finalized_block_info(finalized_block);
             }
-<<<<<<< HEAD
-            ChainOrchestratorEvent::L1BlockFinalized(l1_block_number, Some(finalized_block)) => {
-=======
-            IndexerEvent::FinalizedIndexed(l1_block_number, finalized_block) => {
->>>>>>> c030533e
+            ChainOrchestratorEvent::L1BlockFinalized(l1_block_number, finalized_block) => {
                 if let Some(sequencer) = self.sequencer.as_mut() {
                     sequencer.set_l1_finalized_block_number(l1_block_number);
                 }
@@ -299,6 +289,7 @@
                     event_sender.notify(RollupManagerEvent::Reorg(l1_block_number));
                 }
             }
+
             ChainOrchestratorEvent::L1MessageCommitted(index) => {
                 if let Some(event_sender) = self.event_sender.as_ref() {
                     event_sender.notify(RollupManagerEvent::L1MessageIndexed(index));
@@ -418,29 +409,21 @@
                     sequencer.handle_new_l1_block(new_block)
                 }
             }
-            _ => self.indexer.handle_l1_notification(notification),
-        }
-<<<<<<< HEAD
-        if notification == L1Notification::Synced {
-            if let Some(event_sender) = self.event_sender.as_ref() {
-                event_sender.notify(RollupManagerEvent::L1Synced);
-            }
-        }
-        if let L1Notification::NewBlock(block) = notification {
-            if let Some(s) = self.sequencer.as_mut() {
-                s.handle_new_l1_block(block)
-            }
-        }
-        self.chain.handle_l1_notification(notification)
-=======
->>>>>>> c030533e
+            L1Notification::Synced => {
+                if let Some(event_sender) = self.event_sender.as_ref() {
+                    event_sender.notify(RollupManagerEvent::L1Synced);
+                }
+                self.chain.handle_l1_notification(L1Notification::Synced);
+            }
+            _ => self.chain.handle_l1_notification(notification),
+        }
     }
 
     /// Returns the current status of the [`RollupNodeManager`].
     fn status(&self) -> RollupManagerStatus {
         RollupManagerStatus {
             syncing: self.engine.is_syncing(),
-            forkchoice_state: self.engine.forkchoice_state(),
+            forkchoice_state: self.engine.forkchoice_state().clone(),
         }
     }
 
