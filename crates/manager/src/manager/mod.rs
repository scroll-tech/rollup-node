--- conflicted
+++ resolved
@@ -84,11 +84,7 @@
     /// The network manager that manages the scroll p2p network.
     network: ScrollNetworkManager<N>,
     /// The engine driver used to communicate with the engine.
-<<<<<<< HEAD
-    engine: EngineDriver<EC, P, CS>,
-=======
     engine: EngineDriver<EC, CS, P>,
->>>>>>> ea9ce807
     /// The derivation pipeline, used to derive payload attributes from batches.
     derivation_pipeline: Option<DerivationPipeline<L1P>>,
     /// A receiver for [`L1Notification`]s from the [`rollup_node_watcher::L1Watcher`].
@@ -156,11 +152,7 @@
     #[allow(clippy::new_ret_no_self)]
     pub fn new(
         network: ScrollNetworkManager<N>,
-<<<<<<< HEAD
-        engine: EngineDriver<EC, P, CS>,
-=======
         engine: EngineDriver<EC, CS, P>,
->>>>>>> ea9ce807
         l1_provider: Option<L1P>,
         database: Arc<Database>,
         l1_notification_rx: Option<Receiver<Arc<L1Notification>>>,
