--- conflicted
+++ resolved
@@ -3,11 +3,7 @@
 //! It is responsible for handling events from these components and coordinating their actions.
 
 use super::Consensus;
-<<<<<<< HEAD
-=======
 use crate::poll_nested_stream_with_budget;
-use alloy_primitives::Signature;
->>>>>>> 143a60f8
 use alloy_provider::Provider;
 use futures::StreamExt;
 use reth_chainspec::EthChainSpec;
@@ -16,14 +12,10 @@
 use reth_scroll_node::ScrollNetworkPrimitives;
 use reth_tasks::shutdown::GracefulShutdown;
 use reth_tokio_util::{EventSender, EventStream};
-<<<<<<< HEAD
 use rollup_node_chain_orchestrator::{
     ChainOrchestrator, ChainOrchestratorError, ChainOrchestratorEvent,
 };
 use rollup_node_primitives::BlockInfo;
-=======
-use rollup_node_indexer::{Indexer, IndexerEvent, IndexerHandle};
->>>>>>> 143a60f8
 use rollup_node_sequencer::Sequencer;
 use rollup_node_signer::{SignerEvent, SignerHandle};
 use rollup_node_watcher::L1Notification;
@@ -100,13 +92,8 @@
     derivation_pipeline: DerivationPipeline<L1P>,
     /// A receiver for [`L1Notification`]s from the [`rollup_node_watcher::L1Watcher`].
     l1_notification_rx: Option<ReceiverStream<Arc<L1Notification>>>,
-<<<<<<< HEAD
     /// The chain orchestrator.
     chain: ChainOrchestrator<CS, <N as BlockDownloaderProvider>::Client, P>,
-=======
-    /// An indexer used to index data for the rollup node.
-    indexer: IndexerHandle,
->>>>>>> 143a60f8
     /// The consensus algorithm used by the rollup node.
     consensus: Box<dyn Consensus>,
     /// An event sender for sending events to subscribers of the rollup node manager.
@@ -180,10 +167,6 @@
         chain_orchestrator: ChainOrchestrator<CS, <N as BlockDownloaderProvider>::Client, P>,
     ) -> (Self, RollupManagerHandle<N>) {
         let (handle_tx, handle_rx) = mpsc::channel(EVENT_CHANNEL_SIZE);
-<<<<<<< HEAD
-=======
-        let indexer = Indexer::spawn(database.clone(), chain_spec.clone());
->>>>>>> 143a60f8
         let derivation_pipeline = DerivationPipeline::new(l1_provider, database);
         let rnm = Self {
             handle_rx,
@@ -287,7 +270,7 @@
                     self.engine.set_finalized_block_info(finalized_block);
                 }
             }
-            ChainOrchestratorEvent::ChainUnwound {
+            ChainOrchestratorEvent::L1Reorg {
                 l1_block_number,
                 queue_index,
                 l2_head_block_info,
@@ -373,13 +356,7 @@
                     if let Some(event_sender) = self.event_sender.as_ref() {
                         event_sender.notify(RollupManagerEvent::BlockImported(block.clone()));
                     }
-<<<<<<< HEAD
                     self.chain.consolidate_validated_l2_blocks(vec![(&block).into()]);
-=======
-                    let _ = self.indexer.handle_block((&block).into(), None).inspect_err(|err| {
-                        error!(target: "scroll::node::manager", ?err, "Failed to handle block import in indexer");
-                    });
->>>>>>> 143a60f8
                 }
                 self.network.handle().block_import_outcome(outcome);
             }
@@ -391,27 +368,12 @@
                 if let Some(event_sender) = self.event_sender.as_ref() {
                     event_sender.notify(RollupManagerEvent::BlockSequenced(payload));
                 }
-<<<<<<< HEAD
             }
             EngineDriverEvent::L1BlockConsolidated(consolidation_outcome) => {
                 self.chain.persist_l1_consolidated_blocks(
                     vec![consolidation_outcome.block_info().clone()],
                     *consolidation_outcome.batch_info(),
                 );
-=======
-
-                let _ = self.indexer.handle_block((&payload).into(), None).inspect_err(|err| {
-                    error!(target: "scroll::node::manager", ?err, "Failed to handle new payload in indexer");
-                });
-            }
-            EngineDriverEvent::L1BlockConsolidated(consolidation_outcome) => {
-                let _ = self.indexer.handle_block(
-                    consolidation_outcome.block_info().clone(),
-                    Some(*consolidation_outcome.batch_info()),
-                ).inspect_err(|err| {
-                    error!(target: "scroll::node::manager", ?err, "Failed to handle L1 block consolidation in indexer");
-                });
->>>>>>> 143a60f8
 
                 if let Some(event_sender) = self.event_sender.as_ref() {
                     event_sender.notify(RollupManagerEvent::L1DerivedBlockConsolidated(
@@ -446,18 +408,10 @@
                     sequencer.handle_new_l1_block(new_block)
                 }
             }
-<<<<<<< HEAD
             L1Notification::Synced => {
                 self.chain.handle_l1_notification(L1Notification::Synced);
             }
             _ => self.chain.handle_l1_notification(notification),
-=======
-            _ => {
-                let _ = self.indexer.handle_l1_notification(notification).inspect_err(|err| {
-                    error!(target: "scroll::node::manager", ?err, "Failed to handle L1 notification")
-                });
-            }
->>>>>>> 143a60f8
         }
     }
 
