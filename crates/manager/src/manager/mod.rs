//! The [`RollupNodeManager`] is the main component of the rollup node that manages the
//! [`ScrollNetworkManager`], [`EngineDriver`], [`Indexer`] and [`Consensus`] components. It is
//! responsible for handling events from these components and coordinating their actions.

use super::Consensus;
use crate::poll_nested_stream_with_budget;
use alloy_primitives::Signature;
use alloy_provider::Provider;
use futures::StreamExt;
use reth_chainspec::EthChainSpec;
use reth_network_api::{block::NewBlockWithPeer as RethNewBlockWithPeer, FullNetwork};
use reth_scroll_node::ScrollNetworkPrimitives;
use reth_scroll_primitives::ScrollBlock;
use reth_tasks::shutdown::GracefulShutdown;
use reth_tokio_util::{EventSender, EventStream};
use rollup_node_indexer::{Indexer, IndexerEvent, IndexerHandle};
use rollup_node_sequencer::Sequencer;
use rollup_node_signer::{SignerEvent, SignerHandle};
use rollup_node_watcher::L1Notification;
use scroll_alloy_hardforks::ScrollHardforks;
use scroll_alloy_network::Scroll;
use scroll_alloy_provider::ScrollEngineApi;
use scroll_engine::{EngineDriver, EngineDriverEvent, ForkchoiceState};
use scroll_network::{
    BlockImportOutcome, NetworkManagerEvent, NewBlockWithPeer, ScrollNetworkManager,
};
use std::{
    fmt::{self, Debug, Formatter},
    future::Future,
    pin::Pin,
    sync::Arc,
    task::{Context, Poll},
};
use tokio::{
    sync::mpsc::{self, Receiver},
    time::Interval,
};
use tokio_stream::wrappers::ReceiverStream;
use tracing::{error, trace, warn};

use rollup_node_providers::{L1MessageProvider, L1Provider};
use scroll_db::{Database, DatabaseOperations};
use scroll_derivation_pipeline::DerivationPipeline;

mod budget;
use budget::L1_NOTIFICATION_CHANNEL_BUDGET;

mod command;
pub use command::RollupManagerCommand;

mod event;
pub use event::RollupManagerEvent;

mod handle;
pub use handle::RollupManagerHandle;

/// The size of the event channel.
const EVENT_CHANNEL_SIZE: usize = 100;

/// The size of the ECDSA signature in bytes.
const ECDSA_SIGNATURE_LEN: usize = 65;

/// The main manager for the rollup node.
///
/// This is an endless [`Future`] that drives the state of the entire network forward and includes
/// the following components:
/// - `network`: Responsible for peer discover, managing connections between peers and operation of
///   the eth-wire protocol.
/// - `engine`: Responsible for importing blocks that have been gossiped over the scroll-wire
///   protocol.
/// - `consensus`: The consensus algorithm used by the rollup node.
/// - `new_block_rx`: Receives new blocks from the network.
/// - `forkchoice_state`: The forkchoice state of the rollup node.
/// - `pending_block_imports`: A collection of pending block imports.
/// - `event_sender`: An event sender for sending events to subscribers of the rollup node manager.
pub struct RollupNodeManager<
    N: FullNetwork<Primitives = ScrollNetworkPrimitives>,
    EC,
    P,
    L1P,
    L1MP,
    CS,
> {
    /// The handle receiver used to receive commands.
    handle_rx: Receiver<RollupManagerCommand<N>>,
    /// The chain spec used by the rollup node.
    chain_spec: Arc<CS>,
    /// The network manager that manages the scroll p2p network.
    network: ScrollNetworkManager<N>,
    /// The engine driver used to communicate with the engine.
    engine: EngineDriver<EC, CS, P>,
    /// The derivation pipeline, used to derive payload attributes from batches.
    derivation_pipeline: DerivationPipeline<L1P>,
    /// A receiver for [`L1Notification`]s from the [`rollup_node_watcher::L1Watcher`].
    l1_notification_rx: Option<ReceiverStream<Arc<L1Notification>>>,
    /// An indexer used to index data for the rollup node.
    indexer: IndexerHandle,
    /// The consensus algorithm used by the rollup node.
    consensus: Box<dyn Consensus>,
    /// The receiver for new blocks received from the network (used to bridge from eth-wire).
    eth_wire_block_rx: Option<EventStream<RethNewBlockWithPeer<ScrollBlock>>>,
    /// An event sender for sending events to subscribers of the rollup node manager.
    event_sender: Option<EventSender<RollupManagerEvent>>,
    /// The sequencer which is responsible for sequencing transactions and producing new blocks.
    sequencer: Option<Sequencer<L1MP>>,
    /// The signer handle used to sign artifacts.
    signer: Option<SignerHandle>,
    /// The trigger for the block building process.
    block_building_trigger: Option<Interval>,
    /// A connection to the database.
    database: Arc<Database>,
}

/// The current status of the rollup manager.
#[derive(Debug)]
pub struct RollupManagerStatus {
    /// Whether the rollup manager is syncing.
    pub syncing: bool,
    /// The current FCS for the manager.
    pub forkchoice_state: ForkchoiceState,
}

impl<
        N: FullNetwork<Primitives = ScrollNetworkPrimitives>,
        EC: Debug,
        P: Debug,
        L1P: Debug,
        L1MP: Debug,
        CS: Debug,
    > Debug for RollupNodeManager<N, EC, P, L1P, L1MP, CS>
{
    fn fmt(&self, f: &mut Formatter<'_>) -> fmt::Result {
        f.debug_struct("RollupNodeManager")
            .field("chain_spec", &self.chain_spec)
            .field("network", &self.network)
            .field("engine", &self.engine)
            .field("derivation_pipeline", &self.derivation_pipeline)
            .field("l1_notification_rx", &self.l1_notification_rx)
            .field("indexer", &self.indexer)
            .field("consensus", &self.consensus)
            .field("eth_wire_block_rx", &"eth_wire_block_rx")
            .field("event_sender", &self.event_sender)
            .field("sequencer", &self.sequencer)
            .field("block_building_trigger", &self.block_building_trigger)
            .finish()
    }
}

impl<N, EC, P, L1P, L1MP, CS> RollupNodeManager<N, EC, P, L1P, L1MP, CS>
where
    N: FullNetwork<Primitives = ScrollNetworkPrimitives>,
    EC: ScrollEngineApi + Unpin + Sync + Send + 'static,
    P: Provider<Scroll> + Clone + Unpin + Send + Sync + 'static,
    L1P: L1Provider + Clone + Send + Sync + Unpin + 'static,
    L1MP: L1MessageProvider + Unpin + Send + Sync + 'static,
    CS: ScrollHardforks + EthChainSpec + Send + Sync + 'static,
{
    /// Create a new [`RollupNodeManager`] instance.
    #[allow(clippy::too_many_arguments)]
    #[allow(clippy::new_ret_no_self)]
    pub fn new(
        network: ScrollNetworkManager<N>,
        engine: EngineDriver<EC, CS, P>,
        l1_provider: L1P,
        database: Arc<Database>,
        l1_notification_rx: Option<Receiver<Arc<L1Notification>>>,
        consensus: Box<dyn Consensus>,
        chain_spec: Arc<CS>,
        eth_wire_block_rx: Option<EventStream<RethNewBlockWithPeer<ScrollBlock>>>,
        sequencer: Option<Sequencer<L1MP>>,
        signer: Option<SignerHandle>,
        block_time: Option<u64>,
    ) -> (Self, RollupManagerHandle<N>) {
        let (handle_tx, handle_rx) = mpsc::channel(EVENT_CHANNEL_SIZE);
<<<<<<< HEAD
        let indexer = Indexer::new(database.clone(), chain_spec.clone());
        let derivation_pipeline = DerivationPipeline::new(l1_provider, database.clone());
=======
        let indexer = Indexer::spawn(database.clone(), chain_spec.clone());
        let derivation_pipeline = DerivationPipeline::new(l1_provider, database);
>>>>>>> 143a60f8
        let rnm = Self {
            handle_rx,
            chain_spec,
            network,
            engine,
            derivation_pipeline,
            l1_notification_rx: l1_notification_rx.map(Into::into),
            indexer,
            consensus,
            eth_wire_block_rx,
            event_sender: None,
            sequencer,
            signer,
            block_building_trigger: block_time.map(delayed_interval),
            database,
        };
        (rnm, RollupManagerHandle::new(handle_tx))
    }

    /// Returns a new event listener for the rollup node manager.
    pub fn event_listener(&mut self) -> EventStream<RollupManagerEvent> {
        if let Some(event_sender) = &self.event_sender {
            return event_sender.new_listener()
        };

        let event_sender = EventSender::new(EVENT_CHANNEL_SIZE);
        let event_listener = event_sender.new_listener();
        self.event_sender = Some(event_sender);

        event_listener
    }

    /// Handles a new block received from the network.
    ///
    /// We will first validate the consensus of the block, then we will send the block to the engine
    /// to validate the correctness of the block.
    pub fn handle_new_block(&mut self, block_with_peer: NewBlockWithPeer) {
        trace!(target: "scroll::node::manager", "Received new block from peer {:?} - hash {:?}", block_with_peer.peer_id, block_with_peer.block.hash_slow());
        if let Some(event_sender) = self.event_sender.as_ref() {
            event_sender.notify(RollupManagerEvent::NewBlockReceived(block_with_peer.clone()));
        }

        // Validate the consensus of the block.
        // TODO: Should we spawn a task to validate the consensus of the block?
        //       Is the consensus validation blocking?
        if let Err(err) =
            self.consensus.validate_new_block(&block_with_peer.block, &block_with_peer.signature)
        {
            error!(target: "scroll::node::manager", ?err, "consensus checks failed on block {:?} from peer {:?}", block_with_peer.block.hash_slow(), block_with_peer.peer_id);
            self.network.handle().block_import_outcome(BlockImportOutcome {
                peer: block_with_peer.peer_id,
                result: Err(err.into()),
            });
        } else {
            self.engine.handle_block_import(block_with_peer.clone());

            // TODO: remove this once we deprecate l2geth.
            // Store the block signature in the database
            tokio::task::block_in_place(|| {
                tokio::runtime::Handle::current().block_on(async move {
                    if let Err(err) = self.database.insert_signature(block_with_peer.block.hash_slow(), block_with_peer.signature).await {
                        error!(target: "scroll::node::manager", ?err, "Failed to store block signature");
                    }
                })
            });
        }
    }

    /// Handles a network manager event.
    ///
    /// Currently the network manager only emits a `NewBlock` event.
    fn handle_network_manager_event(&mut self, event: NetworkManagerEvent) {
        match event {
            NetworkManagerEvent::NewBlock(block) => self.handle_new_block(block),
        }
    }

    /// Handles an indexer event.
    fn handle_indexer_event(&mut self, event: IndexerEvent) {
        trace!(target: "scroll::node::manager", ?event, "Received indexer event");
        match event {
            IndexerEvent::BatchCommitIndexed { batch_info, safe_head, l1_block_number } => {
                // if we detected a batch revert event, we reset the pipeline and the engine driver.
                if let Some(new_safe_head) = safe_head {
                    self.derivation_pipeline.flush();
                    self.engine.clear_l1_payload_attributes();
                    self.engine.set_head_block_info(new_safe_head);
                    self.engine.set_safe_block_info(new_safe_head);
                }
                // push the batch info into the derivation pipeline.
                self.derivation_pipeline.handle_batch_commit(batch_info, l1_block_number);
            }
            IndexerEvent::BatchFinalizationIndexed(_, Some(finalized_block)) => {
                // update the fcs on new finalized block.
                self.engine.set_finalized_block_info(finalized_block);
            }
            IndexerEvent::FinalizedIndexed(l1_block_number, finalized_block) => {
                if let Some(sequencer) = self.sequencer.as_mut() {
                    sequencer.set_l1_finalized_block_number(l1_block_number);
                }
                // update the fcs on new finalized block.
                if let Some(finalized_block) = finalized_block {
                    self.engine.set_finalized_block_info(finalized_block);
                }
            }
            IndexerEvent::UnwindIndexed {
                l1_block_number,
                queue_index,
                l2_head_block_info,
                l2_safe_block_info,
            } => {
                // Update the [`EngineDriver`] fork choice state with the new L2 head info.
                if let Some(l2_head_block_info) = l2_head_block_info {
                    self.engine.set_head_block_info(l2_head_block_info);
                }

                // Update the [`EngineDriver`] fork choice state with the new L2 safe info.
                if let Some(safe_block_info) = l2_safe_block_info {
                    self.engine.set_safe_block_info(safe_block_info);
                }

                // Update the [`Sequencer`] with the new L1 head info and queue index.
                if let Some(sequencer) = self.sequencer.as_mut() {
                    sequencer.handle_reorg(queue_index, l1_block_number);
                }

                // Handle the reorg in the derivation pipeline.
                self.derivation_pipeline.handle_reorg(l1_block_number);

                if let Some(event_sender) = self.event_sender.as_ref() {
                    event_sender.notify(RollupManagerEvent::Reorg(l1_block_number));
                }
            }
            IndexerEvent::L1MessageIndexed(index) => {
                if let Some(event_sender) = self.event_sender.as_ref() {
                    event_sender.notify(RollupManagerEvent::L1MessageIndexed(index));
                }
            }
            _ => (),
        }
    }

    /// Handles an engine driver event.
    fn handle_engine_driver_event(&mut self, event: EngineDriverEvent) {
        trace!(target: "scroll::node::manager", ?event, "Received engine driver event");
        match event {
            EngineDriverEvent::BlockImportOutcome(outcome) => {
                if let Some(block) = outcome.block() {
                    if let Some(event_sender) = self.event_sender.as_ref() {
                        event_sender.notify(RollupManagerEvent::BlockImported(block.clone()));
                    }
                    let _ = self.indexer.handle_block((&block).into(), None).inspect_err(|err| {
                        error!(target: "scroll::node::manager", ?err, "Failed to handle block import in indexer");
                    });
                }
                self.network.handle().block_import_outcome(outcome);
            }
            EngineDriverEvent::NewPayload(payload) => {
                if let Some(signer) = self.signer.as_mut() {
                    let _ = signer.sign_block(payload.clone()).inspect_err(|err| error!(target: "scroll::node::manager", ?err, "Failed to send new payload to signer"));
                }

                if let Some(event_sender) = self.event_sender.as_ref() {
                    event_sender.notify(RollupManagerEvent::BlockSequenced(payload.clone()));
                }

                let _ = self.indexer.handle_block((&payload).into(), None).inspect_err(|err| {
                    error!(target: "scroll::node::manager", ?err, "Failed to handle new payload in indexer");
                });
            }
            EngineDriverEvent::L1BlockConsolidated(consolidation_outcome) => {
                let _ = self.indexer.handle_block(
                    consolidation_outcome.block_info().clone(),
                    Some(*consolidation_outcome.batch_info()),
                ).inspect_err(|err| {
                    error!(target: "scroll::node::manager", ?err, "Failed to handle L1 block consolidation in indexer");
                });

                if let Some(event_sender) = self.event_sender.as_ref() {
                    event_sender.notify(RollupManagerEvent::L1DerivedBlockConsolidated(
                        consolidation_outcome,
                    ));
                }
            }
        }
    }

    fn handle_eth_wire_block(
        &mut self,
        block: reth_network_api::block::NewBlockWithPeer<ScrollBlock>,
    ) {
        trace!(target: "scroll::node::manager", ?block, "Received new block from eth-wire protocol");
        let reth_network_api::block::NewBlockWithPeer { peer_id, mut block } = block;

        // We purge the extra data field post euclid v2 to align with protocol specification.
        let extra_data = if self.chain_spec.is_euclid_v2_active_at_timestamp(block.timestamp) {
            let extra_data = block.extra_data.clone();
            block.header.extra_data = Default::default();
            extra_data
        } else {
            block.extra_data.clone()
        };

        // If we can extract a signature from the extra data we validate consensus and then attempt
        // import via the EngineAPI in the `handle_new_block` method. The signature is extracted
        // from the last `ECDSA_SIGNATURE_LEN` bytes of the extra data field as specified by
        // the protocol.
        let block = if let Some(signature) = extra_data
            .len()
            .checked_sub(ECDSA_SIGNATURE_LEN)
            .and_then(|i| Signature::from_raw(&extra_data[i..]).ok())
        {
            trace!(target: "scroll::bridge::import", peer_id = %peer_id, block = ?block.hash_slow(), "Received new block from eth-wire protocol");
            NewBlockWithPeer { peer_id, block, signature }
        } else {
            warn!(target: "scroll::bridge::import", peer_id = %peer_id, "Failed to extract signature from block extra data");
            return;
        };

        self.handle_new_block(block);
    }

    /// Handles an [`L1Notification`] from the L1 watcher.
    fn handle_l1_notification(&mut self, notification: L1Notification) {
        match notification {
            L1Notification::Consensus(ref update) => self.consensus.update_config(update),
            L1Notification::NewBlock(new_block) => {
                if let Some(sequencer) = self.sequencer.as_mut() {
                    sequencer.handle_new_l1_block(new_block)
                }
            }
            _ => {
                let _ = self.indexer.handle_l1_notification(notification).inspect_err(|err| {
                    error!(target: "scroll::node::manager", ?err, "Failed to handle L1 notification")
                });
            }
        }
    }

    /// Returns the current status of the [`RollupNodeManager`].
    fn status(&self) -> RollupManagerStatus {
        RollupManagerStatus {
            syncing: self.engine.is_syncing(),
            forkchoice_state: self.engine.forkchoice_state(),
        }
    }

    /// Drives the [`RollupNodeManager`] future until a [`GracefulShutdown`] signal is received.
    pub async fn run_until_graceful_shutdown(mut self, shutdown: GracefulShutdown) {
        let mut graceful_guard = None;

        tokio::select! {
            _ = &mut self => {},
            guard = shutdown => {
                graceful_guard = Some(guard);
            },
        }

        drop(graceful_guard);
    }
}

impl<N, EC, P, L1P, L1MP, CS> Future for RollupNodeManager<N, EC, P, L1P, L1MP, CS>
where
    N: FullNetwork<Primitives = ScrollNetworkPrimitives>,
    EC: ScrollEngineApi + Unpin + Sync + Send + 'static,
    P: Provider<Scroll> + Clone + Unpin + Send + Sync + 'static,
    L1P: L1Provider + Clone + Unpin + Send + Sync + 'static,
    L1MP: L1MessageProvider + Unpin + Send + Sync + 'static,
    CS: ScrollHardforks + EthChainSpec + Unpin + Send + Sync + 'static,
{
    type Output = ();

    fn poll(self: Pin<&mut Self>, cx: &mut Context<'_>) -> Poll<Self::Output> {
        let this = self.get_mut();
        // Helper macro, proceeds with the $task if $proceed is true.
        macro_rules! proceed_if {
            ($proceed: expr, $task: expr) => {
                if $proceed {
                    $task
                }
            };
        }
        let en_synced = !this.engine.is_syncing();

        // Poll the handle receiver for commands.
        while let Poll::Ready(Some(command)) = this.handle_rx.poll_recv(cx) {
            match command {
                RollupManagerCommand::BuildBlock => {
                    proceed_if!(
                        en_synced,
                        if let Some(sequencer) = this.sequencer.as_mut() {
                            sequencer.build_payload_attributes();
                        }
                    );
                }
                RollupManagerCommand::EventListener(tx) => {
                    let events = this.event_listener();
                    tx.send(events).expect("Failed to send event listener to handle");
                }
                RollupManagerCommand::Status(tx) => {
                    tx.send(this.status()).expect("Failed to send status to handle");
                }
                RollupManagerCommand::NetworkHandle(tx) => {
                    let network_handle = this.network.handle();
                    tx.send(network_handle.clone())
                        .expect("Failed to send network handle to handle");
                }
            }
        }

        // Drain all EngineDriver events.
        while let Poll::Ready(Some(event)) = this.engine.poll_next_unpin(cx) {
            this.handle_engine_driver_event(event);
        }

        proceed_if!(
            en_synced,
            // Handle new block production.
            if let Some(Poll::Ready(Some(attributes))) =
                this.sequencer.as_mut().map(|x| x.poll_next_unpin(cx))
            {
                this.engine.handle_build_new_payload(attributes);
            }
        );

        let mut maybe_more_l1_rx_events = false;
        proceed_if!(
            en_synced,
            maybe_more_l1_rx_events = poll_nested_stream_with_budget!(
                "l1_notification_rx",
                "L1Notification channel",
                L1_NOTIFICATION_CHANNEL_BUDGET,
                this.l1_notification_rx
                    .as_mut()
                    .map(|rx| rx.poll_next_unpin(cx))
                    .unwrap_or(Poll::Ready(None)),
                |event: Arc<L1Notification>| this.handle_l1_notification((*event).clone()),
            )
        );

        // Drain all Indexer events.
        while let Poll::Ready(Some(result)) = this.indexer.poll_next_unpin(cx) {
            match result {
                Ok(event) => this.handle_indexer_event(event),
                Err(err) => {
                    error!(target: "scroll::node::manager", ?err, "Error occurred at indexer level")
                }
            }
        }

        // Drain all signer events.
        while let Some(Poll::Ready(Some(event))) =
            this.signer.as_mut().map(|s| s.poll_next_unpin(cx))
        {
            match event {
                SignerEvent::SignedBlock { block, signature } => {
                    trace!(target: "scroll::node::manager", ?block, ?signature, "Received signed block from signer, announcing to the network");
                    // Send SignerEvent for test monitoring
                    if let Some(event_sender) = this.event_sender.as_ref() {
                        event_sender.notify(RollupManagerEvent::SignerEvent(
                            SignerEvent::SignedBlock { block: block.clone(), signature },
                        ));
                    }

                    // TODO: remove this once we deprecate l2geth.
                    // Store the block signature in the database
                    let database = this.database.clone();
                    let block_hash = block.hash_slow();
                    tokio::task::block_in_place(|| {
                        tokio::runtime::Handle::current().block_on(async move {
                            if let Err(err) = database.insert_signature(block_hash, signature).await {
                                error!(target: "scroll::node::manager", ?err, "Failed to store block signature");
                            }
                        })
                    });

                    this.network.handle().announce_block(block, signature);
                }
            }
        }

        proceed_if!(
            en_synced,
            // Check if we need to trigger the build of a new payload.
            if let (Some(Poll::Ready(_)), Some(sequencer)) = (
                this.block_building_trigger.as_mut().map(|se| se.poll_tick(cx)),
                this.sequencer.as_mut()
            ) {
                if !this.consensus.should_sequence_block(
                    this.signer
                        .as_ref()
                        .map(|s| &s.address)
                        .expect("signer must be set if sequencer is present"),
                ) {
                    trace!(target: "scroll::node::manager", "Signer is not authorized to sequence block for this slot");
                } else if this.engine.is_payload_building_in_progress() {
                    warn!(target: "scroll::node::manager", "Payload building is already in progress skipping slot");
                } else {
                    sequencer.build_payload_attributes();
                }
            }
        );

        // Poll Derivation Pipeline and push attribute in queue if any.
        while let Poll::Ready(Some(attributes)) = this.derivation_pipeline.poll_next_unpin(cx) {
            this.engine.handle_l1_consolidation(attributes)
        }

        // Handle blocks received from the eth-wire protocol.
        while let Some(Poll::Ready(Some(block))) =
            this.eth_wire_block_rx.as_mut().map(|new_block_rx| new_block_rx.poll_next_unpin(cx))
        {
            this.handle_eth_wire_block(block);
        }

        // Handle network manager events.
        while let Poll::Ready(Some(event)) = this.network.poll_next_unpin(cx) {
            this.handle_network_manager_event(event);
        }

        if maybe_more_l1_rx_events {
            cx.waker().wake_by_ref();
        }

        Poll::Pending
    }
}

/// Creates a delayed interval that will not skip ticks if the interval is missed but will delay
/// the next tick until the interval has passed.
fn delayed_interval(interval: u64) -> Interval {
    let mut interval = tokio::time::interval(tokio::time::Duration::from_millis(interval));
    interval.set_missed_tick_behavior(tokio::time::MissedTickBehavior::Delay);
    interval
}<|MERGE_RESOLUTION|>--- conflicted
+++ resolved
@@ -172,13 +172,8 @@
         block_time: Option<u64>,
     ) -> (Self, RollupManagerHandle<N>) {
         let (handle_tx, handle_rx) = mpsc::channel(EVENT_CHANNEL_SIZE);
-<<<<<<< HEAD
-        let indexer = Indexer::new(database.clone(), chain_spec.clone());
+        let indexer = Indexer::spawn(database.clone(), chain_spec.clone());
         let derivation_pipeline = DerivationPipeline::new(l1_provider, database.clone());
-=======
-        let indexer = Indexer::spawn(database.clone(), chain_spec.clone());
-        let derivation_pipeline = DerivationPipeline::new(l1_provider, database);
->>>>>>> 143a60f8
         let rnm = Self {
             handle_rx,
             chain_spec,
