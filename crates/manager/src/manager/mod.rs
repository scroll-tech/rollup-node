--- conflicted
+++ resolved
@@ -245,13 +245,7 @@
                     self.engine.set_safe_block_info(new_safe_head);
                 }
                 // push the batch info into the derivation pipeline.
-<<<<<<< HEAD
-                self.derivation_pipeline.handle_batch_commit(batch_info);
-=======
-                if let Some(pipeline) = &mut self.derivation_pipeline {
-                    pipeline.handle_batch_commit(batch_info, l1_block_number);
-                }
->>>>>>> 44267a98
+                self.derivation_pipeline.handle_batch_commit(batch_info, l1_block_number);
             }
             IndexerEvent::BatchFinalizationIndexed(_, Some(finalized_block)) => {
                 // update the fcs on new finalized block.
@@ -286,9 +280,7 @@
                 }
 
                 // Handle the reorg in the derivation pipeline.
-                if let Some(pipeline) = self.derivation_pipeline.as_mut() {
-                    pipeline.handle_reorg(l1_block_number);
-                }
+                self.derivation_pipeline.handle_reorg(l1_block_number);
             }
             IndexerEvent::L1MessageIndexed(index) => {
                 if let Some(event_sender) = self.event_sender.as_ref() {
