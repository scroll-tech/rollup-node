--- conflicted
+++ resolved
@@ -47,12 +47,9 @@
     "reth-primitives-traits/std",
     "alloy-consensus/std",
     "alloy-chains/std",
-<<<<<<< HEAD
     "reth-chainspec/std",
     "reth-scroll-chainspec/std",
-=======
     "reth-network-peers/std",
->>>>>>> 12a32464
 ]
 arbitrary = [
     "std",
