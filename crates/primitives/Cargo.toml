--- conflicted
+++ resolved
@@ -33,21 +33,15 @@
     "alloy-rpc-types-engine/std",
     "scroll-alloy-consensus/std",
     "derive_more/std",
-<<<<<<< HEAD
-    "reth-scroll-primitives/std",
-=======
     "scroll-alloy-rpc-types-engine/std",
     "alloy-eips/std",
->>>>>>> 09f6d73f
+    "reth-scroll-primitives/std",
 ]
 arbitrary = [
     "dep:arbitrary",
     "alloy-primitives/arbitrary",
     "scroll-alloy-consensus/arbitrary",
-<<<<<<< HEAD
-    "reth-scroll-primitives/arbitrary",
-=======
     "alloy-eips/arbitrary",
     "scroll-alloy-rpc-types-engine/arbitrary",
->>>>>>> 09f6d73f
+    "reth-scroll-primitives/arbitrary",
 ]