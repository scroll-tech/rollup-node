[package]
name = "rollup-node-primitives"
version.workspace = true
edition.workspace = true
rust-version.workspace = true
license.workspace = true
exclude.workspace = true

[lints]
workspace = true

[dependencies]
# alloy
alloy-eips.workspace = true
alloy-primitives.workspace = true
alloy-rpc-types-engine.workspace = true

# scroll
scroll-alloy-consensus.workspace = true
scroll-alloy-rpc-types-engine.workspace = true

# misc
arbitrary = { workspace = true, optional = true }
derive_more = { workspace = true, features = ["from"] }

[features]
default = ["std"]
std = [
    "alloy-primitives/std",
    "alloy-rpc-types-engine/std",
    "scroll-alloy-consensus/std",
    "derive_more/std",
<<<<<<< HEAD
    "scroll-alloy-rpc-types-engine/std",
=======
    "alloy-eips/std",
>>>>>>> 4dd679c4
]
arbitrary = [
    "dep:arbitrary",
    "alloy-primitives/arbitrary",
    "scroll-alloy-consensus/arbitrary",
<<<<<<< HEAD
    "scroll-alloy-rpc-types-engine/arbitrary",
=======
    "alloy-eips/arbitrary",
>>>>>>> 4dd679c4
]<|MERGE_RESOLUTION|>--- conflicted
+++ resolved
@@ -30,19 +30,13 @@
     "alloy-rpc-types-engine/std",
     "scroll-alloy-consensus/std",
     "derive_more/std",
-<<<<<<< HEAD
     "scroll-alloy-rpc-types-engine/std",
-=======
     "alloy-eips/std",
->>>>>>> 4dd679c4
 ]
 arbitrary = [
     "dep:arbitrary",
     "alloy-primitives/arbitrary",
     "scroll-alloy-consensus/arbitrary",
-<<<<<<< HEAD
+    "alloy-eips/arbitrary",
     "scroll-alloy-rpc-types-engine/arbitrary",
-=======
-    "alloy-eips/arbitrary",
->>>>>>> 4dd679c4
 ]