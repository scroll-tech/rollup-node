--- conflicted
+++ resolved
@@ -18,16 +18,10 @@
 scroll-alloy-consensus.workspace = true
 
 # misc
-<<<<<<< HEAD
 arbitrary = { workspace = true, optional = true }
-derive_more = { workspace = true, features = ["from"] }
-
-[features]
-arbitrary = ["dep:arbitrary"]
-=======
 derive_more = { workspace = true, features = ["from"] }
 
 [features]
 default = ["std"]
 std = ["alloy-primitives/std", "alloy-rpc-types-engine/std", "scroll-alloy-consensus/std", "derive_more/std"]
->>>>>>> efeb80ca
+arbitrary = ["dep:arbitrary"]