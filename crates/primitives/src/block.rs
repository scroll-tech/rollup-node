--- conflicted
+++ resolved
@@ -31,14 +31,14 @@
     }
 }
 
-<<<<<<< HEAD
+impl From<BlockNumHash> for BlockInfo {
+    fn from(value: BlockNumHash) -> Self {
+        Self { number: value.number, hash: value.hash }
+    }
+}
+
 impl From<&ScrollBlock> for BlockInfo {
     fn from(value: &ScrollBlock) -> Self {
         Self { number: value.number, hash: value.hash_slow() }
-=======
-impl From<BlockNumHash> for BlockInfo {
-    fn from(value: BlockNumHash) -> Self {
-        Self { number: value.number, hash: value.hash }
->>>>>>> 09f6d73f
     }
 }