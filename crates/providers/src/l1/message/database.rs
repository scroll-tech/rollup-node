use super::*;
use std::sync::{
    atomic::{AtomicU64, Ordering},
    Arc,
};
use tokio::sync::Mutex;

/// Implements [`L1MessageProvider`] via a database connection.
#[derive(Debug)]
pub struct DatabaseL1MessageProvider<DB> {
    /// A connection to the database.
    database_connection: DB,
    /// The current L1 message index.
    index: AtomicU64,
    /// The current queue hash.
    queue_hash: Arc<Mutex<Option<B256>>>,
}

impl<DB> DatabaseL1MessageProvider<DB> {
    /// Returns a new instance of the [`DatabaseL1MessageProvider`].
    pub fn new(db: DB, index: u64) -> Self {
        Self {
            database_connection: db,
            index: AtomicU64::new(index),
            queue_hash: Default::default(),
        }
    }
}

/// Cloning the [`DatabaseL1MessageProvider`] clones the reference to the database and creates a new
/// u64 atomic.
impl<DB: Clone> Clone for DatabaseL1MessageProvider<DB> {
    fn clone(&self) -> Self {
        Self {
            database_connection: self.database_connection.clone(),
            index: AtomicU64::new(0),
            queue_hash: Default::default(),
        }
    }
}

#[async_trait::async_trait]
impl<DB: DatabaseConnectionProvider + Send + Sync> L1MessageProvider
    for DatabaseL1MessageProvider<DB>
{
    type Error = L1ProviderError;

    async fn get_l1_message_with_block_number(
        &self,
    ) -> Result<Option<L1MessageEnvelope>, Self::Error> {
        if let Some(hash) = self.queue_hash.lock().await.take() {
            let message = self.database_connection.get_l1_message_by_hash(hash).await?;
            if let Some(message) = &message {
                self.index.store(message.transaction.queue_index, Ordering::Relaxed);
            }
            Ok(message)
        } else {
            let index = self.index.load(Ordering::Relaxed);
            Ok(self.database_connection.get_l1_message_by_index(index).await?)
        }
    }

    fn set_index_cursor(&self, index: u64) {
        self.index.store(index, Ordering::Relaxed);
    }

    async fn set_hash_cursor(&self, hash: B256) {
        *self.queue_hash.lock().await = Some(hash);
    }

    fn increment_cursor(&self) {
        self.index.fetch_add(1, Ordering::Relaxed);
    }
<<<<<<< HEAD
}

/// A provider that can provide L1 messages with a delay.
/// This provider is used to delay the L1 messages by a certain number of blocks which builds
/// confidence in the L1 message not being reorged.
#[derive(Debug)]
pub struct DatabaseL1MessageDelayProvider<DB> {
    /// The database L1 message provider.
    l1_message_provider: DatabaseL1MessageProvider<DB>,
    /// The current L1 block number.
    l1_tip: AtomicU64,
    /// The number of blocks to wait for before including a L1 message in a block.
    l1_message_delay: u64,
}

impl<DB> DatabaseL1MessageDelayProvider<DB> {
    /// Returns a new instance of the [`DatabaseL1MessageDelayProvider`].
    pub fn new(
        l1_message_provider: DatabaseL1MessageProvider<DB>,
        l1_tip_block_number: u64,
        l1_message_delay: u64,
    ) -> Self {
        Self { l1_message_provider, l1_tip: l1_tip_block_number.into(), l1_message_delay }
    }

    /// Sets the block number of the current L1 head.
    pub fn set_l1_head(&self, block_number: u64) {
        self.l1_tip.store(block_number, Ordering::Relaxed);
    }
}

/// A trait that allows the L1 message delay provider to set the current head number.
pub trait L1MessageDelayProvider {
    /// Set the number of the current L1 head block number.
    fn set_l1_head(&self, _block_number: u64) {}
}

impl<DB> L1MessageDelayProvider for DatabaseL1MessageDelayProvider<DB> {
    fn set_l1_head(&self, block_number: u64) {
        Self::set_l1_head(self, block_number);
    }
}

impl<DB> L1MessageDelayProvider for DatabaseL1MessageProvider<DB> {}

#[async_trait::async_trait]
impl<DB: DatabaseConnectionProvider + Send + Sync> L1MessageProvider
    for DatabaseL1MessageDelayProvider<DB>
{
    type Error = L1ProviderError;

    async fn get_l1_message_with_block_number(
        &self,
    ) -> Result<Option<L1MessageEnvelope>, Self::Error> {
        let msg = self.l1_message_provider.get_l1_message_with_block_number().await?;
        let result = if let Some(msg) = msg {
            let tx_block_number = msg.block_number;
            let depth = self.l1_tip.load(Ordering::Relaxed) - tx_block_number;
            (depth >= self.l1_message_delay).then_some(msg)
        } else {
            None
        };

        Ok(result)
    }

    fn set_index_cursor(&self, index: u64) {
        self.l1_message_provider.set_index_cursor(index);
    }

    async fn set_hash_cursor(&self, hash: B256) {
        self.l1_message_provider.set_hash_cursor(hash).await;
    }

    fn increment_cursor(&self) {
        self.l1_message_provider.increment_cursor();
    }
=======
>>>>>>> c7af05cb
}<|MERGE_RESOLUTION|>--- conflicted
+++ resolved
@@ -71,84 +71,4 @@
     fn increment_cursor(&self) {
         self.index.fetch_add(1, Ordering::Relaxed);
     }
-<<<<<<< HEAD
-}
-
-/// A provider that can provide L1 messages with a delay.
-/// This provider is used to delay the L1 messages by a certain number of blocks which builds
-/// confidence in the L1 message not being reorged.
-#[derive(Debug)]
-pub struct DatabaseL1MessageDelayProvider<DB> {
-    /// The database L1 message provider.
-    l1_message_provider: DatabaseL1MessageProvider<DB>,
-    /// The current L1 block number.
-    l1_tip: AtomicU64,
-    /// The number of blocks to wait for before including a L1 message in a block.
-    l1_message_delay: u64,
-}
-
-impl<DB> DatabaseL1MessageDelayProvider<DB> {
-    /// Returns a new instance of the [`DatabaseL1MessageDelayProvider`].
-    pub fn new(
-        l1_message_provider: DatabaseL1MessageProvider<DB>,
-        l1_tip_block_number: u64,
-        l1_message_delay: u64,
-    ) -> Self {
-        Self { l1_message_provider, l1_tip: l1_tip_block_number.into(), l1_message_delay }
-    }
-
-    /// Sets the block number of the current L1 head.
-    pub fn set_l1_head(&self, block_number: u64) {
-        self.l1_tip.store(block_number, Ordering::Relaxed);
-    }
-}
-
-/// A trait that allows the L1 message delay provider to set the current head number.
-pub trait L1MessageDelayProvider {
-    /// Set the number of the current L1 head block number.
-    fn set_l1_head(&self, _block_number: u64) {}
-}
-
-impl<DB> L1MessageDelayProvider for DatabaseL1MessageDelayProvider<DB> {
-    fn set_l1_head(&self, block_number: u64) {
-        Self::set_l1_head(self, block_number);
-    }
-}
-
-impl<DB> L1MessageDelayProvider for DatabaseL1MessageProvider<DB> {}
-
-#[async_trait::async_trait]
-impl<DB: DatabaseConnectionProvider + Send + Sync> L1MessageProvider
-    for DatabaseL1MessageDelayProvider<DB>
-{
-    type Error = L1ProviderError;
-
-    async fn get_l1_message_with_block_number(
-        &self,
-    ) -> Result<Option<L1MessageEnvelope>, Self::Error> {
-        let msg = self.l1_message_provider.get_l1_message_with_block_number().await?;
-        let result = if let Some(msg) = msg {
-            let tx_block_number = msg.block_number;
-            let depth = self.l1_tip.load(Ordering::Relaxed) - tx_block_number;
-            (depth >= self.l1_message_delay).then_some(msg)
-        } else {
-            None
-        };
-
-        Ok(result)
-    }
-
-    fn set_index_cursor(&self, index: u64) {
-        self.l1_message_provider.set_index_cursor(index);
-    }
-
-    async fn set_hash_cursor(&self, hash: B256) {
-        self.l1_message_provider.set_hash_cursor(hash).await;
-    }
-
-    fn increment_cursor(&self) {
-        self.l1_message_provider.increment_cursor();
-    }
-=======
->>>>>>> c7af05cb
 }