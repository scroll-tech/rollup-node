--- conflicted
+++ resolved
@@ -90,11 +90,7 @@
         // Get a provider to the node.
         let url = node.rpc_url();
         let client = RpcClient::new_http(url);
-<<<<<<< HEAD
-        let provider = ProviderBuilder::default().connect_client(client);
-=======
-        let provider = ProviderBuilder::new().connect_client(client);
->>>>>>> cc614c51
+        let provider = ProviderBuilder::<_, _, Scroll>::default().connect_client(client);
 
         let execution_payload_provider = AlloyExecutionPayloadProvider::new(provider);
 
