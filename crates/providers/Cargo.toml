[package]
name = "rollup-node-providers"
version.workspace = true
edition.workspace = true
rust-version.workspace = true
license.workspace = true
exclude.workspace = true

[lints]
workspace = true

[dependencies]
# alloy
alloy-eips = { workspace = true, features = ["kzg"] }
alloy-primitives.workspace = true
<<<<<<< HEAD
alloy-rpc-types-beacon = { version = "0.13.0", default-features = false }
=======
alloy-rpc-types-beacon = "0.13"
>>>>>>> bfda5c61
alloy-rpc-types-engine.workspace = true
alloy-serde = { version = "0.13.0", default-features = false }

# scroll
scroll-alloy-consensus.workspace = true
scroll-db.workspace = true

# rollup-node
rollup-node-primitives.workspace = true

# misc
async-trait.workspace = true
auto_impl.workspace = true
lru = "0.13.0"
reqwest = { workspace = true, features = ["json"] }
serde = { version = "1.0", features = ["derive"] }
thiserror.workspace = true
tokio = { workspace = true, default-features = false }

[dev-dependencies]
eyre.workspace = true
scroll-db = { workspace = true, features = ["test-utils"] }
tokio = { workspace = true, features = ["macros"] }

[features]
test-utils = ["scroll-db/test-utils"]<|MERGE_RESOLUTION|>--- conflicted
+++ resolved
@@ -13,11 +13,7 @@
 # alloy
 alloy-eips = { workspace = true, features = ["kzg"] }
 alloy-primitives.workspace = true
-<<<<<<< HEAD
-alloy-rpc-types-beacon = { version = "0.13.0", default-features = false }
-=======
 alloy-rpc-types-beacon = "0.13"
->>>>>>> bfda5c61
 alloy-rpc-types-engine.workspace = true
 alloy-serde = { version = "0.13.0", default-features = false }
 
