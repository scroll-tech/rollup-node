[package]
name = "rollup-node-providers"
version.workspace = true
edition.workspace = true
rust-version.workspace = true
license.workspace = true
exclude.workspace = true

[lints]
workspace = true

[dependencies]
# alloy
alloy-eips = { workspace = true, features = ["kzg"] }
alloy-primitives.workspace = true
alloy-rpc-types-beacon = "0.14"
alloy-rpc-types-engine.workspace = true
<<<<<<< HEAD
alloy-serde = { version = "0.13.0", default-features = false }
=======
alloy-serde = { version = "0.14.0", default-features = false }
>>>>>>> 09f6d73f

# scroll
scroll-alloy-consensus.workspace = true
scroll-alloy-rpc-types-engine.workspace = true
scroll-db.workspace = true

# rollup-node
rollup-node-primitives.workspace = true

# misc
async-trait.workspace = true
auto_impl.workspace = true
lru = "0.13.0"
reqwest = { workspace = true, features = ["json"] }
serde = { workspace = true, features = ["derive"] }
thiserror.workspace = true
tokio = { workspace = true, default-features = false }

[dev-dependencies]
eyre.workspace = true
scroll-db = { workspace = true, features = ["test-utils"] }
tokio = { workspace = true, features = ["macros"] }

[features]
test-utils = ["scroll-db/test-utils"]<|MERGE_RESOLUTION|>--- conflicted
+++ resolved
@@ -15,11 +15,7 @@
 alloy-primitives.workspace = true
 alloy-rpc-types-beacon = "0.14"
 alloy-rpc-types-engine.workspace = true
-<<<<<<< HEAD
-alloy-serde = { version = "0.13.0", default-features = false }
-=======
 alloy-serde = { version = "0.14.0", default-features = false }
->>>>>>> 09f6d73f
 
 # scroll
 scroll-alloy-consensus.workspace = true
