--- conflicted
+++ resolved
@@ -174,11 +174,7 @@
                 target: "scroll::network::response_header_transform",
                 "Header signature persistence failed, block number: {:?}, header hash: {:?}, error: {}",
                 header.number(),
-<<<<<<< HEAD
-                sig_encode_hash(&header_to_alloy(&header)), err
-=======
                 header.hash_slow(), err
->>>>>>> 0fa60cfd
             );
         }
 
