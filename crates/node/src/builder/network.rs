--- conflicted
+++ resolved
@@ -235,16 +235,17 @@
         }
 
         // read the signature from the rollup node.
-<<<<<<< HEAD
-        let block_hash = header.hash_slow();
+        let hash = header.hash_slow();
+
         let signature = match self.db.tx().await {
             Ok(tx) => tx
-                .get_signature(block_hash)
+                .get_signature(hash)
                 .await
                 .inspect_err(|e| {
                     warn!(target: "scroll::network::request_header_transform",
-                        "Failed to get block signature from database, header hash: {:?}, error: {}",
-                        header.hash_slow(),
+                        "Failed to get block signature from database, block number: {:?}, header hash: {:?}, error: {}",
+                        header.number(),
+                    hash,
                         HeaderTransformError::DatabaseError(e.to_string())
                     )
                 })
@@ -254,19 +255,6 @@
                 warn!(target: "scroll::network::request_header_transform",
                     "Failed to create database transaction to get block signature, header hash: {:?}, error: {}",
                     header.hash_slow(),
-=======
-        let hash = header.hash_slow();
-
-        let signature = self
-            .db
-            .get_signature(hash)
-            .await
-            .inspect_err(|e| {
-                warn!(target: "scroll::network::request_header_transform",
-                    "Failed to get block signature from database, block number: {:?}, header hash: {:?}, error: {}",
-                    header.number(),
-                    hash,
->>>>>>> 0fa60cfd
                     HeaderTransformError::DatabaseError(e.to_string())
                 );
                 return header;
