--- conflicted
+++ resolved
@@ -148,20 +148,15 @@
             optimistic_sync_trigger: 100,
             chain_buffer_size: 100,
         },
-<<<<<<< HEAD
-        sequencer_args: SequencerArgs { payload_building_duration: 1000, ..Default::default() },
-        beacon_provider_args: BeaconProviderArgs { mock: true, ..Default::default() },
-=======
         sequencer_args: SequencerArgs {
             payload_building_duration: 1000,
             allow_empty_blocks: true,
             ..Default::default()
         },
         beacon_provider_args: BeaconProviderArgs {
-            blob_source: BlobSource::Mock,
+            mock: true,
             ..Default::default()
         },
->>>>>>> 51beb489
         signer_args: Default::default(),
         gas_price_oracle_args: GasPriceOracleArgs::default(),
         consensus_args: ConsensusArgs::noop(),
