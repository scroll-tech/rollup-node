use crate::{
    args::{L1ProviderArgs, ScrollRollupNodeConfig},
    constants::PROVIDER_BLOB_CACHE_SIZE,
};
use alloy_primitives::Sealable;
use alloy_provider::ProviderBuilder;
use alloy_rpc_client::RpcClient;
use alloy_transport::layers::RetryBackoffLayer;
use reth_chainspec::EthChainSpec;
use reth_network::{protocol::IntoRlpxSubProtocol, NetworkProtocols};
use reth_network_api::{block::EthWireBlockListenerProvider, FullNetwork};
use reth_node_api::{FullNodeTypes, NodeTypes};
use reth_node_builder::{rpc::RpcHandle, AddOnsContext, FullNodeComponents};
use reth_rpc_eth_api::EthApiTypes;
use reth_scroll_node::ScrollNetworkPrimitives;
use rollup_node_manager::{
    Consensus, NoopConsensus, PoAConsensus, RollupManagerHandle, RollupNodeManager,
};
use rollup_node_primitives::{ConsensusUpdate, NodeConfig};
use rollup_node_providers::{
    beacon_provider, DatabaseL1MessageProvider, OnlineL1Provider, SystemContractProvider,
};
use rollup_node_sequencer::Sequencer;
use rollup_node_watcher::{L1Notification, L1Watcher};
use scroll_alloy_hardforks::ScrollHardforks;
use scroll_alloy_provider::ScrollAuthApiEngineClient;
use scroll_db::{Database, DatabaseConnectionProvider};
use scroll_engine::{EngineDriver, ForkchoiceState};
use scroll_migration::MigratorTrait;
use scroll_network::ScrollNetworkManager;
use scroll_wire::{ScrollWireConfig, ScrollWireProtocolHandler};
use std::{sync::Arc, time::Duration};
use tokio::sync::mpsc::Sender;

// Replace `Scroll` with the actual network type you use if it's generic

/// The rollup node manager addon.
#[derive(Debug)]
pub struct RollupManagerAddOn {
    config: ScrollRollupNodeConfig,
}

impl RollupManagerAddOn {
    /// Create a new rollup node manager addon.
    pub const fn new(config: ScrollRollupNodeConfig) -> Self {
        Self { config }
    }

    /// Launch the rollup node manager addon.
    pub async fn launch<N: FullNodeComponents, EthApi: EthApiTypes>(
        self,
        ctx: AddOnsContext<'_, N>,
        rpc: RpcHandle<N, EthApi>,
<<<<<<< HEAD
    ) -> eyre::Result<
        RollupNodeManager<
            N::Network,
            ScrollAuthApiEngineClient<
                jsonrpsee_http_client::HttpClient<
                    reth_rpc_layer::AuthClientService<
                        jsonrpsee_http_client::transport::HttpBackend,
                    >,
                >,
            >,
            impl Provider<Scroll> + Clone,
            OnlineL1Provider<
                DatabaseL1MessageProvider<Arc<Database>>,
                Arc<
                    dyn rollup_node_providers::BeaconProvider<Error = reqwest::Error> + Send + Sync,
                >,
            >,
            DatabaseL1MessageProvider<Arc<Database>>,
            <<N as FullNodeTypes>::Types as NodeTypes>::ChainSpec,
        >,
    >
=======
    ) -> eyre::Result<(RollupManagerHandle, Option<Sender<Arc<L1Notification>>>)>
>>>>>>> 340b09e1
    where
        <<N as FullNodeTypes>::Types as NodeTypes>::ChainSpec: ScrollHardforks,
        N::Network: NetworkProtocols + FullNetwork<Primitives = ScrollNetworkPrimitives>,
    {
        // Instantiate the network manager
        let (scroll_wire_handler, events) =
            ScrollWireProtocolHandler::new(ScrollWireConfig::new(true));
        ctx.node.network().add_rlpx_sub_protocol(scroll_wire_handler.into_rlpx_sub_protocol());
        let scroll_network_manager =
            ScrollNetworkManager::from_parts(ctx.node.network().clone(), events);

        // Get the rollup node config.
        let node_config = Arc::new(NodeConfig::from_named_chain(
            ctx.config.chain.chain().named().expect("expected named chain"),
        ));

        // Create the engine api client.
        let engine_api = ScrollAuthApiEngineClient::new(rpc.rpc_server_handles.auth.http_client());

        // Get a provider
        let provider = self.config.l1_provider_args.url.clone().map(|url| {
            let L1ProviderArgs { max_retries, initial_backoff, compute_units_per_second, .. } =
                self.config.l1_provider_args;
            let client = RpcClient::builder()
                .layer(RetryBackoffLayer::new(
                    max_retries,
                    initial_backoff,
                    compute_units_per_second,
                ))
                .http(url);
            ProviderBuilder::new().connect_client(client)
        });

        // Get a payload provider
        let payload_provider = (!self.config.test & ctx.config.rpc.http).then_some({
            rpc.rpc_server_handles
                .rpc
                .new_http_provider_for()
                .map(Arc::new)
                .expect("failed to create payload provider")
        });

        let fcs = ForkchoiceState::head_from_genesis(ctx.config.chain.genesis_header().hash_slow());
        let engine = EngineDriver::new(
            Arc::new(engine_api),
            payload_provider,
            fcs,
            true,
            Duration::from_millis(self.config.sequencer_args.payload_building_duration),
        );

        // Instantiate the database
        let database_path = if let Some(db_path) = self.config.database_path {
            db_path.to_string_lossy().to_string()
        } else {
            // append the path using strings as using `join(...)` overwrites "sqlite://"
            // if the path is absolute.
            let path = ctx.config.datadir().db().join("scroll.db?mode=rwc");
            "sqlite://".to_string() + &*path.to_string_lossy()
        };
        let db = Database::new(&database_path).await?;

        // Run the database migrations
        scroll_migration::Migrator::up(db.get_connection(), None).await?;

        // Wrap the database in an Arc
        let db = Arc::new(db);

        // Create the consensus.
        let consensus: Box<dyn Consensus> = if self.config.test {
            Box::new(NoopConsensus::default())
        } else {
            let mut poa = PoAConsensus::new([]);
            if let Some(ref provider) = provider {
                let signer =
                    provider.authorized_signer(node_config.system_contract_address).await?;
                poa.update_config(&ConsensusUpdate::AuthorizedSigner(signer));
            }
            Box::new(poa)
        };

        let (l1_notification_tx, l1_notification_rx) =
            if let Some(provider) = provider.filter(|_| !self.config.test) {
                // Spawn the L1Watcher
                (None, Some(L1Watcher::spawn(provider, node_config).await))
            } else {
                // Create a channel for L1 notifications that we can use to inject L1 messages for
                // testing
                #[cfg(feature = "test-utils")]
                {
                    let (tx, rx) = tokio::sync::mpsc::channel(1000);
                    (Some(tx), Some(rx))
                }

                #[cfg(not(feature = "test-utils"))]
                {
                    (None, None)
                }
            };

        // Construct the l1 provider.
        let l1_messages_provider = DatabaseL1MessageProvider::new(db.clone(), 0);
        let l1_provider = if let Some(url) = self.config.beacon_provider_args.url {
            let beacon_provider = beacon_provider(url.to_string());
            let l1_provider = OnlineL1Provider::new(
                beacon_provider,
                PROVIDER_BLOB_CACHE_SIZE,
                l1_messages_provider.clone(),
            )
            .await;
            Some(l1_provider)
        } else {
            None
        };

        // Construct the Sequencer.
        let (sequencer, block_time) = if self.config.sequencer_args.sequencer_enabled {
            let args = &self.config.sequencer_args;
            let sequencer = Sequencer::new(
                Arc::new(l1_messages_provider),
                args.fee_recipient,
                args.max_l1_messages_per_block,
                0,
                0,
            );
            (Some(sequencer), (args.block_time != 0).then_some(args.block_time))
        } else {
            (None, None)
        };

        // Instantiate the eth wire listener
        let eth_wire_listener = self
            .config
            .network_args
            .enable_eth_scroll_wire_bridge
            .then_some(ctx.node.network().eth_wire_block_listener().await?);

        // Spawn the rollup node manager
        let rnm = RollupNodeManager::new(
            scroll_network_manager,
            engine,
            l1_provider,
            db,
            l1_notification_rx,
            consensus,
            ctx.config.chain.clone(),
            eth_wire_listener,
            sequencer,
            None,
            block_time,
        );
        Ok((rnm, l1_notification_tx))
    }
}<|MERGE_RESOLUTION|>--- conflicted
+++ resolved
@@ -51,31 +51,7 @@
         self,
         ctx: AddOnsContext<'_, N>,
         rpc: RpcHandle<N, EthApi>,
-<<<<<<< HEAD
-    ) -> eyre::Result<
-        RollupNodeManager<
-            N::Network,
-            ScrollAuthApiEngineClient<
-                jsonrpsee_http_client::HttpClient<
-                    reth_rpc_layer::AuthClientService<
-                        jsonrpsee_http_client::transport::HttpBackend,
-                    >,
-                >,
-            >,
-            impl Provider<Scroll> + Clone,
-            OnlineL1Provider<
-                DatabaseL1MessageProvider<Arc<Database>>,
-                Arc<
-                    dyn rollup_node_providers::BeaconProvider<Error = reqwest::Error> + Send + Sync,
-                >,
-            >,
-            DatabaseL1MessageProvider<Arc<Database>>,
-            <<N as FullNodeTypes>::Types as NodeTypes>::ChainSpec,
-        >,
-    >
-=======
     ) -> eyre::Result<(RollupManagerHandle, Option<Sender<Arc<L1Notification>>>)>
->>>>>>> 340b09e1
     where
         <<N as FullNodeTypes>::Types as NodeTypes>::ChainSpec: ScrollHardforks,
         N::Network: NetworkProtocols + FullNetwork<Primitives = ScrollNetworkPrimitives>,
