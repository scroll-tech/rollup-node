use crate::{
    args::{L1ProviderArgs, ScrollRollupNodeConfig},
    constants::PROVIDER_BLOB_CACHE_SIZE,
};
use alloy_primitives::Sealable;
use alloy_provider::ProviderBuilder;
use alloy_rpc_client::RpcClient;
use alloy_transport::layers::RetryBackoffLayer;
use reth_chainspec::EthChainSpec;
use reth_network::{protocol::IntoRlpxSubProtocol, NetworkProtocols};
use reth_network_api::{block::EthWireBlockListenerProvider, FullNetwork};
use reth_node_api::{FullNodeTypes, NodeTypes};
use reth_node_builder::{rpc::RpcHandle, AddOnsContext, FullNodeComponents};
use reth_rpc_eth_api::EthApiTypes;
use reth_scroll_node::ScrollNetworkPrimitives;
use rollup_node_manager::{
    Consensus, NoopConsensus, PoAConsensus, RollupManagerHandle, RollupNodeManager,
};
use rollup_node_primitives::{ConsensusUpdate, NodeConfig};
use rollup_node_providers::{
    beacon_provider, AlloyExecutionPayloadProvider, DatabaseL1MessageProvider, OnlineL1Provider,
    SystemContractProvider,
};
use rollup_node_sequencer::Sequencer;
use rollup_node_watcher::{L1Notification, L1Watcher};
use scroll_alloy_hardforks::ScrollHardforks;
use scroll_alloy_provider::ScrollAuthApiEngineClient;
use scroll_db::{Database, DatabaseConnectionProvider};
use scroll_engine::{EngineDriver, ForkchoiceState};
use scroll_migration::MigratorTrait;
use scroll_network::ScrollNetworkManager;
use scroll_wire::{ScrollWireConfig, ScrollWireProtocolHandler};
use std::{sync::Arc, time::Duration};
use tokio::sync::mpsc::Sender;

// Replace `Scroll` with the actual network type you use if it's generic

/// The rollup node manager addon.
#[derive(Debug)]
pub struct RollupManagerAddOn {
    config: ScrollRollupNodeConfig,
}

impl RollupManagerAddOn {
    /// Create a new rollup node manager addon.
    pub const fn new(config: ScrollRollupNodeConfig) -> Self {
        Self { config }
    }

    /// Launch the rollup node manager addon.
    pub async fn launch<N: FullNodeComponents, EthApi: EthApiTypes>(
        self,
        ctx: AddOnsContext<'_, N>,
        rpc: RpcHandle<N, EthApi>,
<<<<<<< HEAD
    ) -> eyre::Result<(RollupManagerHandle, Option<Sender<Arc<L1Notification>>>)>
=======
    ) -> eyre::Result<RollupManagerHandle>
>>>>>>> 78ee6d50
    where
        <<N as FullNodeTypes>::Types as NodeTypes>::ChainSpec: ScrollHardforks,
        N::Network: NetworkProtocols + FullNetwork<Primitives = ScrollNetworkPrimitives>,
    {
        // Instantiate the network manager
        let (scroll_wire_handler, events) =
            ScrollWireProtocolHandler::new(ScrollWireConfig::new(true));
        ctx.node.network().add_rlpx_sub_protocol(scroll_wire_handler.into_rlpx_sub_protocol());
        let scroll_network_manager =
            ScrollNetworkManager::from_parts(ctx.node.network().clone(), events);

        // Get the rollup node config.
        let node_config = Arc::new(NodeConfig::from_named_chain(
            ctx.config.chain.chain().named().expect("expected named chain"),
        ));

        // Create the engine api client.
        let engine_api = ScrollAuthApiEngineClient::new(rpc.rpc_server_handles.auth.http_client());

        // Get a provider
        let provider = self.config.l1_provider_args.url.clone().map(|url| {
            let L1ProviderArgs { max_retries, initial_backoff, compute_units_per_second, .. } =
                self.config.l1_provider_args;
            let client = RpcClient::builder()
                .layer(RetryBackoffLayer::new(
                    max_retries,
                    initial_backoff,
                    compute_units_per_second,
                ))
                .http(url);
            ProviderBuilder::new().connect_client(client)
        });

        // Get a payload provider
        let payload_provider = (!self.config.test & ctx.config.rpc.http).then_some({
            rpc.rpc_server_handles
                .rpc
                .new_http_provider_for()
                .map(Arc::new)
                .map(AlloyExecutionPayloadProvider::new)
                .expect("failed to create payload provider")
        });

        let fcs = ForkchoiceState::head_from_genesis(ctx.config.chain.genesis_header().hash_slow());
        let engine = EngineDriver::new(
            Arc::new(engine_api),
            payload_provider,
            fcs,
            true,
            Duration::from_millis(self.config.sequencer_args.payload_building_duration),
        );

        // Instantiate the database
        let database_path = if let Some(db_path) = self.config.database_path {
            db_path.to_string_lossy().to_string()
        } else {
            // append the path using strings as using `join(...)` overwrites "sqlite://"
            // if the path is absolute.
            let path = ctx.config.datadir().db().join("scroll.db?mode=rwc");
            "sqlite://".to_string() + &*path.to_string_lossy()
        };
        let db = Database::new(&database_path).await?;

        // Run the database migrations
        scroll_migration::Migrator::up(db.get_connection(), None).await?;

        // Wrap the database in an Arc
        let db = Arc::new(db);

        // Create the consensus.
        let consensus: Box<dyn Consensus> = if self.config.test {
            Box::new(NoopConsensus::default())
        } else {
            let mut poa = PoAConsensus::new([]);
            if let Some(ref provider) = provider {
                let signer =
                    provider.authorized_signer(node_config.system_contract_address).await?;
                poa.update_config(&ConsensusUpdate::AuthorizedSigner(signer));
            }
            Box::new(poa)
        };

        let (l1_notification_tx, l1_notification_rx) =
            if let Some(provider) = provider.filter(|_| !self.config.test) {
                // Spawn the L1Watcher
                (None, Some(L1Watcher::spawn(provider, node_config).await))
            } else {
                // Create a channel for L1 notifications that we can use to inject L1 messages for
                // testing
                let (tx, rx) = tokio::sync::mpsc::channel(1000);
                (Some(tx), Some(rx))
            };

        // Construct the l1 provider.
        let l1_messages_provider = DatabaseL1MessageProvider::new(db.clone(), 0);
        let l1_provider = if let Some(url) = self.config.beacon_provider_args.url {
            let beacon_provider = beacon_provider(url.to_string());
            let l1_provider = OnlineL1Provider::new(
                beacon_provider,
                PROVIDER_BLOB_CACHE_SIZE,
                l1_messages_provider.clone(),
            )
            .await;
            Some(l1_provider)
        } else {
            None
        };

        // Construct the Sequencer.
        let (sequencer, block_time) = if self.config.sequencer_args.sequencer_enabled {
            let args = &self.config.sequencer_args;
            let sequencer = Sequencer::new(
                Arc::new(l1_messages_provider),
                args.fee_recipient,
                args.max_l1_messages_per_block,
                0,
                0,
            );
            (Some(sequencer), (args.block_time != 0).then_some(args.block_time))
        } else {
            (None, None)
        };

        // Instantiate the eth wire listener
        let eth_wire_listener = self
            .config
            .network_args
            .enable_eth_scroll_wire_bridge
            .then_some(ctx.node.network().eth_wire_block_listener().await?);

        // Spawn the rollup node manager
        let rnm = RollupNodeManager::new(
            scroll_network_manager,
            engine,
            l1_provider,
            db,
            l1_notification_rx,
            consensus,
            ctx.config.chain.clone(),
            eth_wire_listener,
            sequencer,
            None,
            block_time,
        );
<<<<<<< HEAD
        Ok((rnm, l1_notification_tx))
=======
        Ok(rnm)
>>>>>>> 78ee6d50
    }
}<|MERGE_RESOLUTION|>--- conflicted
+++ resolved
@@ -52,11 +52,7 @@
         self,
         ctx: AddOnsContext<'_, N>,
         rpc: RpcHandle<N, EthApi>,
-<<<<<<< HEAD
     ) -> eyre::Result<(RollupManagerHandle, Option<Sender<Arc<L1Notification>>>)>
-=======
-    ) -> eyre::Result<RollupManagerHandle>
->>>>>>> 78ee6d50
     where
         <<N as FullNodeTypes>::Types as NodeTypes>::ChainSpec: ScrollHardforks,
         N::Network: NetworkProtocols + FullNetwork<Primitives = ScrollNetworkPrimitives>,
@@ -146,8 +142,16 @@
             } else {
                 // Create a channel for L1 notifications that we can use to inject L1 messages for
                 // testing
-                let (tx, rx) = tokio::sync::mpsc::channel(1000);
-                (Some(tx), Some(rx))
+                #[cfg(feature = "test-utils")]
+                {
+                    let (tx, rx) = tokio::sync::mpsc::channel(1000);
+                    (Some(tx), Some(rx))
+                }
+
+                #[cfg(not(feature = "test-utils"))]
+                {
+                    (None, None)
+                }
             };
 
         // Construct the l1 provider.
@@ -201,10 +205,6 @@
             None,
             block_time,
         );
-<<<<<<< HEAD
         Ok((rnm, l1_notification_tx))
-=======
-        Ok(rnm)
->>>>>>> 78ee6d50
     }
 }