--- conflicted
+++ resolved
@@ -59,23 +59,17 @@
     ScrollEthApiBuilder: EthApiBuilder<N>,
 {
     /// Create a new instance of [`ScrollRollupNodeAddOns`].
-<<<<<<< HEAD
-    pub fn new(config: ScrollRollupNodeConfig) -> Self {
+    pub fn new(
+        config: ScrollRollupNodeConfig,
+        scroll_wire_event: UnboundedReceiver<ScrollWireEvent>,
+    ) -> Self {
         let rpc_add_ons = RpcAddOns::new(
             ScrollEthApiBuilder::default()
                 .with_sequencer(config.network_args.sequencer_url.clone()),
             Default::default(),
             Default::default(),
         );
-        let rollup_manager_addon = RollupManagerAddOn::new(config);
-=======
-    pub fn new(
-        config: ScrollRollupNodeConfig,
-        scroll_wire_event: UnboundedReceiver<ScrollWireEvent>,
-    ) -> Self {
-        let rpc_add_ons = RpcAddOns::default();
         let rollup_manager_addon = RollupManagerAddOn::new(config, scroll_wire_event);
->>>>>>> f1ad038c
         Self { rpc_add_ons, rollup_manager_addon }
     }
 }
