--- conflicted
+++ resolved
@@ -186,7 +186,6 @@
         self.get_block(0).await
     }
 
-<<<<<<< HEAD
     /// Get the anvil L1 node endpoint URL if anvil is running.
     pub fn anvil_endpoint(&self) -> Option<String> {
         self.anvil.as_ref().map(|handle| handle.endpoint().to_string())
@@ -200,7 +199,6 @@
     /// Check if anvil is enabled and running.
     pub const fn has_anvil(&self) -> bool {
         self.anvil.is_some()
-=======
     /// Get the status (including forkchoice state) from a specific node.
     pub async fn get_status(
         &self,
@@ -218,7 +216,6 @@
         &self,
     ) -> eyre::Result<rollup_node_chain_orchestrator::ChainOrchestratorStatus> {
         self.get_status(0).await
->>>>>>> 361a66e5
     }
 }
 
