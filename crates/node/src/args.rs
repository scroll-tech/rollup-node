use crate::{
    add_ons::IsDevChain,
    constants::{self, PROVIDER_BLOB_CACHE_SIZE},
};
use alloy_primitives::{hex, Address};
use alloy_provider::{Provider, ProviderBuilder};
use alloy_rpc_client::RpcClient;
use alloy_signer::Signer;
use alloy_signer_aws::AwsSigner;
use alloy_signer_local::PrivateKeySigner;
use alloy_transport::layers::RetryBackoffLayer;
use aws_sdk_kms::config::BehaviorVersion;
use reth_chainspec::EthChainSpec;
use reth_network::{protocol::IntoRlpxSubProtocol, NetworkProtocols};
use reth_network_api::FullNetwork;
use reth_node_builder::rpc::RethRpcServerHandles;
use reth_node_core::primitives::BlockHeader;
use reth_scroll_chainspec::SCROLL_FEE_VAULT_ADDRESS;
use reth_scroll_node::ScrollNetworkPrimitives;
use rollup_node_chain_orchestrator::ChainOrchestrator;
use rollup_node_manager::{
    Consensus, NoopConsensus, RollupManagerHandle, RollupNodeManager, SystemContractConsensus,
};
use rollup_node_primitives::{BlockInfo, NodeConfig};
use rollup_node_providers::{
    beacon_provider, DatabaseL1MessageProvider, L1MessageProvider, L1Provider, OnlineL1Provider,
    SystemContractProvider,
};
use rollup_node_sequencer::{L1MessageInclusionMode, Sequencer};
use rollup_node_watcher::{L1Notification, L1Watcher};
use scroll_alloy_hardforks::ScrollHardforks;
use scroll_alloy_network::Scroll;
use scroll_alloy_provider::{ScrollAuthApiEngineClient, ScrollEngineApi};
use scroll_db::{Database, DatabaseConnectionProvider, DatabaseOperations};
use scroll_engine::{genesis_hash_from_chain_spec, EngineDriver, ForkchoiceState};
use scroll_migration::traits::ScrollMigrator;
use scroll_network::ScrollNetworkManager;
use scroll_wire::{ScrollWireConfig, ScrollWireProtocolHandler};
use std::{fs, path::PathBuf, sync::Arc, time::Duration};
use tokio::sync::mpsc::Sender;

/// A struct that represents the arguments for the rollup node.
#[derive(Debug, Clone, clap::Args)]
pub struct ScrollRollupNodeConfig {
    /// Whether the rollup node should be run in test mode.
    #[arg(long)]
    pub test: bool,
    /// Database args
    #[command(flatten)]
    pub database_args: DatabaseArgs,
    /// Engine driver args.
    #[command(flatten)]
    pub engine_driver_args: EngineDriverArgs,
    /// The beacon provider arguments.
    #[command(flatten)]
    pub beacon_provider_args: BeaconProviderArgs,
    /// The L1 provider arguments
    #[command(flatten)]
    pub l1_provider_args: L1ProviderArgs,
    /// The sequencer arguments
    #[command(flatten)]
    pub sequencer_args: SequencerArgs,
    /// The network arguments
    #[command(flatten)]
    pub network_args: NetworkArgs,
    /// The signer arguments
    #[command(flatten)]
    pub signer_args: SignerArgs,
}

impl ScrollRollupNodeConfig {
    /// Validate that either signer key file or AWS KMS key ID is provided when sequencer is enabled
    pub fn validate(&self) -> Result<(), String> {
        if !self.test && self.sequencer_args.sequencer_enabled {
            if self.signer_args.key_file.is_none() && self.signer_args.aws_kms_key_id.is_none() {
                return Err("Either signer key file or AWS KMS key ID is required when sequencer is enabled".to_string());
            }
            if self.signer_args.key_file.is_some() && self.signer_args.aws_kms_key_id.is_some() {
                return Err("Cannot specify both signer key file and AWS KMS key ID".to_string());
            }
        }
        Ok(())
    }
}

impl ScrollRollupNodeConfig {
    /// Consumes the [`ScrollRollupNodeConfig`] and builds a [`RollupNodeManager`].
    pub async fn build<
        N: FullNetwork<Primitives = ScrollNetworkPrimitives> + NetworkProtocols,
        CS: ScrollHardforks
            + EthChainSpec<Header: BlockHeader>
            + IsDevChain
            + Clone
            + Send
            + Sync
            + 'static,
    >(
        self,
        network: N,
        rpc_server_handles: RethRpcServerHandles,
        chain_spec: CS,
        db_path: PathBuf,
    ) -> eyre::Result<(
        RollupNodeManager<
            N,
            impl ScrollEngineApi,
            impl Provider<Scroll> + Clone,
            impl L1Provider + Clone,
            impl L1MessageProvider,
            impl ScrollHardforks + EthChainSpec<Header: BlockHeader> + IsDevChain + Clone + 'static,
        >,
        RollupManagerHandle,
        Option<Sender<Arc<L1Notification>>>,
    )> {
        // Get the rollup node config.
        let named_chain = chain_spec.chain().named().expect("expected named chain");
        let node_config = Arc::new(NodeConfig::from_named_chain(named_chain));

        // Create the engine api client.
        let engine_api = ScrollAuthApiEngineClient::new(rpc_server_handles.auth.http_client());

        // Get a provider
        let l1_provider = self.l1_provider_args.url.clone().map(|url| {
            let L1ProviderArgs { max_retries, initial_backoff, compute_units_per_second, .. } =
                self.l1_provider_args;
            let client = RpcClient::builder()
                .layer(RetryBackoffLayer::new(
                    max_retries,
                    initial_backoff,
                    compute_units_per_second,
                ))
                .http(url);
            ProviderBuilder::new().connect_client(client)
        });

        // Get a provider to the execution layer.
        let l2_provider = rpc_server_handles
            .rpc
            .new_http_provider_for()
            .expect("failed to create payload provider");
        let l2_provider = Arc::new(l2_provider);

        // Instantiate the database
        let database_path = if let Some(database_path) = self.database_args.path {
            database_path.to_string_lossy().to_string()
        } else {
            // append the path using strings as using `join(...)` overwrites "sqlite://"
            // if the path is absolute.
            let path = db_path.join("scroll.db?mode=rwc");
            "sqlite://".to_string() + &*path.to_string_lossy()
        };
        let db = Database::new(&database_path).await?;

        // Run the database migrations
        named_chain
            .migrate(db.get_connection(), self.test)
            .await
            .expect("failed to perform migration");

        // Wrap the database in an Arc
        let db = Arc::new(db);

        let chain_spec_fcs = || {
            ForkchoiceState::head_from_chain_spec(chain_spec.clone())
                .expect("failed to derive forkchoice state from chain spec")
        };
        let mut fcs = ForkchoiceState::head_from_provider(l2_provider.clone())
            .await
            .unwrap_or_else(chain_spec_fcs);

        let chain_spec = Arc::new(chain_spec.clone());

        // Instantiate the network manager
        let eth_wire_listener = self
            .network_args
            .enable_eth_scroll_wire_bridge
            .then_some(network.eth_wire_block_listener().await?);
        let (scroll_wire_handler, events) =
            ScrollWireProtocolHandler::new(ScrollWireConfig::new(true));
        network.add_rlpx_sub_protocol(scroll_wire_handler.into_rlpx_sub_protocol());
        let scroll_network_manager = ScrollNetworkManager::from_parts(
            chain_spec.clone(),
            network.clone(),
            events,
            eth_wire_listener,
        );

        // On startup we replay the latest batch of blocks from the database as such we set the safe
        // block hash to the latest block hash associated with the previous consolidated
        // batch in the database.
        let (startup_safe_block, l1_start_block_number) =
            db.prepare_on_startup(chain_spec.genesis_hash()).await?;
        if let Some(block_info) = startup_safe_block {
            fcs.update_safe_block_info(block_info);
        } else {
            fcs.update_safe_block_info(BlockInfo {
                hash: genesis_hash_from_chain_spec(chain_spec.clone()).unwrap(),
                number: 0,
            });
        }

        let engine = EngineDriver::new(
            Arc::new(engine_api),
            chain_spec.clone(),
            Some(l2_provider.clone()),
            fcs,
<<<<<<< HEAD
            !self.test && !chain_spec.is_dev_chain(),
=======
            self.engine_driver_args.sync_at_startup && !self.test && !chain_spec.is_dev_chain(),
            self.engine_driver_args.en_sync_trigger,
>>>>>>> a40f494d
            Duration::from_millis(self.sequencer_args.payload_building_duration),
        );

        // Create the consensus.
        let consensus: Box<dyn Consensus> = if let Some(ref provider) = l1_provider {
            let signer = provider
                .authorized_signer(node_config.address_book.system_contract_address)
                .await?;
            Box::new(SystemContractConsensus::new(signer))
        } else {
            Box::new(NoopConsensus::default())
        };

        let (l1_notification_tx, l1_notification_rx): (Option<Sender<Arc<L1Notification>>>, _) =
            if let Some(provider) = l1_provider.filter(|_| !self.test) {
                // Determine the start block number for the L1 watcher
                (None, Some(L1Watcher::spawn(provider, l1_start_block_number, node_config).await))
            } else {
                // Create a channel for L1 notifications that we can use to inject L1 messages for
                // testing
                #[cfg(feature = "test-utils")]
                {
                    let (tx, rx) = tokio::sync::mpsc::channel(1000);
                    (Some(tx), Some(rx))
                }

                #[cfg(not(feature = "test-utils"))]
                {
                    (None, None)
                }
            };

        // Construct the l1 provider.
        let l1_messages_provider = DatabaseL1MessageProvider::new(db.clone(), 0);
        let l1_provider = if let Some(url) = self.beacon_provider_args.url {
            let beacon_provider = beacon_provider(url.to_string());
            let l1_provider = OnlineL1Provider::new(
                beacon_provider,
                PROVIDER_BLOB_CACHE_SIZE,
                l1_messages_provider.clone(),
            )
            .await;
            Some(l1_provider)
        } else {
            None
        };

        // Construct the Sequencer.
        let (sequencer, block_time) = if self.sequencer_args.sequencer_enabled {
            let args = &self.sequencer_args;
            let sequencer = Sequencer::new(
                Arc::new(l1_messages_provider),
                args.fee_recipient,
                args.max_l1_messages_per_block,
                0,
                self.sequencer_args.l1_message_inclusion_mode,
            );
            (Some(sequencer), (args.block_time != 0).then_some(args.block_time))
        } else {
            (None, None)
        };

        // Instantiate the signer
        let signer = if self.test {
            // Use a random private key signer for testing
            Some(rollup_node_signer::Signer::spawn(PrivateKeySigner::random()))
        } else {
            // Use the signer configured by SignerArgs
            let chain_id = chain_spec.chain().id();
            self.signer_args.signer(chain_id).await?.map(rollup_node_signer::Signer::spawn)
        };

        // Instantiate the chain orchestrator
        let block_client = scroll_network_manager
            .handle()
            .inner()
            .fetch_client()
            .await
            .expect("failed to fetch block client");
        let chain_orchestrator = ChainOrchestrator::new(
            db.clone(),
            chain_spec.clone(),
            block_client,
            l2_provider,
            self.engine_driver_args.en_sync_trigger,
        )
        .await;

        // Spawn the rollup node manager
        let (rnm, handle) = RollupNodeManager::new(
            scroll_network_manager,
            engine,
            l1_provider,
            db,
            l1_notification_rx,
            consensus,
            chain_spec,
            sequencer,
            signer,
            block_time,
            chain_orchestrator,
        )
        .await;
        Ok((rnm, handle, l1_notification_tx))
    }
}

/// The database arguments.
#[derive(Debug, Default, Clone, clap::Args)]
pub struct DatabaseArgs {
    /// Database path
    #[arg(long)]
    pub path: Option<PathBuf>,
}

/// The engine driver args.
#[derive(Debug, Clone, clap::Args)]
pub struct EngineDriverArgs {
    /// The amount of block difference between the EN and the latest block received from P2P
    /// at which the engine driver triggers optimistic sync.
    #[arg(long = "engine.en-sync-trigger", default_value_t = constants::BLOCK_GAP_TRIGGER)]
    pub en_sync_trigger: u64,
    /// Whether the engine driver should try to sync at start up.
    #[arg(long = "engine.sync-at-startup", num_args=0..=1, default_value_t = true)]
    pub sync_at_startup: bool,
}

impl Default for EngineDriverArgs {
    fn default() -> Self {
        Self { en_sync_trigger: constants::BLOCK_GAP_TRIGGER }
    }
}

/// The network arguments.
#[derive(Debug, Default, Clone, clap::Args)]
pub struct NetworkArgs {
    /// A bool to represent if new blocks should be bridged from the eth wire protocol to the
    /// scroll wire protocol.
    #[arg(long = "network.bridge", default_value_t = true)]
    pub enable_eth_scroll_wire_bridge: bool,
    /// A bool that represents if the scroll wire protocol should be enabled.
    #[arg(long = "network.scroll-wire", default_value_t = true)]
    pub enable_scroll_wire: bool,
}

/// The arguments for the L1 provider.
#[derive(Debug, Default, Clone, clap::Args)]
pub struct L1ProviderArgs {
    /// The URL for the L1 RPC.
    #[arg(long = "l1.url", id = "l1_url", value_name = "L1_URL")]
    pub url: Option<reqwest::Url>,
    /// The compute units per second for the provider.
    #[arg(long = "l1.cups", id = "l1_compute_units_per_second", value_name = "L1_COMPUTE_UNITS_PER_SECOND", default_value_t = constants::PROVIDER_COMPUTE_UNITS_PER_SECOND)]
    pub compute_units_per_second: u64,
    /// The max amount of retries for the provider.
    #[arg(long = "l1.max-retries", id = "l1_max_retries", value_name = "L1_MAX_RETRIES", default_value_t = constants::PROVIDER_MAX_RETRIES)]
    pub max_retries: u32,
    /// The initial backoff for the provider.
    #[arg(long = "l1.initial-backoff", id = "l1_initial_backoff", value_name = "L1_INITIAL_BACKOFF", default_value_t = constants::PROVIDER_INITIAL_BACKOFF)]
    pub initial_backoff: u64,
}

/// The arguments for the Beacon provider.
#[derive(Debug, Default, Clone, clap::Args)]
pub struct BeaconProviderArgs {
    /// The URL for the Beacon chain.
    #[arg(long = "beacon.url", id = "beacon_url", value_name = "BEACON_URL")]
    pub url: Option<reqwest::Url>,
    /// The compute units per second for the provider.
    #[arg(long = "beacon.cups", id = "beacon_compute_units_per_second", value_name = "BEACON_COMPUTE_UNITS_PER_SECOND", default_value_t = constants::PROVIDER_COMPUTE_UNITS_PER_SECOND)]
    pub compute_units_per_second: u64,
    /// The max amount of retries for the provider.
    #[arg(long = "beacon.max-retries", id = "beacon_max_retries", value_name = "BEACON_MAX_RETRIES", default_value_t = constants::PROVIDER_MAX_RETRIES)]
    pub max_retries: u32,
    /// The initial backoff for the provider.
    #[arg(long = "beacon.initial-backoff", id = "beacon_initial_backoff", value_name = "BEACON_INITIAL_BACKOFF", default_value_t = constants::PROVIDER_INITIAL_BACKOFF)]
    pub initial_backoff: u64,
}

/// The arguments for the sequencer.
#[derive(Debug, Default, Clone, clap::Args)]
pub struct SequencerArgs {
    /// Enable the scroll block sequencer.
    #[arg(long = "sequencer.enabled", default_value_t = false)]
    pub sequencer_enabled: bool,
    /// The block time for the sequencer.
    #[arg(long = "sequencer.block-time", id = "sequencer_block_time", value_name = "SEQUENCER_BLOCK_TIME", default_value_t = constants::DEFAULT_BLOCK_TIME)]
    pub block_time: u64,
    /// The payload building duration for the sequencer (milliseconds)
    #[arg(long = "sequencer.payload-building-duration", id = "sequencer_payload_building_duration", value_name = "SEQUENCER_PAYLOAD_BUILDING_DURATION", default_value_t = constants::DEFAULT_PAYLOAD_BUILDING_DURATION)]
    pub payload_building_duration: u64,
    /// The max L1 messages per block for the sequencer.
    #[arg(long = "sequencer.max-l1-messages-per-block", id = "sequencer_max_l1_messages_per_block", value_name = "SEQUENCER_MAX_L1_MESSAGES_PER_BLOCK", default_value_t = constants::DEFAULT_MAX_L1_MESSAGES_PER_BLOCK)]
    pub max_l1_messages_per_block: u64,
    /// The fee recipient for the sequencer.
    #[arg(long = "sequencer.fee-recipient", id = "sequencer_fee_recipient", value_name = "SEQUENCER_FEE_RECIPIENT", default_value_t = SCROLL_FEE_VAULT_ADDRESS)]
    pub fee_recipient: Address,
    /// L1 message inclusion mode: "finalized" or "depth:{number}"
    /// Examples: "finalized", "depth:10", "depth:6"
    #[arg(
        long = "sequencer.l1-inclusion-mode",
        id = "sequencer_l1_inclusion_mode",
        value_name = "MODE",
        default_value = "finalized",
        help = "L1 message inclusion mode. Use 'finalized' for finalized messages only, or 'depth:{number}' for block depth confirmation (e.g. 'depth:10')"
    )]
    pub l1_message_inclusion_mode: L1MessageInclusionMode,
}

/// The arguments for the signer.
#[derive(Debug, Default, Clone, clap::Args)]
pub struct SignerArgs {
    /// Path to the file containing the signer's private key
    #[arg(
        long = "signer.key-file",
        value_name = "FILE_PATH",
        help = "Path to the hex-encoded private key file for the signer (optional 0x prefix). Mutually exclusive with --signer.aws-kms-key-id"
    )]
    pub key_file: Option<PathBuf>,

    /// AWS KMS Key ID for signing transactions
    #[arg(
        long = "signer.aws-kms-key-id",
        value_name = "KEY_ID",
        help = "AWS KMS Key ID for signing transactions. Mutually exclusive with --signer.key-file"
    )]
    pub aws_kms_key_id: Option<String>,
}

impl SignerArgs {
    /// Create a signer based on the configured arguments
    pub async fn signer(
        &self,
        chain_id: u64,
    ) -> eyre::Result<Option<Box<dyn Signer + Send + Sync>>> {
        if let Some(key_file_path) = &self.key_file {
            // Load the private key from the file
            let key_content = fs::read_to_string(key_file_path)
                .map_err(|e| {
                    eyre::eyre!("Failed to read signer key file {}: {}", key_file_path.display(), e)
                })?
                .trim()
                .to_string();

            let hex_str = key_content.strip_prefix("0x").unwrap_or(&key_content);
            let key_bytes = hex::decode(hex_str).map_err(|e| {
                eyre::eyre!(
                    "Failed to decode hex private key from file {}: {}",
                    key_file_path.display(),
                    e
                )
            })?;

            // Create the private key signer
            let private_key_signer = PrivateKeySigner::from_slice(&key_bytes)
                .map_err(|e| eyre::eyre!("Failed to create signer from key file: {}", e))?
                .with_chain_id(Some(chain_id));

            tracing::info!(
                "Created private key signer with address: {} for chain ID: {}",
                private_key_signer.address(),
                chain_id
            );

            Ok(Some(Box::new(private_key_signer)))
        } else if let Some(aws_kms_key_id) = &self.aws_kms_key_id {
            // Load AWS configuration
            let config_loader = aws_config::defaults(BehaviorVersion::latest());
            let config = config_loader.load().await;
            let kms_client = aws_sdk_kms::Client::new(&config);

            // Create the AWS KMS signer
            let aws_signer = AwsSigner::new(kms_client, aws_kms_key_id.clone(), Some(chain_id))
                .await
                .map_err(|e| eyre::eyre!("Failed to initialize AWS KMS signer: {}", e))?;

            tracing::info!(
                "Created AWS KMS signer with address: {} for chain ID: {}",
                aws_signer.address(),
                chain_id
            );

            Ok(Some(Box::new(aws_signer)))
        } else {
            Ok(None)
        }
    }
}

#[cfg(test)]
mod tests {
    use super::*;
    use std::path::PathBuf;

    #[test]
    fn test_validate_sequencer_enabled_without_any_signer_fails() {
        let config = ScrollRollupNodeConfig {
            test: false,
            sequencer_args: SequencerArgs { sequencer_enabled: true, ..Default::default() },
            signer_args: SignerArgs { key_file: None, aws_kms_key_id: None },
            database_args: DatabaseArgs::default(),
            engine_driver_args: EngineDriverArgs::default(),
            l1_provider_args: L1ProviderArgs::default(),
            beacon_provider_args: BeaconProviderArgs::default(),
            network_args: NetworkArgs::default(),
        };

        let result = config.validate();
        assert!(result.is_err());
        assert!(result.unwrap_err().contains(
            "Either signer key file or AWS KMS key ID is required when sequencer is enabled"
        ));
    }

    #[test]
    fn test_validate_sequencer_enabled_with_both_signers_fails() {
        let config = ScrollRollupNodeConfig {
            test: false,
            sequencer_args: SequencerArgs { sequencer_enabled: true, ..Default::default() },
            signer_args: SignerArgs {
                key_file: Some(PathBuf::from("/path/to/key")),
                aws_kms_key_id: Some("key-id".to_string()),
            },
            database_args: DatabaseArgs::default(),
            engine_driver_args: EngineDriverArgs::default(),
            l1_provider_args: L1ProviderArgs::default(),
            beacon_provider_args: BeaconProviderArgs::default(),
            network_args: NetworkArgs::default(),
        };

        let result = config.validate();
        assert!(result.is_err());
        assert!(result
            .unwrap_err()
            .contains("Cannot specify both signer key file and AWS KMS key ID"));
    }

    #[test]
    fn test_validate_sequencer_enabled_with_key_file_succeeds() {
        let config = ScrollRollupNodeConfig {
            test: false,
            sequencer_args: SequencerArgs { sequencer_enabled: true, ..Default::default() },
            signer_args: SignerArgs {
                key_file: Some(PathBuf::from("/path/to/key")),
                aws_kms_key_id: None,
            },
            database_args: DatabaseArgs::default(),
            engine_driver_args: EngineDriverArgs::default(),
            l1_provider_args: L1ProviderArgs::default(),
            beacon_provider_args: BeaconProviderArgs::default(),
            network_args: NetworkArgs::default(),
        };

        assert!(config.validate().is_ok());
    }

    #[test]
    fn test_validate_sequencer_enabled_with_aws_kms_succeeds() {
        let config = ScrollRollupNodeConfig {
            test: false,
            sequencer_args: SequencerArgs { sequencer_enabled: true, ..Default::default() },
            signer_args: SignerArgs { key_file: None, aws_kms_key_id: Some("key-id".to_string()) },
            database_args: DatabaseArgs::default(),
            engine_driver_args: EngineDriverArgs::default(),
            l1_provider_args: L1ProviderArgs::default(),
            beacon_provider_args: BeaconProviderArgs::default(),
            network_args: NetworkArgs::default(),
        };

        assert!(config.validate().is_ok());
    }

    #[test]
    fn test_validate_test_mode_without_any_signer_succeeds() {
        let config = ScrollRollupNodeConfig {
            test: true,
            sequencer_args: SequencerArgs { sequencer_enabled: true, ..Default::default() },
            signer_args: SignerArgs { key_file: None, aws_kms_key_id: None },
            database_args: DatabaseArgs::default(),
            engine_driver_args: EngineDriverArgs::default(),
            l1_provider_args: L1ProviderArgs::default(),
            beacon_provider_args: BeaconProviderArgs::default(),
            network_args: NetworkArgs::default(),
        };

        assert!(config.validate().is_ok());
    }

    #[test]
    fn test_validate_sequencer_disabled_without_any_signer_succeeds() {
        let config = ScrollRollupNodeConfig {
            test: false,
            sequencer_args: SequencerArgs { sequencer_enabled: false, ..Default::default() },
            signer_args: SignerArgs { key_file: None, aws_kms_key_id: None },
            database_args: DatabaseArgs::default(),
            engine_driver_args: EngineDriverArgs::default(),
            l1_provider_args: L1ProviderArgs::default(),
            beacon_provider_args: BeaconProviderArgs::default(),
            network_args: NetworkArgs::default(),
        };

        assert!(config.validate().is_ok());
    }
}<|MERGE_RESOLUTION|>--- conflicted
+++ resolved
@@ -48,6 +48,9 @@
     /// Database args
     #[command(flatten)]
     pub database_args: DatabaseArgs,
+    /// Chain orchestrator args.
+    #[command(flatten)]
+    pub chain_orchestrator_args: ChainOrchestratorArgs,
     /// Engine driver args.
     #[command(flatten)]
     pub engine_driver_args: EngineDriverArgs,
@@ -204,12 +207,7 @@
             chain_spec.clone(),
             Some(l2_provider.clone()),
             fcs,
-<<<<<<< HEAD
-            !self.test && !chain_spec.is_dev_chain(),
-=======
             self.engine_driver_args.sync_at_startup && !self.test && !chain_spec.is_dev_chain(),
-            self.engine_driver_args.en_sync_trigger,
->>>>>>> a40f494d
             Duration::from_millis(self.sequencer_args.payload_building_duration),
         );
 
@@ -294,7 +292,7 @@
             chain_spec.clone(),
             block_client,
             l2_provider,
-            self.engine_driver_args.en_sync_trigger,
+            self.chain_orchestrator_args.optimistic_sync_trigger,
         )
         .await;
 
@@ -328,18 +326,29 @@
 /// The engine driver args.
 #[derive(Debug, Clone, clap::Args)]
 pub struct EngineDriverArgs {
+    /// Whether the engine driver should try to sync at start up.
+    #[arg(long = "engine.sync-at-startup", num_args=0..=1, default_value_t = true)]
+    pub sync_at_startup: bool,
+}
+
+impl Default for EngineDriverArgs {
+    fn default() -> Self {
+        Self { sync_at_startup: true }
+    }
+}
+
+/// The chain orchestrator arguments.
+#[derive(Debug, Clone, clap::Args)]
+pub struct ChainOrchestratorArgs {
     /// The amount of block difference between the EN and the latest block received from P2P
     /// at which the engine driver triggers optimistic sync.
     #[arg(long = "engine.en-sync-trigger", default_value_t = constants::BLOCK_GAP_TRIGGER)]
-    pub en_sync_trigger: u64,
-    /// Whether the engine driver should try to sync at start up.
-    #[arg(long = "engine.sync-at-startup", num_args=0..=1, default_value_t = true)]
-    pub sync_at_startup: bool,
-}
-
-impl Default for EngineDriverArgs {
+    pub optimistic_sync_trigger: u64,
+}
+
+impl Default for ChainOrchestratorArgs {
     fn default() -> Self {
-        Self { en_sync_trigger: constants::BLOCK_GAP_TRIGGER }
+        Self { optimistic_sync_trigger: constants::BLOCK_GAP_TRIGGER }
     }
 }
 
@@ -512,6 +521,7 @@
             signer_args: SignerArgs { key_file: None, aws_kms_key_id: None },
             database_args: DatabaseArgs::default(),
             engine_driver_args: EngineDriverArgs::default(),
+            chain_orchestrator_args: ChainOrchestratorArgs::default(),
             l1_provider_args: L1ProviderArgs::default(),
             beacon_provider_args: BeaconProviderArgs::default(),
             network_args: NetworkArgs::default(),
@@ -535,6 +545,7 @@
             },
             database_args: DatabaseArgs::default(),
             engine_driver_args: EngineDriverArgs::default(),
+            chain_orchestrator_args: ChainOrchestratorArgs::default(),
             l1_provider_args: L1ProviderArgs::default(),
             beacon_provider_args: BeaconProviderArgs::default(),
             network_args: NetworkArgs::default(),
@@ -557,6 +568,7 @@
                 aws_kms_key_id: None,
             },
             database_args: DatabaseArgs::default(),
+            chain_orchestrator_args: ChainOrchestratorArgs::default(),
             engine_driver_args: EngineDriverArgs::default(),
             l1_provider_args: L1ProviderArgs::default(),
             beacon_provider_args: BeaconProviderArgs::default(),
@@ -574,6 +586,7 @@
             signer_args: SignerArgs { key_file: None, aws_kms_key_id: Some("key-id".to_string()) },
             database_args: DatabaseArgs::default(),
             engine_driver_args: EngineDriverArgs::default(),
+            chain_orchestrator_args: ChainOrchestratorArgs::default(),
             l1_provider_args: L1ProviderArgs::default(),
             beacon_provider_args: BeaconProviderArgs::default(),
             network_args: NetworkArgs::default(),
@@ -590,6 +603,7 @@
             signer_args: SignerArgs { key_file: None, aws_kms_key_id: None },
             database_args: DatabaseArgs::default(),
             engine_driver_args: EngineDriverArgs::default(),
+            chain_orchestrator_args: ChainOrchestratorArgs::default(),
             l1_provider_args: L1ProviderArgs::default(),
             beacon_provider_args: BeaconProviderArgs::default(),
             network_args: NetworkArgs::default(),
@@ -606,6 +620,7 @@
             signer_args: SignerArgs { key_file: None, aws_kms_key_id: None },
             database_args: DatabaseArgs::default(),
             engine_driver_args: EngineDriverArgs::default(),
+            chain_orchestrator_args: ChainOrchestratorArgs::default(),
             l1_provider_args: L1ProviderArgs::default(),
             beacon_provider_args: BeaconProviderArgs::default(),
             network_args: NetworkArgs::default(),
