--- conflicted
+++ resolved
@@ -13,7 +13,6 @@
 use reth_node_builder::rpc::RethRpcServerHandles;
 use reth_node_core::primitives::BlockHeader;
 use reth_scroll_chainspec::SCROLL_FEE_VAULT_ADDRESS;
-<<<<<<< HEAD
 use reth_scroll_node::ScrollNetworkPrimitives;
 use rollup_node_manager::{
     compute_watcher_start_block_from_database, Consensus, NoopConsensus, RollupManagerHandle,
@@ -24,7 +23,7 @@
     beacon_provider, DatabaseL1MessageProvider, L1MessageProvider, L1Provider, OnlineL1Provider,
     SystemContractProvider,
 };
-use rollup_node_sequencer::Sequencer;
+use rollup_node_sequencer::{L1MessageInclusionMode, Sequencer};
 use rollup_node_signer::Signer;
 use rollup_node_watcher::{L1Notification, L1Watcher};
 use scroll_alloy_hardforks::ScrollHardforks;
@@ -37,10 +36,6 @@
 use scroll_wire::{ScrollWireConfig, ScrollWireProtocolHandler};
 use std::{path::PathBuf, sync::Arc, time::Duration};
 use tokio::sync::mpsc::Sender;
-=======
-use rollup_node_sequencer::L1MessageInclusionMode;
-use std::path::PathBuf;
->>>>>>> 0d627189
 
 /// A struct that represents the arguments for the rollup node.
 #[derive(Debug, Clone, clap::Args)]
@@ -235,7 +230,7 @@
                 args.fee_recipient,
                 args.max_l1_messages_per_block,
                 0,
-                0,
+                self.sequencer_args.l1_message_inclusion_mode,
             );
             (Some(sequencer), (args.block_time != 0).then_some(args.block_time))
         } else {
