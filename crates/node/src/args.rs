use crate::{
    add_ons::IsDevChain,
    constants::{self},
    context::RollupNodeContext,
};
use scroll_migration::MigratorTrait;
use std::{fs, path::PathBuf, sync::Arc};

use alloy_chains::NamedChain;
use alloy_primitives::{hex, Address, U128};
use alloy_provider::{Provider, ProviderBuilder};
use alloy_rpc_client::RpcClient;
use alloy_signer::Signer;
use alloy_signer_aws::AwsSigner;
use alloy_signer_local::PrivateKeySigner;
use alloy_transport::layers::RetryBackoffLayer;
use aws_sdk_kms::config::BehaviorVersion;
use clap::ArgAction;
use reth_chainspec::EthChainSpec;
use reth_network::NetworkProtocols;
use reth_network_api::FullNetwork;
use reth_network_p2p::FullBlockClient;
use reth_node_builder::{rpc::RethRpcServerHandles, NodeConfig as RethNodeConfig};
use reth_node_core::primitives::BlockHeader;
use reth_scroll_chainspec::{
    ChainConfig, ScrollChainConfig, ScrollChainSpec, SCROLL_FEE_VAULT_ADDRESS,
};
use reth_scroll_consensus::ScrollBeaconConsensus;
use reth_scroll_node::ScrollNetworkPrimitives;
use rollup_node_chain_orchestrator::{
    ChainOrchestrator, ChainOrchestratorConfig, ChainOrchestratorHandle, Consensus, NoopConsensus,
    SystemContractConsensus,
};
use rollup_node_primitives::{BlockInfo, NodeConfig};
use rollup_node_providers::{
    BlobProvidersBuilder, FullL1Provider, L1MessageProvider, SystemContractProvider,
};
use rollup_node_sequencer::{
    L1MessageInclusionMode, PayloadBuildingConfig, Sequencer, SequencerConfig,
};
use rollup_node_watcher::{L1Notification, L1Watcher, L1WatcherHandle};
use scroll_alloy_hardforks::ScrollHardforks;
use scroll_alloy_network::Scroll;
use scroll_alloy_provider::{ScrollAuthApiEngineClient, ScrollEngineApi};
use scroll_db::{
    Database, DatabaseConnectionProvider, DatabaseError, DatabaseReadOperations,
    DatabaseWriteOperations,
};
use scroll_derivation_pipeline::DerivationPipeline;
use scroll_engine::{Engine, ForkchoiceState};
use scroll_migration::traits::ScrollMigrator;
use scroll_network::ScrollNetworkManager;
use scroll_wire::ScrollWireEvent;
use tokio::sync::mpsc::{Sender, UnboundedReceiver};

/// A struct that represents the arguments for the rollup node.
#[derive(Debug, Clone, clap::Args)]
pub struct ScrollRollupNodeConfig {
    /// Whether the rollup node should be run in test mode.
    #[arg(long)]
    pub test: bool,
    /// Consensus args
    #[command(flatten)]
    pub consensus_args: ConsensusArgs,
    /// Database args
    #[command(flatten)]
    pub database_args: RollupNodeDatabaseArgs,
    /// Chain orchestrator args.
    #[command(flatten)]
    pub chain_orchestrator_args: ChainOrchestratorArgs,
    /// Engine driver args.
    #[command(flatten)]
    pub engine_driver_args: EngineDriverArgs,
    /// The blob provider arguments.
    #[command(flatten)]
    pub blob_provider_args: BlobProviderArgs,
    /// The L1 provider arguments
    #[command(flatten)]
    pub l1_provider_args: L1ProviderArgs,
    /// The sequencer arguments
    #[command(flatten)]
    pub sequencer_args: SequencerArgs,
    /// The network arguments
    #[command(flatten)]
    pub network_args: RollupNodeNetworkArgs,
    /// The rpc arguments
    #[command(flatten)]
    pub rpc_args: RpcArgs,
    /// The signer arguments
    #[command(flatten)]
    pub signer_args: SignerArgs,
    /// The gas price oracle args
    #[command(flatten)]
    pub gas_price_oracle_args: RollupNodeGasPriceOracleArgs,
    /// The database connection (not parsed via CLI but hydrated after validation).
    #[arg(skip)]
    pub database: Option<Arc<Database>>,
}

impl ScrollRollupNodeConfig {
    /// Validate that either signer key file or AWS KMS key ID is provided when sequencer is enabled
    pub fn validate(&self) -> Result<(), String> {
        if self.sequencer_args.sequencer_enabled &
            !matches!(self.consensus_args.algorithm, ConsensusAlgorithm::Noop)
        {
            if self.signer_args.key_file.is_none() &&
                self.signer_args.aws_kms_key_id.is_none() &&
                self.signer_args.private_key.is_none()
            {
                return Err("Either signer key file, AWS KMS key ID or private key is required when sequencer is enabled".to_string());
            }

            if (self.signer_args.key_file.is_some() as u8 +
                self.signer_args.aws_kms_key_id.is_some() as u8 +
                self.signer_args.private_key.is_some() as u8) >
                1
            {
                return Err("Cannot specify more than one signer key source".to_string());
            }
        }

        if self.consensus_args.algorithm == ConsensusAlgorithm::SystemContract &&
            self.consensus_args.authorized_signer.is_none() &&
            self.l1_provider_args.url.is_none()
        {
            return Err("System contract consensus requires either an authorized signer or a L1 provider URL".to_string());
        }

        Ok(())
    }

    /// Hydrate the config by initializing the database connection.
    pub async fn hydrate(
        &mut self,
        node_config: RethNodeConfig<ScrollChainSpec>,
    ) -> eyre::Result<()> {
        // Instantiate the database
        let db_path = node_config.datadir().db();
        let database_path = if let Some(database_path) = &self.database_args.rn_db_path {
            database_path.to_string_lossy().to_string()
        } else {
            // append the path using strings as using `join(...)` overwrites "sqlite://"
            // if the path is absolute.
            let path = db_path.join("scroll.db?mode=rwc");
            "sqlite://".to_string() + &*path.to_string_lossy()
        };
        let db = Database::new(&database_path).await?;
        self.database = Some(Arc::new(db));
        Ok(())
    }
}

impl ScrollRollupNodeConfig {
    /// Consumes the [`ScrollRollupNodeConfig`] and builds a [`ChainOrchestrator`].
    pub async fn build<N, CS>(
        self,
        ctx: RollupNodeContext<N, CS>,
        events: UnboundedReceiver<ScrollWireEvent>,
        rpc_server_handles: RethRpcServerHandles,
    ) -> eyre::Result<(
        ChainOrchestrator<
            N,
            impl ScrollHardforks + EthChainSpec<Header: BlockHeader> + IsDevChain + Clone + 'static,
            impl L1MessageProvider + Clone,
            impl Provider<Scroll> + Clone,
            impl ScrollEngineApi,
        >,
        ChainOrchestratorHandle<N>,
        Option<Sender<Arc<L1Notification>>>,
    )>
    where
        N: FullNetwork<Primitives = ScrollNetworkPrimitives> + NetworkProtocols,
        CS: EthChainSpec<Header: BlockHeader>
            + ChainConfig<Config = ScrollChainConfig>
            + ScrollHardforks
            + IsDevChain
            + 'static,
    {
        tracing::info!(target: "rollup_node::args",
            "Building rollup node with config:\n{:#?}",
            self
        );
        // Get the chain spec.
        let chain_spec = ctx.chain_spec;

        // Build NodeConfig directly from the chainspec.
        let node_config = Arc::new(NodeConfig::from_chainspec(&chain_spec)?);

        // Create the engine api client.
        let engine_api = ScrollAuthApiEngineClient::new(rpc_server_handles.auth.http_client());

        // Get a provider
        let l1_provider = self.l1_provider_args.url.clone().map(|url| {
            let L1ProviderArgs { max_retries, initial_backoff, compute_units_per_second, .. } =
                self.l1_provider_args;
            let client = RpcClient::builder()
                .layer(RetryBackoffLayer::new(
                    max_retries,
                    initial_backoff,
                    compute_units_per_second,
                ))
                .http(url);
            ProviderBuilder::new().connect_client(client)
        });

        // Init a retry provider to the execution layer.
        let retry_layer = RetryBackoffLayer::new(
            constants::L2_PROVIDER_MAX_RETRIES,
            constants::L2_PROVIDER_INITIAL_BACKOFF,
            constants::PROVIDER_COMPUTE_UNITS_PER_SECOND,
        );
        let client = RpcClient::builder().layer(retry_layer).http(
            rpc_server_handles
                .rpc
                .http_url()
                .expect("failed to get l2 rpc url")
                .parse()
                .expect("invalid l2 rpc url"),
        );
        let l2_provider = ProviderBuilder::<_, _, Scroll>::default().connect_client(client);
        let l2_provider = Arc::new(l2_provider);

        // Fetch the database from the hydrated config.
        let db = self.database.clone().expect("should hydrate config before build");

        // Run the database migrations
        if let Some(named) = chain_spec.chain().named() {
            named
                .migrate(db.inner().get_connection(), self.test)
                .await
                .expect("failed to perform migration");
        } else {
            // We can re use the dev migration for custom chains as data source and data hash are
            // None for both. We overwrite the default genesis hash from ScrollDevMigrationInfo to
            // match the custom chain.
            // This is a workaround due to the fact that sea orm migrations are static.
            // See https://github.com/scroll-tech/rollup-node/issues/297 for more details.
            scroll_migration::Migrator::<scroll_migration::ScrollDevMigrationInfo>::up(
                db.inner().get_connection(),
                None,
            )
            .await
            .expect("failed to perform migration (custom chain)");

            // insert the custom chain genesis hash into the database
            let genesis_hash = chain_spec.genesis_hash();
            db.insert_genesis_block(genesis_hash)
                .await
                .expect("failed to insert genesis block (custom chain)");

            tracing::info!(target: "scroll::node::args", ?genesis_hash, "Overwriting genesis hash for custom chain");
        }

        let chain_spec_fcs = || {
            ForkchoiceState::head_from_chain_spec(chain_spec.clone())
                .expect("failed to derive forkchoice state from chain spec")
        };
        let mut fcs =
            ForkchoiceState::from_provider(&l2_provider).await.unwrap_or_else(chain_spec_fcs);

        let (l1_block_startup_info, mut l2_head_block_number) = db
            .tx_mut(move |tx| async move {
                // On startup we replay the latest batch of blocks from the database as such we set
                // the safe block hash to the latest block hash associated with the
                // previous consolidated batch in the database.
                let l1_block_startup_info = tx.prepare_l1_watcher_start_info().await?;

                let l2_head_block_number = tx.get_l2_head_block_number().await?;

                Ok::<_, DatabaseError>((l1_block_startup_info, l2_head_block_number))
            })
            .await?;

        // Loop to find the latest block that we have in the EN and purge L1 message mappings to
        // account for the startup block
        //
        // This is necessary as there is an edge case in which the EN may not have persisted the
        // latest block.
        let finalized_block_number = fcs.finalized_block_info().number;
        while l2_head_block_number > finalized_block_number {
            tracing::info!(target: "scroll::node::args", ?l2_head_block_number, "Checking for L2 head block in EN");

            // Check if the block exists in the EN and update the forkchoice state and L2 head block
            // number
            if let Some(block) = l2_provider
                .get_block(l2_head_block_number.into())
                .full()
                .await?
                .map(|b| b.into_consensus().map_transactions(|tx| tx.inner.into_inner()))
            {
                tracing::info!(target: "scroll::node::args", ?l2_head_block_number, "Found L2 head block in EN");
                let block_info: BlockInfo = (&block).into();
                fcs.update(Some(block_info), None, None)?;
                db.tx_mut(move |tx| async move {
                    tx.set_l2_head_block_number(l2_head_block_number).await?;
                    tx.purge_l1_message_to_l2_block_mappings(Some(l2_head_block_number + 1)).await
                })
                .await?;
                break;
            }

            // Decrement the L2 head block number and try again
            tracing::info!(target: "scroll::node::args", ?l2_head_block_number, "L2 head block not found in EN, decrementing");
            l2_head_block_number -= 1;
        }

        let chain_spec = Arc::new(chain_spec.clone());

        // Instantiate the network manager
        let eth_wire_listener = self
            .network_args
            .enable_eth_scroll_wire_bridge
            .then_some(ctx.network.eth_wire_block_listener().await?);

        // TODO: remove this once we deprecate l2geth.
        let authorized_signer = self.network_args.effective_signer(chain_spec.chain().named());

        let (scroll_network_manager, scroll_network_handle) = ScrollNetworkManager::from_parts(
            chain_spec.clone(),
            ctx.network.clone(),
            events,
            eth_wire_listener,
            td_constant(chain_spec.chain().named()),
            authorized_signer,
        );
        tokio::spawn(scroll_network_manager);

        tracing::info!(target: "scroll::node::args", fcs = ?fcs, payload_building_duration = ?self.sequencer_args.payload_building_duration, "Starting engine driver");
        let engine = Engine::new(Arc::new(engine_api), fcs);

        // Create the consensus.
        let authorized_signer = if let Some(provider) = l1_provider.as_ref() {
            Some(
                provider
                    .authorized_signer(node_config.address_book.system_contract_address)
                    .await?,
            )
        } else {
            None
        };
        let consensus = self.consensus_args.consensus(authorized_signer)?;

<<<<<<< HEAD
        let (l1_notification_tx, l1_watcher_handle): (
            Option<Sender<Arc<L1Notification>>>,
            Option<L1WatcherHandle>,
        ) = if let Some(provider) = l1_provider.filter(|_| !self.test) {
            tracing::info!(target: "scroll::node::args", ?l1_start_block_number, "Starting L1 watcher");
            let handle = L1Watcher::spawn(
                provider,
                l1_start_block_number,
                node_config,
                self.l1_provider_args.logs_query_block_range,
            )
            .await;
            (None, Some(handle))
        } else {
            // Create a channel for L1 notifications that we can use to inject L1 messages for
            // testing
            #[cfg(feature = "test-utils")]
            {
                let (tx, rx) = tokio::sync::mpsc::channel(1000);

                // TODO: expose command_rx to allow for tests to assert commands sent to the watcher
                let (command_tx, _command_rx) = tokio::sync::mpsc::unbounded_channel();
                let handle = L1WatcherHandle::new(command_tx, rx);

                (Some(tx), Some(handle))
            }

            #[cfg(not(feature = "test-utils"))]
            {
                (None, None)
            }
        };
=======
        let (l1_notification_tx, l1_notification_rx): (Option<Sender<Arc<L1Notification>>>, _) =
            if let Some(provider) = l1_provider.filter(|_| !self.test) {
                tracing::info!(target: "scroll::node::args", ?l1_block_startup_info, "Starting L1 watcher");
                (
                    None,
                    Some(
                        L1Watcher::spawn(
                            provider,
                            l1_block_startup_info,
                            node_config,
                            self.l1_provider_args.logs_query_block_range,
                        )
                        .await,
                    ),
                )
            } else {
                // Create a channel for L1 notifications that we can use to inject L1 messages for
                // testing
                #[cfg(feature = "test-utils")]
                {
                    let (tx, rx) = tokio::sync::mpsc::channel(1000);
                    (Some(tx), Some(rx))
                }

                #[cfg(not(feature = "test-utils"))]
                {
                    (None, None)
                }
            };
>>>>>>> 0493ec94

        // Construct the l1 provider.
        let l1_messages_provider = db.clone();
        let blob_providers_builder = BlobProvidersBuilder {
            beacon: self.blob_provider_args.beacon_node_urls,
            s3: self.blob_provider_args.s3_url,
            anvil: self.blob_provider_args.anvil_url,
            mock: self.blob_provider_args.mock,
        };
        let blob_provider =
            blob_providers_builder.build().await.expect("failed to construct L1 blob provider");
        let l1_provider = FullL1Provider::new(blob_provider, l1_messages_provider.clone()).await;

        // Construct the Sequencer.
        let chain_config = chain_spec.chain_config();
        let sequencer = self.sequencer_args.sequencer_enabled.then(|| {
            let args = &self.sequencer_args;
            let config = SequencerConfig {
                chain_spec: chain_spec.clone(),
                fee_recipient: args.fee_recipient,
                payload_building_config: PayloadBuildingConfig {
                    block_gas_limit: ctx.block_gas_limit,
                    max_l1_messages_per_block: self
                        .sequencer_args
                        .max_l1_messages
                        .unwrap_or(chain_config.l1_config.num_l1_messages_per_block),
                    l1_message_inclusion_mode: args.l1_message_inclusion_mode,
                },
                auto_start: args.auto_start,
                block_time: args.block_time,
                allow_empty_blocks: args.allow_empty_blocks,
                payload_building_duration: args.payload_building_duration,
            };
            Sequencer::new(Arc::new(l1_messages_provider), config)
        });

        // Instantiate the signer
        let chain_id = chain_spec.chain().id();
        let signer = if let Some(configured_signer) = self.signer_args.signer(chain_id).await? {
            // Use the signer configured by SignerArgs
            Some(rollup_node_signer::Signer::spawn(configured_signer))
        } else if self.test {
            // Use a random private key signer for testing
            Some(rollup_node_signer::Signer::spawn(PrivateKeySigner::random()))
        } else {
            None
        };

        // Instantiate the chain orchestrator
        let block_client = FullBlockClient::new(
            scroll_network_handle
                .inner()
                .fetch_client()
                .await
                .expect("failed to fetch block client"),
            Arc::new(ScrollBeaconConsensus::new(chain_spec.clone())),
        );
        let l1_v2_message_queue_start_index =
            l1_v2_message_queue_start_index(chain_spec.chain().named());
        let config: ChainOrchestratorConfig<Arc<CS>> = ChainOrchestratorConfig::new(
            chain_spec,
            self.chain_orchestrator_args.optimistic_sync_trigger,
            l1_v2_message_queue_start_index,
        );

        // Instantiate the derivation pipeline
        let derivation_pipeline = DerivationPipeline::new(
            l1_provider.clone(),
            db.clone(),
            l1_v2_message_queue_start_index,
        )
        .await;

        let (chain_orchestrator, handle) = ChainOrchestrator::new(
            db,
            config,
            Arc::new(block_client),
            l2_provider,
            l1_watcher_handle.expect("L1 watcher handle should be set"),
            scroll_network_handle.into_scroll_network().await,
            consensus,
            engine,
            sequencer,
            signer,
            derivation_pipeline,
        )
        .await?;

        Ok((chain_orchestrator, handle, l1_notification_tx))
    }
}

/// The database arguments.
#[derive(Debug, Default, Clone, clap::Args)]
pub struct RollupNodeDatabaseArgs {
    /// Database path
    #[arg(
        long = "rollup-node-db.path",
        value_name = "DB_PATH",
        help = "The database path for the rollup node database"
    )]
    pub rn_db_path: Option<PathBuf>,
}

/// The database arguments.
#[derive(Debug, Default, Clone, clap::Args)]
pub struct ConsensusArgs {
    /// The type of consensus to use.
    #[arg(
        long = "consensus.algorithm",
        value_name = "CONSENSUS_ALGORITHM",
        default_value = "system-contract"
    )]
    pub algorithm: ConsensusAlgorithm,

    /// The optional authorized signer for system contract consensus.
    #[arg(long = "consensus.authorized-signer", value_name = "ADDRESS")]
    pub authorized_signer: Option<Address>,
}

impl ConsensusArgs {
    /// Create a new [`ConsensusArgs`] with the no-op consensus algorithm.
    pub const fn noop() -> Self {
        Self { algorithm: ConsensusAlgorithm::Noop, authorized_signer: None }
    }

    /// Creates a consensus instance based on the configured algorithm and authorized signer.
    ///
    /// The `authorized_signer` field of `ConsensusArgs` takes precedence over the
    /// `authorized_signer` parameter passed to this method.
    pub fn consensus(
        &self,
        authorized_signer: Option<Address>,
    ) -> eyre::Result<Box<dyn Consensus>> {
        match self.algorithm {
            ConsensusAlgorithm::Noop => Ok(Box::new(NoopConsensus::default())),
            ConsensusAlgorithm::SystemContract => {
                let authorized_signer = if let Some(address) = self.authorized_signer {
                    address
                } else if let Some(address) = authorized_signer {
                    address
                } else {
                    return Err(eyre::eyre!(
                        "System contract consensus requires either an authorized signer or a L1 provider URL"
                    ));
                };
                Ok(Box::new(SystemContractConsensus::new(authorized_signer)))
            }
        }
    }
}

/// The consensus algorithm to use.
#[derive(Debug, Default, clap::ValueEnum, Clone, PartialEq, Eq)]
pub enum ConsensusAlgorithm {
    /// System contract consensus with an optional authorized signer. If the authorized signer is
    /// not provided the system will use the L1 provider to query the authorized signer from L1.
    #[default]
    SystemContract,
    /// No-op consensus that does not validate blocks.
    Noop,
}

/// The engine driver args.
#[derive(Debug, Clone, clap::Args)]
pub struct EngineDriverArgs {
    /// Whether the engine driver should try to sync at start up.
    #[arg(long = "engine.sync-at-startup", num_args=0..=1, default_value_t = true)]
    pub sync_at_startup: bool,
}

impl Default for EngineDriverArgs {
    fn default() -> Self {
        Self { sync_at_startup: true }
    }
}

/// The chain orchestrator arguments.
#[derive(Debug, Clone, clap::Args)]
pub struct ChainOrchestratorArgs {
    /// The amount of block difference between the EN and the latest block received from P2P
    /// at which the engine driver triggers optimistic sync.
    #[arg(long = "chain.optimistic-sync-trigger", default_value_t = constants::BLOCK_GAP_TRIGGER)]
    pub optimistic_sync_trigger: u64,
    /// The size of the in-memory chain buffer used by the chain orchestrator.
    #[arg(long = "chain.chain-buffer-size", default_value_t = constants::CHAIN_BUFFER_SIZE)]
    pub chain_buffer_size: usize,
}

impl Default for ChainOrchestratorArgs {
    fn default() -> Self {
        Self {
            optimistic_sync_trigger: constants::BLOCK_GAP_TRIGGER,
            chain_buffer_size: constants::CHAIN_BUFFER_SIZE,
        }
    }
}

/// The network arguments.
#[derive(Debug, Clone, clap::Args)]
pub struct RollupNodeNetworkArgs {
    /// A bool to represent if new blocks should be bridged from the eth wire protocol to the
    /// scroll wire protocol.
    #[arg(long = "network.bridge", default_value_t = true, action = ArgAction::Set)]
    pub enable_eth_scroll_wire_bridge: bool,
    /// A bool that represents if the scroll wire protocol should be enabled.
    #[arg(long = "network.scroll-wire", default_value_t = true, action = ArgAction::Set)]
    pub enable_scroll_wire: bool,
    /// The URL for the Sequencer RPC. (can be both HTTP and WS)
    #[arg(
        long = "network.sequencer-url",
        id = "network_sequencer_url",
        value_name = "NETWORK_SEQUENCER_URL"
    )]
    pub sequencer_url: Option<String>,
    /// The valid signer address for the network.
    #[arg(long = "network.valid_signer", value_name = "VALID_SIGNER")]
    pub signer_address: Option<Address>,
}

impl Default for RollupNodeNetworkArgs {
    fn default() -> Self {
        Self {
            enable_eth_scroll_wire_bridge: true,
            enable_scroll_wire: true,
            sequencer_url: None,
            signer_address: None,
        }
    }
}

impl RollupNodeNetworkArgs {
    /// Get the default authorized signer address for the given chain.
    pub const fn default_authorized_signer(chain: Option<NamedChain>) -> Option<Address> {
        match chain {
            Some(NamedChain::Scroll) => Some(constants::SCROLL_MAINNET_SIGNER),
            Some(NamedChain::ScrollSepolia) => Some(constants::SCROLL_SEPOLIA_SIGNER),
            _ => None,
        }
    }

    /// Get the effective signer address, using the configured signer or falling back to default.
    pub fn effective_signer(&self, chain: Option<NamedChain>) -> Option<Address> {
        self.signer_address.or_else(|| Self::default_authorized_signer(chain))
    }
}

/// The arguments for the L1 provider.
#[derive(Debug, Default, Clone, clap::Args)]
pub struct L1ProviderArgs {
    /// The URL for the L1 RPC.
    #[arg(long = "l1.url", id = "l1_url", value_name = "L1_URL")]
    pub url: Option<reqwest::Url>,
    /// The compute units per second for the provider.
    #[arg(long = "l1.cups", id = "l1_compute_units_per_second", value_name = "L1_COMPUTE_UNITS_PER_SECOND", default_value_t = constants::PROVIDER_COMPUTE_UNITS_PER_SECOND)]
    pub compute_units_per_second: u64,
    /// The max amount of retries for the provider.
    #[arg(long = "l1.max-retries", id = "l1_max_retries", value_name = "L1_MAX_RETRIES", default_value_t = constants::L1_PROVIDER_MAX_RETRIES)]
    pub max_retries: u32,
    /// The initial backoff for the provider.
    #[arg(long = "l1.initial-backoff", id = "l1_initial_backoff", value_name = "L1_INITIAL_BACKOFF", default_value_t = constants::L1_PROVIDER_INITIAL_BACKOFF)]
    pub initial_backoff: u64,
    /// The logs query block range.
    #[arg(long = "l1.query-range", id = "l1_query_range", value_name = "L1_QUERY_RANGE", default_value_t = constants::LOGS_QUERY_BLOCK_RANGE)]
    pub logs_query_block_range: u64,
}

/// The arguments for the Beacon provider.
#[derive(Debug, Default, Clone, clap::Args)]
pub struct BlobProviderArgs {
    /// The URLs for the beacon node blob provider.
    #[arg(
        long = "blob.beacon_node_urls",
        id = "blob_beacon_node_urls",
        value_name = "BLOB_BEACON_NODE_URLS"
    )]
    pub beacon_node_urls: Option<Vec<reqwest::Url>>,
    /// The URL for the s3 blob provider.
    #[arg(long = "blob.s3_url", id = "blob_s3_url", value_name = "BLOB_S3_URL")]
    pub s3_url: Option<reqwest::Url>,
    /// The URL for the anvil blob provider.
    #[arg(long = "blob.anvil_url", id = "blob_anvil_url", value_name = "BLOB_ANVIL_URL")]
    pub anvil_url: Option<reqwest::Url>,
    /// Enable the mock blob source.
    #[arg(long = "blob.mock")]
    pub mock: bool,
    /// The compute units per second for the provider.
    #[arg(long = "blob.cups", id = "blob_compute_units_per_second", value_name = "BLOB_COMPUTE_UNITS_PER_SECOND", default_value_t = constants::PROVIDER_COMPUTE_UNITS_PER_SECOND)]
    pub compute_units_per_second: u64,
    /// The max amount of retries for the provider.
    #[arg(long = "blob.max-retries", id = "blob_max_retries", value_name = "BLOB_MAX_RETRIES", default_value_t = constants::L1_PROVIDER_MAX_RETRIES)]
    pub max_retries: u32,
    /// The initial backoff for the provider.
    #[arg(long = "blob.initial-backoff", id = "blob_initial_backoff", value_name = "BLOB_INITIAL_BACKOFF", default_value_t = constants::L1_PROVIDER_INITIAL_BACKOFF)]
    pub initial_backoff: u64,
}

/// The arguments for the sequencer.
#[derive(Debug, Default, Clone, clap::Args)]
pub struct SequencerArgs {
    /// Enable the scroll block sequencer.
    #[arg(long = "sequencer.enabled", default_value_t = false)]
    pub sequencer_enabled: bool,
    /// Whether the sequencer should start sequencing automatically on startup.
    #[arg(long = "sequencer.auto-start", default_value_t = false)]
    pub auto_start: bool,
    /// The block time for the sequencer.
    #[arg(long = "sequencer.block-time", id = "sequencer_block_time", value_name = "SEQUENCER_BLOCK_TIME", default_value_t = constants::DEFAULT_BLOCK_TIME)]
    pub block_time: u64,
    /// The payload building duration for the sequencer (milliseconds)
    #[arg(long = "sequencer.payload-building-duration", id = "sequencer_payload_building_duration", value_name = "SEQUENCER_PAYLOAD_BUILDING_DURATION", default_value_t = constants::DEFAULT_PAYLOAD_BUILDING_DURATION)]
    pub payload_building_duration: u64,
    /// The fee recipient for the sequencer.
    #[arg(long = "sequencer.fee-recipient", id = "sequencer_fee_recipient", value_name = "SEQUENCER_FEE_RECIPIENT", default_value_t = SCROLL_FEE_VAULT_ADDRESS)]
    pub fee_recipient: Address,
    /// L1 message inclusion mode: "finalized" or "depth:{number}"
    /// Examples: "finalized", "depth:10", "depth:6"
    #[arg(
        long = "sequencer.l1-inclusion-mode",
        id = "sequencer_l1_inclusion_mode",
        value_name = "MODE",
        default_value = "finalized:2",
        help = "L1 message inclusion mode. Use 'finalized' for finalized messages only, or 'depth:{number}' for block depth confirmation (e.g. 'depth:10')"
    )]
    pub l1_message_inclusion_mode: L1MessageInclusionMode,
    /// Enable empty blocks.
    #[arg(
        long = "sequencer.allow-empty-blocks",
        id = "sequencer_allow_empty_blocks",
        value_name = "SEQUENCER_ALLOW_EMPTY_BLOCKS",
        default_value_t = false
    )]
    pub allow_empty_blocks: bool,
    /// The maximum number of L1 messages to include per L2 block.
    #[arg(
        long = "sequencer.max-l1-messages",
        id = "sequencer_max_l1_messages",
        value_name = "SEQUENCER_MAX_L1_MESSAGES",
        help = "The maximum number of L1 messages to include per L2 block. If not set, defaults to the value specified in the chain config."
    )]
    pub max_l1_messages: Option<u64>,
}

/// The arguments for the signer.
#[derive(Debug, Default, Clone, clap::Args)]
pub struct SignerArgs {
    /// Path to the file containing the signer's private key
    #[arg(
        long = "signer.key-file",
        value_name = "FILE_PATH",
        help = "Path to the hex-encoded private key file for the signer (optional 0x prefix). Mutually exclusive with --signer.aws-kms-key-id"
    )]
    pub key_file: Option<PathBuf>,

    /// AWS KMS Key ID for signing transactions
    #[arg(
        long = "signer.aws-kms-key-id",
        value_name = "KEY_ID",
        help = "AWS KMS Key ID for signing transactions. Mutually exclusive with --signer.key-file"
    )]
    pub aws_kms_key_id: Option<String>,

    /// The private key signer, if any.
    pub private_key: Option<PrivateKeySigner>,
}

/// The arguments for the rpc.
#[derive(Debug, Default, Clone, clap::Args)]
pub struct RpcArgs {
    /// A boolean to represent if the rollup node rpc should be enabled.
    #[arg(long = "rpc.rollup-node", help = "Enable the rollup node RPC namespace")]
    pub enabled: bool,
}

impl SignerArgs {
    /// Create a signer based on the configured arguments
    pub async fn signer(
        &self,
        chain_id: u64,
    ) -> eyre::Result<Option<Box<dyn Signer + Send + Sync>>> {
        if let Some(key_file_path) = &self.key_file {
            // Load the private key from the file
            let key_content = fs::read_to_string(key_file_path)
                .map_err(|e| {
                    eyre::eyre!("Failed to read signer key file {}: {}", key_file_path.display(), e)
                })?
                .trim()
                .to_string();

            let hex_str = key_content.strip_prefix("0x").unwrap_or(&key_content);
            let key_bytes = hex::decode(hex_str).map_err(|e| {
                eyre::eyre!(
                    "Failed to decode hex private key from file {}: {}",
                    key_file_path.display(),
                    e
                )
            })?;

            // Create the private key signer
            let private_key_signer = PrivateKeySigner::from_slice(&key_bytes)
                .map_err(|e| eyre::eyre!("Failed to create signer from key file: {}", e))?
                .with_chain_id(Some(chain_id));

            tracing::info!(target: "scroll::node::args",
                "Created private key signer with address: {} for chain ID: {}",
                private_key_signer.address(),
                chain_id
            );

            Ok(Some(Box::new(private_key_signer)))
        } else if let Some(aws_kms_key_id) = &self.aws_kms_key_id {
            // Load AWS configuration
            let config_loader = aws_config::defaults(BehaviorVersion::latest());
            let config = config_loader.load().await;
            let kms_client = aws_sdk_kms::Client::new(&config);

            // Create the AWS KMS signer
            let aws_signer = AwsSigner::new(kms_client, aws_kms_key_id.clone(), Some(chain_id))
                .await
                .map_err(|e| eyre::eyre!("Failed to initialize AWS KMS signer: {}", e))?;

            tracing::info!(
                target: "scroll::node::args",
                "Created AWS KMS signer with address: {} for chain ID: {}",
                aws_signer.address(),
                chain_id
            );

            Ok(Some(Box::new(aws_signer)))
        } else if let Some(private_key) = &self.private_key {
            tracing::info!(target: "scroll::node::args", "Created private key signer with address: {} for chain ID: {}", private_key.address(), chain_id);
            let signer = private_key.clone().with_chain_id(Some(chain_id));
            Ok(Some(Box::new(signer)))
        } else {
            Ok(None)
        }
    }
}

/// The arguments for the sequencer.
#[derive(Debug, Default, Clone, clap::Args)]
pub struct RollupNodeGasPriceOracleArgs {
    /// Minimum suggested priority fee (tip) in wei, default `100`
    #[arg(long, default_value_t = 100)]
    #[arg(long = "gpo.default-suggest-priority-fee", id = "default_suggest_priority_fee", value_name = "DEFAULT_SUGGEST_PRIORITY_FEE", default_value_t = constants::DEFAULT_SUGGEST_PRIORITY_FEE)]
    pub default_suggested_priority_fee: u64,
}

/// Returns the total difficulty constant for the given chain.
const fn td_constant(chain: Option<NamedChain>) -> U128 {
    match chain {
        Some(NamedChain::Scroll) => constants::SCROLL_MAINNET_TD_CONSTANT,
        Some(NamedChain::ScrollSepolia) => constants::SCROLL_SEPOLIA_TD_CONSTANT,
        _ => U128::ZERO, // Default to zero for other chains
    }
}

/// The L1 message queue index at which queue hashes should be computed .
const fn l1_v2_message_queue_start_index(chain: Option<NamedChain>) -> u64 {
    match chain {
        Some(NamedChain::Scroll) => constants::SCROLL_MAINNET_V2_MESSAGE_QUEUE_START_INDEX,
        Some(NamedChain::ScrollSepolia) => constants::SCROLL_SEPOLIA_V2_MESSAGE_QUEUE_START_INDEX,
        _ => 0,
    }
}

#[cfg(test)]
mod tests {
    use super::*;
    use std::path::PathBuf;

    #[test]
    fn test_network_args_default_authorized_signer() {
        // Test Scroll mainnet
        let mainnet_signer =
            RollupNodeNetworkArgs::default_authorized_signer(Some(NamedChain::Scroll));
        assert_eq!(mainnet_signer, Some(constants::SCROLL_MAINNET_SIGNER));

        // Test Scroll Sepolia
        let sepolia_signer =
            RollupNodeNetworkArgs::default_authorized_signer(Some(NamedChain::ScrollSepolia));
        assert_eq!(sepolia_signer, Some(constants::SCROLL_SEPOLIA_SIGNER));

        // Test other chains
        let other_signer =
            RollupNodeNetworkArgs::default_authorized_signer(Some(NamedChain::Mainnet));
        assert_eq!(other_signer, None);

        // Test None chain
        let none_signer = RollupNodeNetworkArgs::default_authorized_signer(None);
        assert_eq!(none_signer, None);
    }

    #[test]
    fn test_network_args_effective_signer() {
        let custom_signer = Address::new([0x11; 20]);

        // Test with configured signer
        let network_args =
            RollupNodeNetworkArgs { signer_address: Some(custom_signer), ..Default::default() };
        assert_eq!(network_args.effective_signer(Some(NamedChain::Scroll)), Some(custom_signer));

        // Test without configured signer, fallback to default
        let network_args_default = RollupNodeNetworkArgs::default();
        assert_eq!(
            network_args_default.effective_signer(Some(NamedChain::Scroll)),
            Some(constants::SCROLL_MAINNET_SIGNER)
        );
        assert_eq!(
            network_args_default.effective_signer(Some(NamedChain::ScrollSepolia)),
            Some(constants::SCROLL_SEPOLIA_SIGNER)
        );
        assert_eq!(network_args_default.effective_signer(Some(NamedChain::Mainnet)), None);
    }

    #[test]
    fn test_validate_sequencer_enabled_without_any_signer_fails() {
        let config = ScrollRollupNodeConfig {
            test: false,
            sequencer_args: SequencerArgs { sequencer_enabled: true, ..Default::default() },
            signer_args: SignerArgs { key_file: None, aws_kms_key_id: None, private_key: None },
            database_args: RollupNodeDatabaseArgs::default(),
            engine_driver_args: EngineDriverArgs::default(),
            chain_orchestrator_args: ChainOrchestratorArgs::default(),
            l1_provider_args: L1ProviderArgs::default(),
            blob_provider_args: BlobProviderArgs::default(),
            network_args: RollupNodeNetworkArgs::default(),
            gas_price_oracle_args: RollupNodeGasPriceOracleArgs::default(),
            consensus_args: ConsensusArgs {
                algorithm: ConsensusAlgorithm::SystemContract,
                authorized_signer: None,
            },
            database: None,
            rpc_args: RpcArgs::default(),
        };

        let result = config.validate();
        assert!(result.is_err());
        assert!(result.unwrap_err().contains(
            "Either signer key file, AWS KMS key ID or private key is required when sequencer is enabled"
        ));
    }

    #[test]
    fn test_validate_sequencer_enabled_with_both_signers_fails() {
        let config = ScrollRollupNodeConfig {
            test: false,
            sequencer_args: SequencerArgs { sequencer_enabled: true, ..Default::default() },
            signer_args: SignerArgs {
                key_file: Some(PathBuf::from("/path/to/key")),
                aws_kms_key_id: Some("key-id".to_string()),
                private_key: None,
            },
            database_args: RollupNodeDatabaseArgs::default(),
            engine_driver_args: EngineDriverArgs::default(),
            chain_orchestrator_args: ChainOrchestratorArgs::default(),
            l1_provider_args: L1ProviderArgs::default(),
            blob_provider_args: BlobProviderArgs::default(),
            network_args: RollupNodeNetworkArgs::default(),
            gas_price_oracle_args: RollupNodeGasPriceOracleArgs::default(),
            consensus_args: ConsensusArgs {
                algorithm: ConsensusAlgorithm::SystemContract,
                authorized_signer: None,
            },
            database: None,
            rpc_args: RpcArgs::default(),
        };

        let result = config.validate();
        assert!(result.is_err());
        assert!(result.unwrap_err().contains("Cannot specify more than one signer key source"));
    }

    #[test]
    fn test_validate_sequencer_enabled_with_key_file_succeeds() {
        let config = ScrollRollupNodeConfig {
            test: false,
            sequencer_args: SequencerArgs { sequencer_enabled: true, ..Default::default() },
            signer_args: SignerArgs {
                key_file: Some(PathBuf::from("/path/to/key")),
                aws_kms_key_id: None,
                private_key: None,
            },
            database_args: RollupNodeDatabaseArgs::default(),
            chain_orchestrator_args: ChainOrchestratorArgs::default(),
            engine_driver_args: EngineDriverArgs::default(),
            l1_provider_args: L1ProviderArgs::default(),
            blob_provider_args: BlobProviderArgs::default(),
            network_args: RollupNodeNetworkArgs::default(),
            gas_price_oracle_args: RollupNodeGasPriceOracleArgs::default(),
            consensus_args: ConsensusArgs::noop(),
            database: None,
            rpc_args: RpcArgs::default(),
        };

        assert!(config.validate().is_ok());
    }

    #[test]
    fn test_validate_sequencer_enabled_with_aws_kms_succeeds() {
        let config = ScrollRollupNodeConfig {
            test: false,
            sequencer_args: SequencerArgs { sequencer_enabled: true, ..Default::default() },
            signer_args: SignerArgs {
                key_file: None,
                aws_kms_key_id: Some("key-id".to_string()),
                private_key: None,
            },
            database_args: RollupNodeDatabaseArgs::default(),
            engine_driver_args: EngineDriverArgs::default(),
            chain_orchestrator_args: ChainOrchestratorArgs::default(),
            l1_provider_args: L1ProviderArgs::default(),
            blob_provider_args: BlobProviderArgs::default(),
            network_args: RollupNodeNetworkArgs::default(),
            gas_price_oracle_args: RollupNodeGasPriceOracleArgs::default(),
            consensus_args: ConsensusArgs::noop(),
            database: None,
            rpc_args: RpcArgs::default(),
        };

        assert!(config.validate().is_ok());
    }

    #[test]
    fn test_validate_sequencer_disabled_without_any_signer_succeeds() {
        let config = ScrollRollupNodeConfig {
            test: false,
            sequencer_args: SequencerArgs { sequencer_enabled: false, ..Default::default() },
            signer_args: SignerArgs { key_file: None, aws_kms_key_id: None, private_key: None },
            database_args: RollupNodeDatabaseArgs::default(),
            engine_driver_args: EngineDriverArgs::default(),
            chain_orchestrator_args: ChainOrchestratorArgs::default(),
            l1_provider_args: L1ProviderArgs::default(),
            blob_provider_args: BlobProviderArgs::default(),
            network_args: RollupNodeNetworkArgs::default(),
            gas_price_oracle_args: RollupNodeGasPriceOracleArgs::default(),
            consensus_args: ConsensusArgs::noop(),
            database: None,
            rpc_args: RpcArgs::default(),
        };

        assert!(config.validate().is_ok());
    }
}<|MERGE_RESOLUTION|>--- conflicted
+++ resolved
@@ -340,15 +340,14 @@
         };
         let consensus = self.consensus_args.consensus(authorized_signer)?;
 
-<<<<<<< HEAD
         let (l1_notification_tx, l1_watcher_handle): (
             Option<Sender<Arc<L1Notification>>>,
             Option<L1WatcherHandle>,
         ) = if let Some(provider) = l1_provider.filter(|_| !self.test) {
-            tracing::info!(target: "scroll::node::args", ?l1_start_block_number, "Starting L1 watcher");
+            tracing::info!(target: "scroll::node::args", ?l1_block_startup_info, "Starting L1 watcher");
             let handle = L1Watcher::spawn(
                 provider,
-                l1_start_block_number,
+                l1_block_startup_info,
                 node_config,
                 self.l1_provider_args.logs_query_block_range,
             )
@@ -373,37 +372,6 @@
                 (None, None)
             }
         };
-=======
-        let (l1_notification_tx, l1_notification_rx): (Option<Sender<Arc<L1Notification>>>, _) =
-            if let Some(provider) = l1_provider.filter(|_| !self.test) {
-                tracing::info!(target: "scroll::node::args", ?l1_block_startup_info, "Starting L1 watcher");
-                (
-                    None,
-                    Some(
-                        L1Watcher::spawn(
-                            provider,
-                            l1_block_startup_info,
-                            node_config,
-                            self.l1_provider_args.logs_query_block_range,
-                        )
-                        .await,
-                    ),
-                )
-            } else {
-                // Create a channel for L1 notifications that we can use to inject L1 messages for
-                // testing
-                #[cfg(feature = "test-utils")]
-                {
-                    let (tx, rx) = tokio::sync::mpsc::channel(1000);
-                    (Some(tx), Some(rx))
-                }
-
-                #[cfg(not(feature = "test-utils"))]
-                {
-                    (None, None)
-                }
-            };
->>>>>>> 0493ec94
 
         // Construct the l1 provider.
         let l1_messages_provider = db.clone();
