<<<<<<< HEAD
use crate::{
    add_ons::IsDevChain,
    constants::{self, PROVIDER_BLOB_CACHE_SIZE},
};
use alloy_primitives::{hex, Address};
use alloy_provider::{Provider, ProviderBuilder};
use alloy_rpc_client::RpcClient;
use alloy_signer_local::PrivateKeySigner;
use alloy_transport::layers::RetryBackoffLayer;
use reth_chainspec::EthChainSpec;
use reth_network::{protocol::IntoRlpxSubProtocol, NetworkProtocols};
use reth_network_api::FullNetwork;
use reth_node_builder::rpc::RethRpcServerHandles;
use reth_node_core::primitives::BlockHeader;
use reth_scroll_chainspec::SCROLL_FEE_VAULT_ADDRESS;
use reth_scroll_node::ScrollNetworkPrimitives;
use rollup_node_manager::{
    Consensus, NoopConsensus, RollupManagerHandle, RollupNodeManager, SystemContractConsensus,
};
use rollup_node_primitives::{BlockInfo, NodeConfig};
use rollup_node_providers::{
    beacon_provider, DatabaseL1MessageProvider, L1MessageProvider, L1Provider, OnlineL1Provider,
    SystemContractProvider,
};
use rollup_node_sequencer::{L1MessageInclusionMode, Sequencer};
use rollup_node_signer::Signer;
use rollup_node_watcher::{L1Notification, L1Watcher};
use scroll_alloy_hardforks::ScrollHardforks;
use scroll_alloy_network::Scroll;
use scroll_alloy_provider::{ScrollAuthApiEngineClient, ScrollEngineApi};
use scroll_db::{Database, DatabaseConnectionProvider, DatabaseOperations};
use scroll_engine::{genesis_hash_from_chain_spec, EngineDriver, ForkchoiceState};
use scroll_migration::traits::ScrollMigrator;
use scroll_network::ScrollNetworkManager;
use scroll_wire::{ScrollWireConfig, ScrollWireProtocolHandler};
use std::{fs, path::PathBuf, sync::Arc, time::Duration};
use tokio::sync::mpsc::Sender;
=======
use crate::constants;
use alloy_primitives::{hex, Address};
use alloy_signer::Signer;
use alloy_signer_aws::AwsSigner;
use alloy_signer_local::PrivateKeySigner;
use aws_sdk_kms::config::BehaviorVersion;
use reth_scroll_chainspec::SCROLL_FEE_VAULT_ADDRESS;
use rollup_node_sequencer::L1MessageInclusionMode;
use std::{fs, path::PathBuf};
>>>>>>> 6e18a235

/// A struct that represents the arguments for the rollup node.
#[derive(Debug, Clone, clap::Args)]
pub struct ScrollRollupNodeConfig {
    /// Whether the rollup node should be run in test mode.
    #[arg(long)]
    pub test: bool,
    /// Database args
    #[command(flatten)]
    pub database_args: DatabaseArgs,
    /// Engine driver args.
    #[command(flatten)]
    pub engine_driver_args: EngineDriverArgs,
    /// The beacon provider arguments.
    #[command(flatten)]
    pub beacon_provider_args: BeaconProviderArgs,
    /// The L1 provider arguments
    #[command(flatten)]
    pub l1_provider_args: L1ProviderArgs,
    /// The sequencer arguments
    #[command(flatten)]
    pub sequencer_args: SequencerArgs,
    /// The network arguments
    #[command(flatten)]
    pub network_args: NetworkArgs,
    /// The signer arguments
    #[command(flatten)]
    pub signer_args: SignerArgs,
}

impl ScrollRollupNodeConfig {
    /// Validate that either signer key file or AWS KMS key ID is provided when sequencer is enabled
    pub fn validate(&self) -> Result<(), String> {
        if !self.test && self.sequencer_args.sequencer_enabled {
            if self.signer_args.key_file.is_none() && self.signer_args.aws_kms_key_id.is_none() {
                return Err("Either signer key file or AWS KMS key ID is required when sequencer is enabled".to_string());
            }
            if self.signer_args.key_file.is_some() && self.signer_args.aws_kms_key_id.is_some() {
                return Err("Cannot specify both signer key file and AWS KMS key ID".to_string());
            }
        }
        Ok(())
    }
}

impl ScrollRollupNodeConfig {
    /// Consumes the [`ScrollRollupNodeConfig`] and builds a [`RollupNodeManager`].
    pub async fn build<
        N: FullNetwork<Primitives = ScrollNetworkPrimitives> + NetworkProtocols,
        CS: ScrollHardforks
            + EthChainSpec<Header: BlockHeader>
            + IsDevChain
            + Clone
            + Send
            + Sync
            + 'static,
    >(
        self,
        network: N,
        rpc_server_handles: RethRpcServerHandles,
        chain_spec: CS,
        db_path: PathBuf,
    ) -> eyre::Result<(
        RollupNodeManager<
            N,
            impl ScrollEngineApi,
            impl Provider<Scroll> + Clone,
            impl L1Provider + Clone,
            impl L1MessageProvider,
            impl ScrollHardforks + EthChainSpec<Header: BlockHeader> + IsDevChain + Clone + 'static,
        >,
        RollupManagerHandle,
        Option<Sender<Arc<L1Notification>>>,
    )> {
        // Instantiate the network manager
        let (scroll_wire_handler, events) =
            ScrollWireProtocolHandler::new(ScrollWireConfig::new(true));
        network.add_rlpx_sub_protocol(scroll_wire_handler.into_rlpx_sub_protocol());
        let scroll_network_manager = ScrollNetworkManager::from_parts(network.clone(), events);

        // Get the rollup node config.
        let named_chain = chain_spec.chain().named().expect("expected named chain");
        let node_config = Arc::new(NodeConfig::from_named_chain(named_chain));

        // Create the engine api client.
        let engine_api = ScrollAuthApiEngineClient::new(rpc_server_handles.auth.http_client());

        // Get a provider
        let l1_provider = self.l1_provider_args.url.clone().map(|url| {
            let L1ProviderArgs { max_retries, initial_backoff, compute_units_per_second, .. } =
                self.l1_provider_args;
            let client = RpcClient::builder()
                .layer(RetryBackoffLayer::new(
                    max_retries,
                    initial_backoff,
                    compute_units_per_second,
                ))
                .http(url);
            ProviderBuilder::new().connect_client(client)
        });

        // Get a provider to the execution layer.
        let l2_provider = rpc_server_handles
            .rpc
            .new_http_provider_for()
            .map(Arc::new)
            .expect("failed to create payload provider");

        // Instantiate the database
        let database_path = if let Some(database_path) = self.database_args.path {
            database_path.to_string_lossy().to_string()
        } else {
            // append the path using strings as using `join(...)` overwrites "sqlite://"
            // if the path is absolute.
            let path = db_path.join("scroll.db?mode=rwc");
            "sqlite://".to_string() + &*path.to_string_lossy()
        };
        let db = Database::new(&database_path).await?;

        // Run the database migrations
        named_chain
            .migrate(db.get_connection(), self.test)
            .await
            .expect("failed to perform migration");

        // Wrap the database in an Arc
        let db = Arc::new(db);

        let chain_spec_fcs = || {
            ForkchoiceState::head_from_chain_spec(chain_spec.clone())
                .expect("failed to derive forkchoice state from chain spec")
        };
        let mut fcs = ForkchoiceState::head_from_provider(l2_provider.clone())
            .await
            .unwrap_or_else(chain_spec_fcs);

        let chain_spec = Arc::new(chain_spec.clone());

        // On startup we replay the latest batch of blocks from the database as such we set the safe
        // block hash to the latest block hash associated with the previous consolidated
        // batch in the database.
        let (startup_safe_block, l1_start_block_number) =
            db.get_startup_data(chain_spec.genesis_hash()).await?;
        if let Some(block_info) = startup_safe_block {
            fcs.update_safe_block_info(block_info);
        } else {
            fcs.update_safe_block_info(BlockInfo {
                hash: genesis_hash_from_chain_spec(chain_spec.clone()).unwrap(),
                number: 0,
            });
        }

        let engine = EngineDriver::new(
            Arc::new(engine_api),
            chain_spec.clone(),
            Some(l2_provider),
            fcs,
            !self.test && !chain_spec.is_dev_chain(),
            self.engine_driver_args.en_sync_trigger,
            Duration::from_millis(self.sequencer_args.payload_building_duration),
        );

        // Create the consensus.
        let consensus: Box<dyn Consensus> = if let Some(ref provider) = l1_provider {
            let signer = provider
                .authorized_signer(node_config.address_book.system_contract_address)
                .await?;
            Box::new(SystemContractConsensus::new(signer))
        } else {
            Box::new(NoopConsensus::default())
        };

        let (l1_notification_tx, l1_notification_rx): (Option<Sender<Arc<L1Notification>>>, _) =
            if let Some(provider) = l1_provider.filter(|_| !self.test) {
                // Determine the start block number for the L1 watcher
                (None, Some(L1Watcher::spawn(provider, l1_start_block_number, node_config).await))
            } else {
                // Create a channel for L1 notifications that we can use to inject L1 messages for
                // testing
                #[cfg(feature = "test-utils")]
                {
                    let (tx, rx) = tokio::sync::mpsc::channel(1000);
                    (Some(tx), Some(rx))
                }

                #[cfg(not(feature = "test-utils"))]
                {
                    (None, None)
                }
            };

        // Construct the l1 provider.
        let l1_messages_provider = DatabaseL1MessageProvider::new(db.clone(), 0);
        let l1_provider = if let Some(url) = self.beacon_provider_args.url {
            let beacon_provider = beacon_provider(url.to_string());
            let l1_provider = OnlineL1Provider::new(
                beacon_provider,
                PROVIDER_BLOB_CACHE_SIZE,
                l1_messages_provider.clone(),
            )
            .await;
            Some(l1_provider)
        } else {
            None
        };

        // Construct the Sequencer.
        let (sequencer, block_time) = if self.sequencer_args.sequencer_enabled {
            let args = &self.sequencer_args;
            let sequencer = Sequencer::new(
                Arc::new(l1_messages_provider),
                args.fee_recipient,
                args.max_l1_messages_per_block,
                0,
                self.sequencer_args.l1_message_inclusion_mode,
            );
            (Some(sequencer), (args.block_time != 0).then_some(args.block_time))
        } else {
            (None, None)
        };

        // Instantiate the eth wire listener
        let eth_wire_listener = self
            .network_args
            .enable_eth_scroll_wire_bridge
            .then_some(network.eth_wire_block_listener().await?);

        // Instantiate the signer
        let signer = if self.test {
            Some(Signer::spawn(PrivateKeySigner::random()))
        } else if let Some(key_file_path) = &self.signer_args.key_file {
            let key_content = fs::read_to_string(key_file_path)
                .map_err(|e| {
                    eyre::eyre!("Failed to read signer key file {}: {}", key_file_path.display(), e)
                })?
                .trim()
                .to_string();

            let hex_str = key_content.strip_prefix("0x").unwrap_or(&key_content);
            let key_bytes = hex::decode(hex_str).map_err(|e| {
                eyre::eyre!(
                    "Failed to decode hex private key from file {}: {}",
                    key_file_path.display(),
                    e
                )
            })?;

            let private_key_signer = PrivateKeySigner::from_slice(&key_bytes)
                .map_err(|e| eyre::eyre!("Failed to create signer from key file: {}", e))?;

            Some(Signer::spawn(private_key_signer))
        } else {
            None
        };

        // Spawn the rollup node manager
        let (rnm, handle) = RollupNodeManager::new(
            scroll_network_manager,
            engine,
            l1_provider,
            db,
            l1_notification_rx,
            consensus,
            chain_spec,
            eth_wire_listener,
            sequencer,
            signer,
            block_time,
        );
        Ok((rnm, handle, l1_notification_tx))
    }
}

/// The database arguments.
#[derive(Debug, Default, Clone, clap::Args)]
pub struct DatabaseArgs {
    /// Database path
    #[arg(long)]
    pub path: Option<PathBuf>,
}

/// The engine driver args.
#[derive(Debug, Default, Clone, clap::Args)]
pub struct EngineDriverArgs {
    /// The amount of block difference between the EN and the latest block received from P2P
    /// at which the engine driver triggers optimistic sync.
    #[arg(long = "engine.en-sync-trigger", default_value_t = constants::BLOCK_GAP_TRIGGER)]
    pub en_sync_trigger: u64,
}

/// The network arguments.
#[derive(Debug, Default, Clone, clap::Args)]
pub struct NetworkArgs {
    /// A bool to represent if new blocks should be bridged from the eth wire protocol to the
    /// scroll wire protocol.
    #[arg(long = "network.bridge", default_value_t = true)]
    pub enable_eth_scroll_wire_bridge: bool,
    /// A bool that represents if the scroll wire protocol should be enabled.
    #[arg(long = "network.scroll-wire", default_value_t = true)]
    pub enable_scroll_wire: bool,
}

/// The arguments for the L1 provider.
#[derive(Debug, Default, Clone, clap::Args)]
pub struct L1ProviderArgs {
    /// The URL for the L1 RPC.
    #[arg(long = "l1.url", id = "l1_url", value_name = "L1_URL")]
    pub url: Option<reqwest::Url>,
    /// The compute units per second for the provider.
    #[arg(long = "l1.cups", id = "l1_compute_units_per_second", value_name = "L1_COMPUTE_UNITS_PER_SECOND", default_value_t = constants::PROVIDER_COMPUTE_UNITS_PER_SECOND)]
    pub compute_units_per_second: u64,
    /// The max amount of retries for the provider.
    #[arg(long = "l1.max-retries", id = "l1_max_retries", value_name = "L1_MAX_RETRIES", default_value_t = constants::PROVIDER_MAX_RETRIES)]
    pub max_retries: u32,
    /// The initial backoff for the provider.
    #[arg(long = "l1.initial-backoff", id = "l1_initial_backoff", value_name = "L1_INITIAL_BACKOFF", default_value_t = constants::PROVIDER_INITIAL_BACKOFF)]
    pub initial_backoff: u64,
}

/// The arguments for the Beacon provider.
#[derive(Debug, Default, Clone, clap::Args)]
pub struct BeaconProviderArgs {
    /// The URL for the Beacon chain.
    #[arg(long = "beacon.url", id = "beacon_url", value_name = "BEACON_URL")]
    pub url: Option<reqwest::Url>,
    /// The compute units per second for the provider.
    #[arg(long = "beacon.cups", id = "beacon_compute_units_per_second", value_name = "BEACON_COMPUTE_UNITS_PER_SECOND", default_value_t = constants::PROVIDER_COMPUTE_UNITS_PER_SECOND)]
    pub compute_units_per_second: u64,
    /// The max amount of retries for the provider.
    #[arg(long = "beacon.max-retries", id = "beacon_max_retries", value_name = "BEACON_MAX_RETRIES", default_value_t = constants::PROVIDER_MAX_RETRIES)]
    pub max_retries: u32,
    /// The initial backoff for the provider.
    #[arg(long = "beacon.initial-backoff", id = "beacon_initial_backoff", value_name = "BEACON_INITIAL_BACKOFF", default_value_t = constants::PROVIDER_INITIAL_BACKOFF)]
    pub initial_backoff: u64,
}

/// The arguments for the sequencer.
#[derive(Debug, Default, Clone, clap::Args)]
pub struct SequencerArgs {
    /// Enable the scroll block sequencer.
    #[arg(long = "sequencer.enabled", default_value_t = false)]
    pub sequencer_enabled: bool,
    /// The block time for the sequencer.
    #[arg(long = "sequencer.block-time", id = "sequencer_block_time", value_name = "SEQUENCER_BLOCK_TIME", default_value_t = constants::DEFAULT_BLOCK_TIME)]
    pub block_time: u64,
    /// The payload building duration for the sequencer (milliseconds)
    #[arg(long = "sequencer.payload-building-duration", id = "sequencer_payload_building_duration", value_name = "SEQUENCER_PAYLOAD_BUILDING_DURATION", default_value_t = constants::DEFAULT_PAYLOAD_BUILDING_DURATION)]
    pub payload_building_duration: u64,
    /// The max L1 messages per block for the sequencer.
    #[arg(long = "sequencer.max-l1-messages-per-block", id = "sequencer_max_l1_messages_per_block", value_name = "SEQUENCER_MAX_L1_MESSAGES_PER_BLOCK", default_value_t = constants::DEFAULT_MAX_L1_MESSAGES_PER_BLOCK)]
    pub max_l1_messages_per_block: u64,
    /// The fee recipient for the sequencer.
    #[arg(long = "sequencer.fee-recipient", id = "sequencer_fee_recipient", value_name = "SEQUENCER_FEE_RECIPIENT", default_value_t = SCROLL_FEE_VAULT_ADDRESS)]
    pub fee_recipient: Address,
    /// L1 message inclusion mode: "finalized" or "depth:{number}"
    /// Examples: "finalized", "depth:10", "depth:6"
    #[arg(
        long = "sequencer.l1-inclusion-mode",
        id = "sequencer_l1_inclusion_mode",
        value_name = "MODE",
        default_value = "finalized",
        help = "L1 message inclusion mode. Use 'finalized' for finalized messages only, or 'depth:{number}' for block depth confirmation (e.g. 'depth:10')"
    )]
    pub l1_message_inclusion_mode: L1MessageInclusionMode,
}

/// The arguments for the signer.
#[derive(Debug, Default, Clone, clap::Args)]
pub struct SignerArgs {
    /// Path to the file containing the signer's private key
    #[arg(
        long = "signer.key-file",
        value_name = "FILE_PATH",
        help = "Path to the hex-encoded private key file for the signer (optional 0x prefix). Mutually exclusive with AWS KMS key ID"
    )]
    pub key_file: Option<PathBuf>,

    /// AWS KMS Key ID for signing transactions
    #[arg(
        long = "signer.aws-kms-key-id",
        value_name = "KEY_ID",
        help = "AWS KMS Key ID for signing transactions. Mutually exclusive with key file"
    )]
    pub aws_kms_key_id: Option<String>,
}

impl SignerArgs {
    /// Create a signer based on the configured arguments
    pub async fn signer(
        &self,
        chain_id: u64,
    ) -> eyre::Result<Option<Box<dyn Signer + Send + Sync>>> {
        if let Some(key_file_path) = &self.key_file {
            // Load the private key from the file
            let key_content = fs::read_to_string(key_file_path)
                .map_err(|e| {
                    eyre::eyre!("Failed to read signer key file {}: {}", key_file_path.display(), e)
                })?
                .trim()
                .to_string();

            let hex_str = key_content.strip_prefix("0x").unwrap_or(&key_content);
            let key_bytes = hex::decode(hex_str).map_err(|e| {
                eyre::eyre!(
                    "Failed to decode hex private key from file {}: {}",
                    key_file_path.display(),
                    e
                )
            })?;

            // Create the private key signer
            let private_key_signer = PrivateKeySigner::from_slice(&key_bytes)
                .map_err(|e| eyre::eyre!("Failed to create signer from key file: {}", e))?
                .with_chain_id(Some(chain_id));

            tracing::info!(
                "Created private key signer with address: {} for chain ID: {}",
                private_key_signer.address(),
                chain_id
            );

            Ok(Some(Box::new(private_key_signer)))
        } else if let Some(aws_kms_key_id) = &self.aws_kms_key_id {
            // Load AWS configuration
            let config_loader = aws_config::defaults(BehaviorVersion::latest());
            let config = config_loader.load().await;
            let kms_client = aws_sdk_kms::Client::new(&config);

            // Create the AWS KMS signer
            let aws_signer = AwsSigner::new(kms_client, aws_kms_key_id.clone(), Some(chain_id))
                .await
                .map_err(|e| eyre::eyre!("Failed to initialize AWS KMS signer: {}", e))?;

            tracing::info!(
                "Created AWS KMS signer with address: {} for chain ID: {}",
                aws_signer.address(),
                chain_id
            );

            Ok(Some(Box::new(aws_signer)))
        } else {
            Ok(None)
        }
    }
}

#[cfg(test)]
mod tests {
    use super::*;
    use std::path::PathBuf;

    #[test]
    fn test_validate_sequencer_enabled_without_any_signer_fails() {
        let config = ScrollRollupNodeConfig {
            test: false,
            sequencer_args: SequencerArgs { sequencer_enabled: true, ..Default::default() },
            signer_args: SignerArgs { key_file: None, aws_kms_key_id: None },
            database_args: DatabaseArgs::default(),
            engine_driver_args: EngineDriverArgs::default(),
            l1_provider_args: L1ProviderArgs::default(),
            beacon_provider_args: BeaconProviderArgs::default(),
            network_args: NetworkArgs::default(),
        };

        let result = config.validate();
        assert!(result.is_err());
        assert!(result.unwrap_err().contains(
            "Either signer key file or AWS KMS key ID is required when sequencer is enabled"
        ));
    }

    #[test]
    fn test_validate_sequencer_enabled_with_both_signers_fails() {
        let config = ScrollRollupNodeConfig {
            test: false,
            sequencer_args: SequencerArgs { sequencer_enabled: true, ..Default::default() },
            signer_args: SignerArgs {
                key_file: Some(PathBuf::from("/path/to/key")),
                aws_kms_key_id: Some("key-id".to_string()),
            },
            database_args: DatabaseArgs::default(),
            engine_driver_args: EngineDriverArgs::default(),
            l1_provider_args: L1ProviderArgs::default(),
            beacon_provider_args: BeaconProviderArgs::default(),
            network_args: NetworkArgs::default(),
        };

        let result = config.validate();
        assert!(result.is_err());
        assert!(result
            .unwrap_err()
            .contains("Cannot specify both signer key file and AWS KMS key ID"));
    }

    #[test]
    fn test_validate_sequencer_enabled_with_key_file_succeeds() {
        let config = ScrollRollupNodeConfig {
            test: false,
            sequencer_args: SequencerArgs { sequencer_enabled: true, ..Default::default() },
            signer_args: SignerArgs {
                key_file: Some(PathBuf::from("/path/to/key")),
                aws_kms_key_id: None,
            },
            database_args: DatabaseArgs::default(),
            engine_driver_args: EngineDriverArgs::default(),
            l1_provider_args: L1ProviderArgs::default(),
            beacon_provider_args: BeaconProviderArgs::default(),
            network_args: NetworkArgs::default(),
        };

        assert!(config.validate().is_ok());
    }

    #[test]
    fn test_validate_sequencer_enabled_with_aws_kms_succeeds() {
        let config = ScrollRollupNodeConfig {
            test: false,
            sequencer_args: SequencerArgs { sequencer_enabled: true, ..Default::default() },
            signer_args: SignerArgs { key_file: None, aws_kms_key_id: Some("key-id".to_string()) },
            database_args: DatabaseArgs::default(),
            engine_driver_args: EngineDriverArgs::default(),
            l1_provider_args: L1ProviderArgs::default(),
            beacon_provider_args: BeaconProviderArgs::default(),
            network_args: NetworkArgs::default(),
        };

        assert!(config.validate().is_ok());
    }

    #[test]
    fn test_validate_test_mode_without_any_signer_succeeds() {
        let config = ScrollRollupNodeConfig {
            test: true,
            sequencer_args: SequencerArgs { sequencer_enabled: true, ..Default::default() },
            signer_args: SignerArgs { key_file: None, aws_kms_key_id: None },
            database_args: DatabaseArgs::default(),
            engine_driver_args: EngineDriverArgs::default(),
            l1_provider_args: L1ProviderArgs::default(),
            beacon_provider_args: BeaconProviderArgs::default(),
            network_args: NetworkArgs::default(),
        };

        assert!(config.validate().is_ok());
    }

    #[test]
    fn test_validate_sequencer_disabled_without_any_signer_succeeds() {
        let config = ScrollRollupNodeConfig {
            test: false,
            sequencer_args: SequencerArgs { sequencer_enabled: false, ..Default::default() },
            signer_args: SignerArgs { key_file: None, aws_kms_key_id: None },
            database_args: DatabaseArgs::default(),
            engine_driver_args: EngineDriverArgs::default(),
            l1_provider_args: L1ProviderArgs::default(),
            beacon_provider_args: BeaconProviderArgs::default(),
            network_args: NetworkArgs::default(),
        };

        assert!(config.validate().is_ok());
    }
}<|MERGE_RESOLUTION|>--- conflicted
+++ resolved
@@ -1,4 +1,3 @@
-<<<<<<< HEAD
 use crate::{
     add_ons::IsDevChain,
     constants::{self, PROVIDER_BLOB_CACHE_SIZE},
@@ -6,8 +5,11 @@
 use alloy_primitives::{hex, Address};
 use alloy_provider::{Provider, ProviderBuilder};
 use alloy_rpc_client::RpcClient;
+use alloy_signer::Signer;
+use alloy_signer_aws::AwsSigner;
 use alloy_signer_local::PrivateKeySigner;
 use alloy_transport::layers::RetryBackoffLayer;
+use aws_sdk_kms::config::BehaviorVersion;
 use reth_chainspec::EthChainSpec;
 use reth_network::{protocol::IntoRlpxSubProtocol, NetworkProtocols};
 use reth_network_api::FullNetwork;
@@ -24,7 +26,6 @@
     SystemContractProvider,
 };
 use rollup_node_sequencer::{L1MessageInclusionMode, Sequencer};
-use rollup_node_signer::Signer;
 use rollup_node_watcher::{L1Notification, L1Watcher};
 use scroll_alloy_hardforks::ScrollHardforks;
 use scroll_alloy_network::Scroll;
@@ -36,17 +37,6 @@
 use scroll_wire::{ScrollWireConfig, ScrollWireProtocolHandler};
 use std::{fs, path::PathBuf, sync::Arc, time::Duration};
 use tokio::sync::mpsc::Sender;
-=======
-use crate::constants;
-use alloy_primitives::{hex, Address};
-use alloy_signer::Signer;
-use alloy_signer_aws::AwsSigner;
-use alloy_signer_local::PrivateKeySigner;
-use aws_sdk_kms::config::BehaviorVersion;
-use reth_scroll_chainspec::SCROLL_FEE_VAULT_ADDRESS;
-use rollup_node_sequencer::L1MessageInclusionMode;
-use std::{fs, path::PathBuf};
->>>>>>> 6e18a235
 
 /// A struct that represents the arguments for the rollup node.
 #[derive(Debug, Clone, clap::Args)]
@@ -275,31 +265,14 @@
             .then_some(network.eth_wire_block_listener().await?);
 
         // Instantiate the signer
+        // Instantiate the signer
         let signer = if self.test {
-            Some(Signer::spawn(PrivateKeySigner::random()))
-        } else if let Some(key_file_path) = &self.signer_args.key_file {
-            let key_content = fs::read_to_string(key_file_path)
-                .map_err(|e| {
-                    eyre::eyre!("Failed to read signer key file {}: {}", key_file_path.display(), e)
-                })?
-                .trim()
-                .to_string();
-
-            let hex_str = key_content.strip_prefix("0x").unwrap_or(&key_content);
-            let key_bytes = hex::decode(hex_str).map_err(|e| {
-                eyre::eyre!(
-                    "Failed to decode hex private key from file {}: {}",
-                    key_file_path.display(),
-                    e
-                )
-            })?;
-
-            let private_key_signer = PrivateKeySigner::from_slice(&key_bytes)
-                .map_err(|e| eyre::eyre!("Failed to create signer from key file: {}", e))?;
-
-            Some(Signer::spawn(private_key_signer))
-        } else {
-            None
+            // Use a random private key signer for testing
+            Some(rollup_node_signer::Signer::spawn(PrivateKeySigner::random()))
+        } else {
+            // Use the signer configured by SignerArgs
+            let chain_id = chain_spec.chain().id();
+            self.signer_args.signer(chain_id).await?.map(rollup_node_signer::Signer::spawn)
         };
 
         // Spawn the rollup node manager
