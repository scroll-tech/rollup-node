use crate::{
    add_ons::IsDevChain,
    constants::{self},
};
use std::{fs, path::PathBuf, sync::Arc, time::Duration};

use alloy_primitives::{hex, Address};
use alloy_provider::{Provider, ProviderBuilder};
use alloy_rpc_client::RpcClient;
use alloy_signer::Signer;
use alloy_signer_aws::AwsSigner;
use alloy_signer_local::PrivateKeySigner;
use alloy_transport::layers::RetryBackoffLayer;
use aws_sdk_kms::config::BehaviorVersion;
use reth_chainspec::EthChainSpec;
use reth_network::NetworkProtocols;
use reth_network_api::FullNetwork;
use reth_node_builder::rpc::RethRpcServerHandles;
use reth_node_core::primitives::BlockHeader;
use reth_scroll_chainspec::SCROLL_FEE_VAULT_ADDRESS;
use reth_scroll_node::ScrollNetworkPrimitives;
use rollup_node_chain_orchestrator::ChainOrchestrator;
use rollup_node_manager::{
    Consensus, NoopConsensus, RollupManagerHandle, RollupNodeManager, SystemContractConsensus,
};
use rollup_node_primitives::{BlockInfo, NodeConfig};
use rollup_node_providers::{
    BlobSource, DatabaseL1MessageProvider, FullL1Provider, L1MessageProvider, L1Provider,
    SystemContractProvider,
};
use rollup_node_sequencer::{L1MessageInclusionMode, Sequencer};
use rollup_node_watcher::{L1Notification, L1Watcher};
use scroll_alloy_hardforks::ScrollHardforks;
use scroll_alloy_network::Scroll;
use scroll_alloy_provider::{ScrollAuthApiEngineClient, ScrollEngineApi};
use scroll_db::{Database, DatabaseConnectionProvider, DatabaseOperations};
use scroll_engine::{genesis_hash_from_chain_spec, EngineDriver, ForkchoiceState};
use scroll_migration::traits::ScrollMigrator;
use scroll_network::ScrollNetworkManager;
use scroll_wire::ScrollWireEvent;
use tokio::sync::mpsc::{Sender, UnboundedReceiver};

/// A struct that represents the arguments for the rollup node.
#[derive(Debug, Clone, clap::Args)]
pub struct ScrollRollupNodeConfig {
    /// Whether the rollup node should be run in test mode.
    #[arg(long)]
    pub test: bool,
    /// Consensus args
    #[command(flatten)]
    pub consensus_args: ConsensusArgs,
    /// Database args
    #[command(flatten)]
    pub database_args: DatabaseArgs,
    /// Chain orchestrator args.
    #[command(flatten)]
    pub chain_orchestrator_args: ChainOrchestratorArgs,
    /// Engine driver args.
    #[command(flatten)]
    pub engine_driver_args: EngineDriverArgs,
    /// The beacon provider arguments.
    #[command(flatten)]
    pub beacon_provider_args: BeaconProviderArgs,
    /// The L1 provider arguments
    #[command(flatten)]
    pub l1_provider_args: L1ProviderArgs,
    /// The sequencer arguments
    #[command(flatten)]
    pub sequencer_args: SequencerArgs,
    /// The network arguments
    #[command(flatten)]
    pub network_args: NetworkArgs,
    /// The signer arguments
    #[command(flatten)]
    pub signer_args: SignerArgs,
    /// The gas price oracle args
    #[command(flatten)]
    pub gas_price_oracle_args: GasPriceOracleArgs,
}

impl ScrollRollupNodeConfig {
    /// Validate that either signer key file or AWS KMS key ID is provided when sequencer is enabled
    pub fn validate(&self) -> Result<(), String> {
        if self.sequencer_args.sequencer_enabled &
            !matches!(self.consensus_args.algorithm, ConsensusAlgorithm::Noop)
        {
            if self.signer_args.key_file.is_none() &&
                self.signer_args.aws_kms_key_id.is_none() &&
                self.signer_args.private_key.is_none()
            {
                return Err("Either signer key file, AWS KMS key ID or private key is required when sequencer is enabled".to_string());
            }

            if (self.signer_args.key_file.is_some() as u8 +
                self.signer_args.aws_kms_key_id.is_some() as u8 +
                self.signer_args.private_key.is_some() as u8) >
                1
            {
                return Err("Cannot specify more than one signer key source".to_string());
            }
        }

        if self.consensus_args.algorithm == ConsensusAlgorithm::SystemContract &&
            self.consensus_args.authorized_signer.is_none() &&
            self.l1_provider_args.url.is_none()
        {
            return Err("System contract consensus requires either an authorized signer or a L1 provider URL".to_string());
        }

        Ok(())
    }
}

impl ScrollRollupNodeConfig {
    /// Consumes the [`ScrollRollupNodeConfig`] and builds a [`RollupNodeManager`].
    pub async fn build<
        N: FullNetwork<Primitives = ScrollNetworkPrimitives> + NetworkProtocols,
        CS: ScrollHardforks
            + EthChainSpec<Header: BlockHeader>
            + IsDevChain
            + Clone
            + Send
            + Sync
            + 'static,
    >(
        self,
        network: N,
        events: UnboundedReceiver<ScrollWireEvent>,
        rpc_server_handles: RethRpcServerHandles,
        chain_spec: CS,
        db_path: PathBuf,
    ) -> eyre::Result<(
        RollupNodeManager<
            N,
            impl ScrollEngineApi,
            impl Provider<Scroll> + Clone,
            impl L1Provider + Clone,
            impl L1MessageProvider,
            impl ScrollHardforks + EthChainSpec<Header: BlockHeader> + IsDevChain + Clone + 'static,
        >,
        RollupManagerHandle,
        Option<Sender<Arc<L1Notification>>>,
    )> {
<<<<<<< HEAD
=======
        tracing::info!(target: "rollup_node::args",
            "Building rollup node with config:\n{:#?}",
            self
        );
        // Instantiate the network manager
        let scroll_network_manager = ScrollNetworkManager::from_parts(network.clone(), events);

>>>>>>> 141546b1
        // Get the rollup node config.
        let named_chain = chain_spec.chain().named().expect("expected named chain");
        let node_config = Arc::new(NodeConfig::from_named_chain(named_chain));

        // Create the engine api client.
        let engine_api = ScrollAuthApiEngineClient::new(rpc_server_handles.auth.http_client());

        // Get a provider
        let l1_provider = self.l1_provider_args.url.clone().map(|url| {
            let L1ProviderArgs { max_retries, initial_backoff, compute_units_per_second, .. } =
                self.l1_provider_args;
            let client = RpcClient::builder()
                .layer(RetryBackoffLayer::new(
                    max_retries,
                    initial_backoff,
                    compute_units_per_second,
                ))
                .http(url);
            ProviderBuilder::new().connect_client(client)
        });

        // Get a provider to the execution layer.
        let l2_provider = rpc_server_handles
            .rpc
            .new_http_provider_for()
            .expect("failed to create payload provider");
        let l2_provider = Arc::new(l2_provider);

        // Instantiate the database
        let database_path = if let Some(database_path) = self.database_args.path {
            database_path.to_string_lossy().to_string()
        } else {
            // append the path using strings as using `join(...)` overwrites "sqlite://"
            // if the path is absolute.
            let path = db_path.join("scroll.db?mode=rwc");
            "sqlite://".to_string() + &*path.to_string_lossy()
        };
        let db = Database::new(&database_path).await?;

        // Run the database migrations
        named_chain
            .migrate(db.get_connection(), self.test)
            .await
            .expect("failed to perform migration");

        // Wrap the database in an Arc
        let db = Arc::new(db);

        let chain_spec_fcs = || {
            ForkchoiceState::head_from_chain_spec(chain_spec.clone())
                .expect("failed to derive forkchoice state from chain spec")
        };
        let mut fcs = ForkchoiceState::head_from_provider(l2_provider.clone())
            .await
            .unwrap_or_else(chain_spec_fcs);

        let chain_spec = Arc::new(chain_spec.clone());

        // Instantiate the network manager
        let eth_wire_listener = self
            .network_args
            .enable_eth_scroll_wire_bridge
            .then_some(network.eth_wire_block_listener().await?);
        let scroll_network_manager = ScrollNetworkManager::from_parts(
            chain_spec.clone(),
            network.clone(),
            events,
            eth_wire_listener,
        );

        // On startup we replay the latest batch of blocks from the database as such we set the safe
        // block hash to the latest block hash associated with the previous consolidated
        // batch in the database.
        let (startup_safe_block, l1_start_block_number) =
            db.prepare_on_startup(chain_spec.genesis_hash()).await?;
        if let Some(block_info) = startup_safe_block {
            fcs.update_safe_block_info(block_info);
        } else {
            fcs.update_safe_block_info(BlockInfo {
                hash: genesis_hash_from_chain_spec(chain_spec.clone()).unwrap(),
                number: 0,
            });
        }

        let engine = EngineDriver::new(
            Arc::new(engine_api),
            chain_spec.clone(),
            Some(l2_provider.clone()),
            fcs,
            self.engine_driver_args.sync_at_startup && !self.test && !chain_spec.is_dev_chain(),
            Duration::from_millis(self.sequencer_args.payload_building_duration),
        );

        // Create the consensus.
        let authorized_signer = if let Some(provider) = l1_provider.as_ref() {
            Some(
                provider
                    .authorized_signer(node_config.address_book.system_contract_address)
                    .await?,
            )
        } else {
            None
        };
        let consensus = self.consensus_args.consensus(authorized_signer)?;

        let (l1_notification_tx, l1_notification_rx): (Option<Sender<Arc<L1Notification>>>, _) =
            if let Some(provider) = l1_provider.filter(|_| !self.test) {
                // Determine the start block number for the L1 watcher
                (None, Some(L1Watcher::spawn(provider, l1_start_block_number, node_config).await))
            } else {
                // Create a channel for L1 notifications that we can use to inject L1 messages for
                // testing
                #[cfg(feature = "test-utils")]
                {
                    let (tx, rx) = tokio::sync::mpsc::channel(1000);
                    (Some(tx), Some(rx))
                }

                #[cfg(not(feature = "test-utils"))]
                {
                    (None, None)
                }
            };

        // Construct the l1 provider.
        let l1_messages_provider = DatabaseL1MessageProvider::new(db.clone(), 0);
        let blob_provider = self
            .beacon_provider_args
            .blob_source
            .provider(self.beacon_provider_args.url)
            .await
            .expect("failed to construct L1 blob provider");
        let l1_provider = FullL1Provider::new(blob_provider, l1_messages_provider.clone()).await;

        // Construct the Sequencer.
        let (sequencer, block_time) = if self.sequencer_args.sequencer_enabled {
            let args = &self.sequencer_args;
            let sequencer = Sequencer::new(
                Arc::new(l1_messages_provider),
                args.fee_recipient,
                args.max_l1_messages_per_block,
                0,
                self.sequencer_args.l1_message_inclusion_mode,
            );
            (Some(sequencer), (args.block_time != 0).then_some(args.block_time))
        } else {
            (None, None)
        };

        // Instantiate the signer
        let signer = if self.test {
            // Use a random private key signer for testing
            Some(rollup_node_signer::Signer::spawn(PrivateKeySigner::random()))
        } else {
            // Use the signer configured by SignerArgs
            let chain_id = chain_spec.chain().id();
            self.signer_args.signer(chain_id).await?.map(rollup_node_signer::Signer::spawn)
        };

        // Instantiate the chain orchestrator
        let block_client = scroll_network_manager
            .handle()
            .inner()
            .fetch_client()
            .await
            .expect("failed to fetch block client");
        let chain_orchestrator = ChainOrchestrator::new(
            db.clone(),
            chain_spec.clone(),
            block_client,
            l2_provider,
            self.chain_orchestrator_args.optimistic_sync_trigger,
            self.chain_orchestrator_args.chain_buffer_size,
        )
        .await;

        // Spawn the rollup node manager
        let (rnm, handle) = RollupNodeManager::new(
            scroll_network_manager,
            engine,
            l1_provider,
            db,
            l1_notification_rx,
            consensus,
            chain_spec,
            sequencer,
            signer,
            block_time,
            chain_orchestrator,
        )
        .await;
        Ok((rnm, handle, l1_notification_tx))
    }
}

/// The database arguments.
#[derive(Debug, Default, Clone, clap::Args)]
pub struct DatabaseArgs {
    /// Database path
    #[arg(long)]
    pub path: Option<PathBuf>,
}

/// The database arguments.
#[derive(Debug, Default, Clone, clap::Args)]
pub struct ConsensusArgs {
    /// The type of consensus to use.
    #[arg(
        long = "consensus.algorithm",
        value_name = "CONSENSUS_ALGORITHM",
        default_value = "system-contract"
    )]
    pub algorithm: ConsensusAlgorithm,

    /// The optional authorized signer for system contract consensus.
    #[arg(long = "consensus.authorized-signer", value_name = "ADDRESS")]
    pub authorized_signer: Option<Address>,
}

impl ConsensusArgs {
    /// Create a new [`ConsensusArgs`] with the no-op consensus algorithm.
    pub const fn noop() -> Self {
        Self { algorithm: ConsensusAlgorithm::Noop, authorized_signer: None }
    }

    /// Creates a consensus instance based on the configured algorithm and authorized signer.
    ///
    /// The `authorized_signer` field of `ConsensusArgs` takes precedence over the
    /// `authorized_signer` parameter passed to this method.
    pub fn consensus(
        &self,
        authorized_signer: Option<Address>,
    ) -> eyre::Result<Box<dyn Consensus>> {
        match self.algorithm {
            ConsensusAlgorithm::Noop => Ok(Box::new(NoopConsensus::default())),
            ConsensusAlgorithm::SystemContract => {
                let authorized_signer = if let Some(address) = self.authorized_signer {
                    address
                } else if let Some(address) = authorized_signer {
                    address
                } else {
                    return Err(eyre::eyre!(
                        "System contract consensus requires either an authorized signer or a L1 provider URL"
                    ));
                };
                Ok(Box::new(SystemContractConsensus::new(authorized_signer)))
            }
        }
    }
}

/// The consensus algorithm to use.
#[derive(Debug, clap::ValueEnum, Clone, PartialEq, Eq)]
pub enum ConsensusAlgorithm {
    /// System contract consensus with an optional authorized signer. If the authorized signer is
    /// not provided the system will use the L1 provider to query the authorized signer from L1.
    SystemContract,
    /// No-op consensus that does not validate blocks.
    Noop,
}

impl Default for ConsensusAlgorithm {
    fn default() -> Self {
        Self::SystemContract
    }
}

/// The engine driver args.
#[derive(Debug, Clone, clap::Args)]
pub struct EngineDriverArgs {
    /// Whether the engine driver should try to sync at start up.
    #[arg(long = "engine.sync-at-startup", num_args=0..=1, default_value_t = true)]
    pub sync_at_startup: bool,
}

impl Default for EngineDriverArgs {
    fn default() -> Self {
        Self { sync_at_startup: true }
    }
}

/// The chain orchestrator arguments.
#[derive(Debug, Clone, clap::Args)]
pub struct ChainOrchestratorArgs {
    /// The amount of block difference between the EN and the latest block received from P2P
    /// at which the engine driver triggers optimistic sync.
    #[arg(long = "chain.optimistic-sync-trigger", default_value_t = constants::BLOCK_GAP_TRIGGER)]
    pub optimistic_sync_trigger: u64,
    /// The size of the in-memory chain buffer used by the chain orchestrator.
    #[arg(long = "chain.chain-buffer-size", default_value_t = constants::CHAIN_BUFFER_SIZE)]
    pub chain_buffer_size: usize,
}

impl Default for ChainOrchestratorArgs {
    fn default() -> Self {
        Self {
            optimistic_sync_trigger: constants::BLOCK_GAP_TRIGGER,
            chain_buffer_size: constants::CHAIN_BUFFER_SIZE,
        }
    }
}

/// The network arguments.
#[derive(Debug, Clone, clap::Args)]
pub struct NetworkArgs {
    /// A bool to represent if new blocks should be bridged from the eth wire protocol to the
    /// scroll wire protocol.
    #[arg(long = "network.bridge")]
    pub enable_eth_scroll_wire_bridge: bool,
    /// A bool that represents if the scroll wire protocol should be enabled.
    #[arg(long = "network.scroll-wire")]
    pub enable_scroll_wire: bool,
    /// The URL for the Sequencer RPC. (can be both HTTP and WS)
    #[arg(
        long = "network.sequencer-url",
        id = "network_sequencer_url",
        value_name = "NETWORK_SEQUENCER_URL"
    )]
    pub sequencer_url: Option<String>,
}

impl Default for NetworkArgs {
    fn default() -> Self {
        Self { enable_eth_scroll_wire_bridge: true, enable_scroll_wire: true, sequencer_url: None }
    }
}

/// The arguments for the L1 provider.
#[derive(Debug, Default, Clone, clap::Args)]
pub struct L1ProviderArgs {
    /// The URL for the L1 RPC.
    #[arg(long = "l1.url", id = "l1_url", value_name = "L1_URL")]
    pub url: Option<reqwest::Url>,
    /// The compute units per second for the provider.
    #[arg(long = "l1.cups", id = "l1_compute_units_per_second", value_name = "L1_COMPUTE_UNITS_PER_SECOND", default_value_t = constants::PROVIDER_COMPUTE_UNITS_PER_SECOND)]
    pub compute_units_per_second: u64,
    /// The max amount of retries for the provider.
    #[arg(long = "l1.max-retries", id = "l1_max_retries", value_name = "L1_MAX_RETRIES", default_value_t = constants::PROVIDER_MAX_RETRIES)]
    pub max_retries: u32,
    /// The initial backoff for the provider.
    #[arg(long = "l1.initial-backoff", id = "l1_initial_backoff", value_name = "L1_INITIAL_BACKOFF", default_value_t = constants::PROVIDER_INITIAL_BACKOFF)]
    pub initial_backoff: u64,
}

/// The arguments for the Beacon provider.
#[derive(Debug, Default, Clone, clap::Args)]
pub struct BeaconProviderArgs {
    /// The URL for the Beacon chain.
    #[arg(long = "beacon.url", id = "beacon_url", value_name = "BEACON_URL")]
    pub url: Option<reqwest::Url>,
    /// The blob source for the provider.
    #[arg(
        long = "beacon.blob-source",
        id = "beacon_blob_source",
        value_name = "BEACON_BLOB_SOURCE",
        default_value = "mock"
    )]
    pub blob_source: BlobSource,
    /// The compute units per second for the provider.
    #[arg(long = "beacon.cups", id = "beacon_compute_units_per_second", value_name = "BEACON_COMPUTE_UNITS_PER_SECOND", default_value_t = constants::PROVIDER_COMPUTE_UNITS_PER_SECOND)]
    pub compute_units_per_second: u64,
    /// The max amount of retries for the provider.
    #[arg(long = "beacon.max-retries", id = "beacon_max_retries", value_name = "BEACON_MAX_RETRIES", default_value_t = constants::PROVIDER_MAX_RETRIES)]
    pub max_retries: u32,
    /// The initial backoff for the provider.
    #[arg(long = "beacon.initial-backoff", id = "beacon_initial_backoff", value_name = "BEACON_INITIAL_BACKOFF", default_value_t = constants::PROVIDER_INITIAL_BACKOFF)]
    pub initial_backoff: u64,
}

/// The arguments for the sequencer.
#[derive(Debug, Default, Clone, clap::Args)]
pub struct SequencerArgs {
    /// Enable the scroll block sequencer.
    #[arg(long = "sequencer.enabled", default_value_t = false)]
    pub sequencer_enabled: bool,
    /// The block time for the sequencer.
    #[arg(long = "sequencer.block-time", id = "sequencer_block_time", value_name = "SEQUENCER_BLOCK_TIME", default_value_t = constants::DEFAULT_BLOCK_TIME)]
    pub block_time: u64,
    /// The payload building duration for the sequencer (milliseconds)
    #[arg(long = "sequencer.payload-building-duration", id = "sequencer_payload_building_duration", value_name = "SEQUENCER_PAYLOAD_BUILDING_DURATION", default_value_t = constants::DEFAULT_PAYLOAD_BUILDING_DURATION)]
    pub payload_building_duration: u64,
    /// The max L1 messages per block for the sequencer.
    #[arg(long = "sequencer.max-l1-messages-per-block", id = "sequencer_max_l1_messages_per_block", value_name = "SEQUENCER_MAX_L1_MESSAGES_PER_BLOCK", default_value_t = constants::DEFAULT_MAX_L1_MESSAGES_PER_BLOCK)]
    pub max_l1_messages_per_block: u64,
    /// The fee recipient for the sequencer.
    #[arg(long = "sequencer.fee-recipient", id = "sequencer_fee_recipient", value_name = "SEQUENCER_FEE_RECIPIENT", default_value_t = SCROLL_FEE_VAULT_ADDRESS)]
    pub fee_recipient: Address,
    /// L1 message inclusion mode: "finalized" or "depth:{number}"
    /// Examples: "finalized", "depth:10", "depth:6"
    #[arg(
        long = "sequencer.l1-inclusion-mode",
        id = "sequencer_l1_inclusion_mode",
        value_name = "MODE",
        default_value = "finalized",
        help = "L1 message inclusion mode. Use 'finalized' for finalized messages only, or 'depth:{number}' for block depth confirmation (e.g. 'depth:10')"
    )]
    pub l1_message_inclusion_mode: L1MessageInclusionMode,
}

/// The arguments for the signer.
#[derive(Debug, Default, Clone, clap::Args)]
pub struct SignerArgs {
    /// Path to the file containing the signer's private key
    #[arg(
        long = "signer.key-file",
        value_name = "FILE_PATH",
        help = "Path to the hex-encoded private key file for the signer (optional 0x prefix). Mutually exclusive with --signer.aws-kms-key-id"
    )]
    pub key_file: Option<PathBuf>,

    /// AWS KMS Key ID for signing transactions
    #[arg(
        long = "signer.aws-kms-key-id",
        value_name = "KEY_ID",
        help = "AWS KMS Key ID for signing transactions. Mutually exclusive with --signer.key-file"
    )]
    pub aws_kms_key_id: Option<String>,

    /// The private key signer, if any.
    pub private_key: Option<PrivateKeySigner>,
}

impl SignerArgs {
    /// Create a signer based on the configured arguments
    pub async fn signer(
        &self,
        chain_id: u64,
    ) -> eyre::Result<Option<Box<dyn Signer + Send + Sync>>> {
        if let Some(key_file_path) = &self.key_file {
            // Load the private key from the file
            let key_content = fs::read_to_string(key_file_path)
                .map_err(|e| {
                    eyre::eyre!("Failed to read signer key file {}: {}", key_file_path.display(), e)
                })?
                .trim()
                .to_string();

            let hex_str = key_content.strip_prefix("0x").unwrap_or(&key_content);
            let key_bytes = hex::decode(hex_str).map_err(|e| {
                eyre::eyre!(
                    "Failed to decode hex private key from file {}: {}",
                    key_file_path.display(),
                    e
                )
            })?;

            // Create the private key signer
            let private_key_signer = PrivateKeySigner::from_slice(&key_bytes)
                .map_err(|e| eyre::eyre!("Failed to create signer from key file: {}", e))?
                .with_chain_id(Some(chain_id));

            tracing::info!(target: "scroll::node::args",
                "Created private key signer with address: {} for chain ID: {}",
                private_key_signer.address(),
                chain_id
            );

            Ok(Some(Box::new(private_key_signer)))
        } else if let Some(aws_kms_key_id) = &self.aws_kms_key_id {
            // Load AWS configuration
            let config_loader = aws_config::defaults(BehaviorVersion::latest());
            let config = config_loader.load().await;
            let kms_client = aws_sdk_kms::Client::new(&config);

            // Create the AWS KMS signer
            let aws_signer = AwsSigner::new(kms_client, aws_kms_key_id.clone(), Some(chain_id))
                .await
                .map_err(|e| eyre::eyre!("Failed to initialize AWS KMS signer: {}", e))?;

            tracing::info!(
                target: "scroll::node::args",
                "Created AWS KMS signer with address: {} for chain ID: {}",
                aws_signer.address(),
                chain_id
            );

            Ok(Some(Box::new(aws_signer)))
        } else if let Some(private_key) = &self.private_key {
            tracing::info!(target: "scroll::node::args", "Created private key signer with address: {} for chain ID: {}", private_key.address(), chain_id);
            let signer = private_key.clone().with_chain_id(Some(chain_id));
            Ok(Some(Box::new(signer)))
        } else {
            Ok(None)
        }
    }
}

/// The arguments for the sequencer.
#[derive(Debug, Default, Clone, clap::Args)]
pub struct GasPriceOracleArgs {
    /// Minimum suggested priority fee (tip) in wei, default `100`
    #[arg(long, default_value_t = 100)]
    #[arg(long = "gpo.default-suggest-priority-fee", id = "default_suggest_priority_fee", value_name = "DEFAULT_SUGGEST_PRIORITY_FEE", default_value_t = constants::DEFAULT_SUGGEST_PRIORITY_FEE)]
    pub default_suggested_priority_fee: u64,
}

#[cfg(test)]
mod tests {
    use super::*;
    use std::path::PathBuf;

    #[test]
    fn test_validate_sequencer_enabled_without_any_signer_fails() {
        let config = ScrollRollupNodeConfig {
            test: false,
            sequencer_args: SequencerArgs { sequencer_enabled: true, ..Default::default() },
            signer_args: SignerArgs { key_file: None, aws_kms_key_id: None, private_key: None },
            database_args: DatabaseArgs::default(),
            engine_driver_args: EngineDriverArgs::default(),
            chain_orchestrator_args: ChainOrchestratorArgs::default(),
            l1_provider_args: L1ProviderArgs::default(),
            beacon_provider_args: BeaconProviderArgs::default(),
            network_args: NetworkArgs::default(),
            gas_price_oracle_args: GasPriceOracleArgs::default(),
            consensus_args: ConsensusArgs {
                algorithm: ConsensusAlgorithm::SystemContract,
                authorized_signer: None,
            },
        };

        let result = config.validate();
        assert!(result.is_err());
        assert!(result.unwrap_err().contains(
            "Either signer key file, AWS KMS key ID or private key is required when sequencer is enabled"
        ));
    }

    #[test]
    fn test_validate_sequencer_enabled_with_both_signers_fails() {
        let config = ScrollRollupNodeConfig {
            test: false,
            sequencer_args: SequencerArgs { sequencer_enabled: true, ..Default::default() },
            signer_args: SignerArgs {
                key_file: Some(PathBuf::from("/path/to/key")),
                aws_kms_key_id: Some("key-id".to_string()),
                private_key: None,
            },
            database_args: DatabaseArgs::default(),
            engine_driver_args: EngineDriverArgs::default(),
            chain_orchestrator_args: ChainOrchestratorArgs::default(),
            l1_provider_args: L1ProviderArgs::default(),
            beacon_provider_args: BeaconProviderArgs::default(),
            network_args: NetworkArgs::default(),
            gas_price_oracle_args: GasPriceOracleArgs::default(),
            consensus_args: ConsensusArgs {
                algorithm: ConsensusAlgorithm::SystemContract,
                authorized_signer: None,
            },
        };

        let result = config.validate();
        assert!(result.is_err());
        assert!(result.unwrap_err().contains("Cannot specify more than one signer key source"));
    }

    #[test]
    fn test_validate_sequencer_enabled_with_key_file_succeeds() {
        let config = ScrollRollupNodeConfig {
            test: false,
            sequencer_args: SequencerArgs { sequencer_enabled: true, ..Default::default() },
            signer_args: SignerArgs {
                key_file: Some(PathBuf::from("/path/to/key")),
                aws_kms_key_id: None,
                private_key: None,
            },
            database_args: DatabaseArgs::default(),
            chain_orchestrator_args: ChainOrchestratorArgs::default(),
            engine_driver_args: EngineDriverArgs::default(),
            l1_provider_args: L1ProviderArgs::default(),
            beacon_provider_args: BeaconProviderArgs::default(),
            network_args: NetworkArgs::default(),
            gas_price_oracle_args: GasPriceOracleArgs::default(),
            consensus_args: ConsensusArgs::noop(),
        };

        assert!(config.validate().is_ok());
    }

    #[test]
    fn test_validate_sequencer_enabled_with_aws_kms_succeeds() {
        let config = ScrollRollupNodeConfig {
            test: false,
            sequencer_args: SequencerArgs { sequencer_enabled: true, ..Default::default() },
<<<<<<< HEAD
            signer_args: SignerArgs { key_file: None, aws_kms_key_id: Some("key-id".to_string()) },
            database_args: DatabaseArgs::default(),
            engine_driver_args: EngineDriverArgs::default(),
            chain_orchestrator_args: ChainOrchestratorArgs::default(),
            l1_provider_args: L1ProviderArgs::default(),
            beacon_provider_args: BeaconProviderArgs::default(),
            network_args: NetworkArgs::default(),
            gas_price_oracle_args: GasPriceOracleArgs::default(),
        };

        assert!(config.validate().is_ok());
    }

    #[test]
    fn test_validate_test_mode_without_any_signer_succeeds() {
        let config = ScrollRollupNodeConfig {
            test: true,
            sequencer_args: SequencerArgs { sequencer_enabled: true, ..Default::default() },
            signer_args: SignerArgs { key_file: None, aws_kms_key_id: None },
=======
            signer_args: SignerArgs {
                key_file: None,
                aws_kms_key_id: Some("key-id".to_string()),
                private_key: None,
            },
>>>>>>> 141546b1
            database_args: DatabaseArgs::default(),
            engine_driver_args: EngineDriverArgs::default(),
            chain_orchestrator_args: ChainOrchestratorArgs::default(),
            l1_provider_args: L1ProviderArgs::default(),
            beacon_provider_args: BeaconProviderArgs::default(),
            network_args: NetworkArgs::default(),
            gas_price_oracle_args: GasPriceOracleArgs::default(),
            consensus_args: ConsensusArgs::noop(),
        };

        assert!(config.validate().is_ok());
    }

    #[test]
    fn test_validate_sequencer_disabled_without_any_signer_succeeds() {
        let config = ScrollRollupNodeConfig {
            test: false,
            sequencer_args: SequencerArgs { sequencer_enabled: false, ..Default::default() },
            signer_args: SignerArgs { key_file: None, aws_kms_key_id: None, private_key: None },
            database_args: DatabaseArgs::default(),
            engine_driver_args: EngineDriverArgs::default(),
            chain_orchestrator_args: ChainOrchestratorArgs::default(),
            l1_provider_args: L1ProviderArgs::default(),
            beacon_provider_args: BeaconProviderArgs::default(),
            network_args: NetworkArgs::default(),
            gas_price_oracle_args: GasPriceOracleArgs::default(),
            consensus_args: ConsensusArgs::noop(),
        };

        assert!(config.validate().is_ok());
    }
}<|MERGE_RESOLUTION|>--- conflicted
+++ resolved
@@ -141,16 +141,11 @@
         RollupManagerHandle,
         Option<Sender<Arc<L1Notification>>>,
     )> {
-<<<<<<< HEAD
-=======
         tracing::info!(target: "rollup_node::args",
             "Building rollup node with config:\n{:#?}",
             self
         );
-        // Instantiate the network manager
-        let scroll_network_manager = ScrollNetworkManager::from_parts(network.clone(), events);
-
->>>>>>> 141546b1
+
         // Get the rollup node config.
         let named_chain = chain_spec.chain().named().expect("expected named chain");
         let node_config = Arc::new(NodeConfig::from_named_chain(named_chain));
@@ -734,33 +729,11 @@
         let config = ScrollRollupNodeConfig {
             test: false,
             sequencer_args: SequencerArgs { sequencer_enabled: true, ..Default::default() },
-<<<<<<< HEAD
-            signer_args: SignerArgs { key_file: None, aws_kms_key_id: Some("key-id".to_string()) },
-            database_args: DatabaseArgs::default(),
-            engine_driver_args: EngineDriverArgs::default(),
-            chain_orchestrator_args: ChainOrchestratorArgs::default(),
-            l1_provider_args: L1ProviderArgs::default(),
-            beacon_provider_args: BeaconProviderArgs::default(),
-            network_args: NetworkArgs::default(),
-            gas_price_oracle_args: GasPriceOracleArgs::default(),
-        };
-
-        assert!(config.validate().is_ok());
-    }
-
-    #[test]
-    fn test_validate_test_mode_without_any_signer_succeeds() {
-        let config = ScrollRollupNodeConfig {
-            test: true,
-            sequencer_args: SequencerArgs { sequencer_enabled: true, ..Default::default() },
-            signer_args: SignerArgs { key_file: None, aws_kms_key_id: None },
-=======
             signer_args: SignerArgs {
                 key_file: None,
                 aws_kms_key_id: Some("key-id".to_string()),
                 private_key: None,
             },
->>>>>>> 141546b1
             database_args: DatabaseArgs::default(),
             engine_driver_args: EngineDriverArgs::default(),
             chain_orchestrator_args: ChainOrchestratorArgs::default(),
