--- conflicted
+++ resolved
@@ -434,11 +434,7 @@
 }
 
 /// The consensus algorithm to use.
-<<<<<<< HEAD
-#[derive(Debug, clap::ValueEnum, Clone, PartialEq, Eq, Default)]
-=======
 #[derive(Debug, Default, clap::ValueEnum, Clone, PartialEq, Eq)]
->>>>>>> 51beb489
 pub enum ConsensusAlgorithm {
     /// System contract consensus with an optional authorized signer. If the authorized signer is
     /// not provided the system will use the L1 provider to query the authorized signer from L1.
