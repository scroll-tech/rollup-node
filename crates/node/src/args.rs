use crate::{
    add_ons::IsDevChain,
    constants::{self},
    context::RollupNodeContext,
};
use scroll_migration::MigratorTrait;
use std::{fs, path::PathBuf, sync::Arc, time::Duration};

use alloy_chains::NamedChain;
use alloy_primitives::{hex, Address, U128};
use alloy_provider::{Provider, ProviderBuilder};
use alloy_rpc_client::RpcClient;
use alloy_signer::Signer;
use alloy_signer_aws::AwsSigner;
use alloy_signer_local::PrivateKeySigner;
use alloy_transport::layers::RetryBackoffLayer;
use aws_sdk_kms::config::BehaviorVersion;
use reth_chainspec::EthChainSpec;
use reth_network::NetworkProtocols;
use reth_network_api::FullNetwork;
use reth_node_builder::rpc::RethRpcServerHandles;
use reth_node_core::primitives::BlockHeader;
use reth_scroll_chainspec::{ChainConfig, ScrollChainConfig, SCROLL_FEE_VAULT_ADDRESS};
use reth_scroll_node::ScrollNetworkPrimitives;
use rollup_node_chain_orchestrator::ChainOrchestrator;
use rollup_node_manager::{
    Consensus, NoopConsensus, RollupManagerHandle, RollupNodeManager, SystemContractConsensus,
};
use rollup_node_primitives::{BlockInfo, NodeConfig};
use rollup_node_providers::{
    BlobSource, DatabaseL1MessageProvider, FullL1Provider, L1MessageProvider, L1Provider,
    SystemContractProvider,
};
use rollup_node_sequencer::{L1MessageInclusionMode, Sequencer};
use rollup_node_watcher::{L1Notification, L1Watcher};
use scroll_alloy_hardforks::ScrollHardforks;
use scroll_alloy_network::Scroll;
use scroll_alloy_provider::{ScrollAuthApiEngineClient, ScrollEngineApi};
use scroll_db::{Database, DatabaseConnectionProvider, DatabaseOperations};
use scroll_engine::{genesis_hash_from_chain_spec, EngineDriver, ForkchoiceState};
use scroll_migration::traits::ScrollMigrator;
use scroll_network::ScrollNetworkManager;
use scroll_wire::ScrollWireEvent;
use tokio::sync::mpsc::{Sender, UnboundedReceiver};

/// A struct that represents the arguments for the rollup node.
#[derive(Debug, Clone, clap::Args)]
pub struct ScrollRollupNodeConfig {
    /// Whether the rollup node should be run in test mode.
    #[arg(long)]
    pub test: bool,
    /// Consensus args
    #[command(flatten)]
    pub consensus_args: ConsensusArgs,
    /// Database args
    #[command(flatten)]
    pub database_args: DatabaseArgs,
    /// Chain orchestrator args.
    #[command(flatten)]
    pub chain_orchestrator_args: ChainOrchestratorArgs,
    /// Engine driver args.
    #[command(flatten)]
    pub engine_driver_args: EngineDriverArgs,
    /// The beacon provider arguments.
    #[command(flatten)]
    pub beacon_provider_args: BeaconProviderArgs,
    /// The L1 provider arguments
    #[command(flatten)]
    pub l1_provider_args: L1ProviderArgs,
    /// The sequencer arguments
    #[command(flatten)]
    pub sequencer_args: SequencerArgs,
    /// The network arguments
    #[command(flatten)]
    pub network_args: NetworkArgs,
    /// The signer arguments
    #[command(flatten)]
    pub signer_args: SignerArgs,
    /// The gas price oracle args
    #[command(flatten)]
    pub gas_price_oracle_args: GasPriceOracleArgs,
}

impl ScrollRollupNodeConfig {
    /// Validate that either signer key file or AWS KMS key ID is provided when sequencer is enabled
    pub fn validate(&self) -> Result<(), String> {
        if self.sequencer_args.sequencer_enabled &
            !matches!(self.consensus_args.algorithm, ConsensusAlgorithm::Noop)
        {
            if self.signer_args.key_file.is_none() &&
                self.signer_args.aws_kms_key_id.is_none() &&
                self.signer_args.private_key.is_none()
            {
                return Err("Either signer key file, AWS KMS key ID or private key is required when sequencer is enabled".to_string());
            }

            if (self.signer_args.key_file.is_some() as u8 +
                self.signer_args.aws_kms_key_id.is_some() as u8 +
                self.signer_args.private_key.is_some() as u8) >
                1
            {
                return Err("Cannot specify more than one signer key source".to_string());
            }
        }

        if self.consensus_args.algorithm == ConsensusAlgorithm::SystemContract &&
            self.consensus_args.authorized_signer.is_none() &&
            self.l1_provider_args.url.is_none()
        {
            return Err("System contract consensus requires either an authorized signer or a L1 provider URL".to_string());
        }

        Ok(())
    }
}

impl ScrollRollupNodeConfig {
    /// Consumes the [`ScrollRollupNodeConfig`] and builds a [`RollupNodeManager`].
    pub async fn build<N, CS>(
        self,
        ctx: RollupNodeContext<N, CS>,
        events: UnboundedReceiver<ScrollWireEvent>,
        rpc_server_handles: RethRpcServerHandles,
    ) -> eyre::Result<(
        RollupNodeManager<
            N,
            impl ScrollEngineApi,
            impl Provider<Scroll> + Clone,
            impl L1Provider + Clone,
            impl L1MessageProvider,
            impl ScrollHardforks + EthChainSpec<Header: BlockHeader> + IsDevChain + Clone + 'static,
        >,
        RollupManagerHandle<N>,
        Option<Sender<Arc<L1Notification>>>,
    )>
    where
        N: FullNetwork<Primitives = ScrollNetworkPrimitives> + NetworkProtocols,
        CS: EthChainSpec<Header: BlockHeader>
            + ChainConfig<Config = ScrollChainConfig>
            + ScrollHardforks
            + IsDevChain
            + 'static,
    {
        tracing::info!(target: "rollup_node::args",
            "Building rollup node with config:\n{:#?}",
            self
        );
        // Get the chain spec.
        let chain_spec = ctx.chain_spec;

        // Build NodeConfig directly from the chainspec.
        let node_config = Arc::new(NodeConfig::from_chainspec(&chain_spec)?);

        // Create the engine api client.
        let engine_api = ScrollAuthApiEngineClient::new(rpc_server_handles.auth.http_client());

        // Get a provider
        let l1_provider = self.l1_provider_args.url.clone().map(|url| {
            let L1ProviderArgs { max_retries, initial_backoff, compute_units_per_second, .. } =
                self.l1_provider_args;
            let client = RpcClient::builder()
                .layer(RetryBackoffLayer::new(
                    max_retries,
                    initial_backoff,
                    compute_units_per_second,
                ))
                .http(url);
            ProviderBuilder::new().connect_client(client)
        });

        // Get a provider to the execution layer.
        let l2_provider = rpc_server_handles
            .rpc
            .new_http_provider_for()
            .expect("failed to create payload provider");
        let l2_provider = Arc::new(l2_provider);

        // Instantiate the database
        let db_path = ctx.datadir;
        let database_path = if let Some(database_path) = self.database_args.path {
            database_path.to_string_lossy().to_string()
        } else {
            // append the path using strings as using `join(...)` overwrites "sqlite://"
            // if the path is absolute.
            let path = db_path.join("scroll.db?mode=rwc");
            "sqlite://".to_string() + &*path.to_string_lossy()
        };
        let db = Database::new(&database_path).await?;

        // Run the database migrations
        if let Some(named) = chain_spec.chain().named() {
            named
                .migrate(db.get_connection(), self.test)
                .await
                .expect("failed to perform migration");
        } else {
<<<<<<< HEAD
=======
            // We can re use the dev migration for custom chains as data source and data hash are
            // None for both. We overwrite the default genesis hash from ScrollDevMigrationInfo to
            // match the custom chain.
            // This is a workaround due to the fact that sea orm migrations are static.
            // See https://github.com/scroll-tech/rollup-node/issues/297 for more details.
>>>>>>> 296c6801
            scroll_migration::Migrator::<scroll_migration::ScrollDevMigrationInfo>::up(
                db.get_connection(),
                None,
            )
            .await
            .expect("failed to perform migration (custom chain)");
<<<<<<< HEAD
=======

            // insert the custom chain genesis hash into the database
            let genesis_hash = chain_spec.genesis_hash();
            db.insert_genesis_block(genesis_hash)
                .await
                .expect("failed to insert genesis block (custom chain)");
>>>>>>> 296c6801
        }

        // Wrap the database in an Arc
        let db = Arc::new(db);

        let chain_spec_fcs = || {
            ForkchoiceState::head_from_chain_spec(chain_spec.clone())
                .expect("failed to derive forkchoice state from chain spec")
        };
        let mut fcs = ForkchoiceState::head_from_provider(l2_provider.clone())
            .await
            .unwrap_or_else(chain_spec_fcs);

        let chain_spec = Arc::new(chain_spec.clone());

        // Instantiate the network manager
        let eth_wire_listener = self
            .network_args
            .enable_eth_scroll_wire_bridge
            .then_some(ctx.network.eth_wire_block_listener().await?);
        let scroll_network_manager = ScrollNetworkManager::from_parts(
            chain_spec.clone(),
            ctx.network.clone(),
            events,
            eth_wire_listener,
            td_constant(chain_spec.chain().named()),
        );

        // On startup we replay the latest batch of blocks from the database as such we set the safe
        // block hash to the latest block hash associated with the previous consolidated
        // batch in the database.
        let (startup_safe_block, l1_start_block_number) =
            db.prepare_on_startup(chain_spec.genesis_hash()).await?;
        if let Some(block_info) = startup_safe_block {
            fcs.update_safe_block_info(block_info);
        } else {
            fcs.update_safe_block_info(BlockInfo {
                hash: genesis_hash_from_chain_spec(chain_spec.clone()).unwrap(),
                number: 0,
            });
        }

        tracing::info!(target: "scroll::node::args", fcs = ?fcs, payload_building_duration = ?self.sequencer_args.payload_building_duration, "Starting engine driver");
        let engine = EngineDriver::new(
            Arc::new(engine_api),
            chain_spec.clone(),
            Some(l2_provider.clone()),
            fcs,
            self.engine_driver_args.sync_at_startup && !self.test && !chain_spec.is_dev_chain(),
            Duration::from_millis(self.sequencer_args.payload_building_duration),
        );

        // Create the consensus.
        let authorized_signer = if let Some(provider) = l1_provider.as_ref() {
            Some(
                provider
                    .authorized_signer(node_config.address_book.system_contract_address)
                    .await?,
            )
        } else {
            None
        };
        let consensus = self.consensus_args.consensus(authorized_signer)?;

        let (l1_notification_tx, l1_notification_rx): (Option<Sender<Arc<L1Notification>>>, _) =
            if let Some(provider) = l1_provider.filter(|_| !self.test) {
                tracing::info!(target: "scroll::node::args", ?l1_start_block_number, "Starting L1 watcher");
                (None, Some(L1Watcher::spawn(provider, l1_start_block_number, node_config).await))
            } else {
                // Create a channel for L1 notifications that we can use to inject L1 messages for
                // testing
                #[cfg(feature = "test-utils")]
                {
                    let (tx, rx) = tokio::sync::mpsc::channel(1000);
                    (Some(tx), Some(rx))
                }

                #[cfg(not(feature = "test-utils"))]
                {
                    (None, None)
                }
            };

        // Construct the l1 provider.
        let l1_messages_provider = DatabaseL1MessageProvider::new(db.clone(), 0);
        let blob_provider = self
            .beacon_provider_args
            .blob_source
            .provider(self.beacon_provider_args.url)
            .await
            .expect("failed to construct L1 blob provider");
        let l1_provider = FullL1Provider::new(blob_provider, l1_messages_provider.clone()).await;

        // Construct the Sequencer.
        let chain_config = chain_spec.chain_config();
        let (sequencer, block_time) = if self.sequencer_args.sequencer_enabled {
            let args = &self.sequencer_args;
            let sequencer = Sequencer::new(
                Arc::new(l1_messages_provider),
                args.fee_recipient,
                ctx.block_gas_limit,
                chain_config.l1_config.num_l1_messages_per_block,
                0,
                self.sequencer_args.l1_message_inclusion_mode,
            );
            (Some(sequencer), (args.block_time != 0).then_some(args.block_time))
        } else {
            (None, None)
        };

        // Instantiate the signer
        let chain_id = chain_spec.chain().id();
        let signer = if let Some(configured_signer) = self.signer_args.signer(chain_id).await? {
            // Use the signer configured by SignerArgs
            Some(rollup_node_signer::Signer::spawn(configured_signer))
        } else if self.test {
            // Use a random private key signer for testing
            Some(rollup_node_signer::Signer::spawn(PrivateKeySigner::random()))
        } else {
            None
        };

        // Instantiate the chain orchestrator
        let block_client = scroll_network_manager
            .handle()
            .inner()
            .fetch_client()
            .await
            .expect("failed to fetch block client");
        let l1_v2_message_queue_start_index =
            l1_v2_message_queue_start_index(chain_spec.chain().named());
        let chain_orchestrator = ChainOrchestrator::new(
            db.clone(),
            chain_spec.clone(),
            block_client,
            l2_provider,
            self.chain_orchestrator_args.optimistic_sync_trigger,
            self.chain_orchestrator_args.chain_buffer_size,
            l1_v2_message_queue_start_index,
        )
        .await?;

        // Spawn the rollup node manager
        let (rnm, handle) = RollupNodeManager::new(
            scroll_network_manager,
            engine,
            l1_provider,
            db,
            l1_notification_rx,
            consensus,
            chain_spec,
            sequencer,
            signer,
            block_time,
            chain_orchestrator,
            l1_v2_message_queue_start_index,
        )
        .await;
        Ok((rnm, handle, l1_notification_tx))
    }
}

/// The database arguments.
#[derive(Debug, Default, Clone, clap::Args)]
pub struct DatabaseArgs {
    /// Database path
    #[arg(long)]
    pub path: Option<PathBuf>,
}

/// The database arguments.
#[derive(Debug, Default, Clone, clap::Args)]
pub struct ConsensusArgs {
    /// The type of consensus to use.
    #[arg(
        long = "consensus.algorithm",
        value_name = "CONSENSUS_ALGORITHM",
        default_value = "system-contract"
    )]
    pub algorithm: ConsensusAlgorithm,

    /// The optional authorized signer for system contract consensus.
    #[arg(long = "consensus.authorized-signer", value_name = "ADDRESS")]
    pub authorized_signer: Option<Address>,
}

impl ConsensusArgs {
    /// Create a new [`ConsensusArgs`] with the no-op consensus algorithm.
    pub const fn noop() -> Self {
        Self { algorithm: ConsensusAlgorithm::Noop, authorized_signer: None }
    }

    /// Creates a consensus instance based on the configured algorithm and authorized signer.
    ///
    /// The `authorized_signer` field of `ConsensusArgs` takes precedence over the
    /// `authorized_signer` parameter passed to this method.
    pub fn consensus(
        &self,
        authorized_signer: Option<Address>,
    ) -> eyre::Result<Box<dyn Consensus>> {
        match self.algorithm {
            ConsensusAlgorithm::Noop => Ok(Box::new(NoopConsensus::default())),
            ConsensusAlgorithm::SystemContract => {
                let authorized_signer = if let Some(address) = self.authorized_signer {
                    address
                } else if let Some(address) = authorized_signer {
                    address
                } else {
                    return Err(eyre::eyre!(
                        "System contract consensus requires either an authorized signer or a L1 provider URL"
                    ));
                };
                Ok(Box::new(SystemContractConsensus::new(authorized_signer)))
            }
        }
    }
}

/// The consensus algorithm to use.
#[derive(Debug, clap::ValueEnum, Clone, PartialEq, Eq)]
pub enum ConsensusAlgorithm {
    /// System contract consensus with an optional authorized signer. If the authorized signer is
    /// not provided the system will use the L1 provider to query the authorized signer from L1.
    SystemContract,
    /// No-op consensus that does not validate blocks.
    Noop,
}

impl Default for ConsensusAlgorithm {
    fn default() -> Self {
        Self::SystemContract
    }
}

/// The engine driver args.
#[derive(Debug, Clone, clap::Args)]
pub struct EngineDriverArgs {
    /// Whether the engine driver should try to sync at start up.
    #[arg(long = "engine.sync-at-startup", num_args=0..=1, default_value_t = true)]
    pub sync_at_startup: bool,
}

impl Default for EngineDriverArgs {
    fn default() -> Self {
        Self { sync_at_startup: true }
    }
}

/// The chain orchestrator arguments.
#[derive(Debug, Clone, clap::Args)]
pub struct ChainOrchestratorArgs {
    /// The amount of block difference between the EN and the latest block received from P2P
    /// at which the engine driver triggers optimistic sync.
    #[arg(long = "chain.optimistic-sync-trigger", default_value_t = constants::BLOCK_GAP_TRIGGER)]
    pub optimistic_sync_trigger: u64,
    /// The size of the in-memory chain buffer used by the chain orchestrator.
    #[arg(long = "chain.chain-buffer-size", default_value_t = constants::CHAIN_BUFFER_SIZE)]
    pub chain_buffer_size: usize,
}

impl Default for ChainOrchestratorArgs {
    fn default() -> Self {
        Self {
            optimistic_sync_trigger: constants::BLOCK_GAP_TRIGGER,
            chain_buffer_size: constants::CHAIN_BUFFER_SIZE,
        }
    }
}

/// The network arguments.
#[derive(Debug, Clone, clap::Args)]
pub struct NetworkArgs {
    /// A bool to represent if new blocks should be bridged from the eth wire protocol to the
    /// scroll wire protocol.
    #[arg(long = "network.bridge")]
    pub enable_eth_scroll_wire_bridge: bool,
    /// A bool that represents if the scroll wire protocol should be enabled.
    #[arg(long = "network.scroll-wire")]
    pub enable_scroll_wire: bool,
    /// The URL for the Sequencer RPC. (can be both HTTP and WS)
    #[arg(
        long = "network.sequencer-url",
        id = "network_sequencer_url",
        value_name = "NETWORK_SEQUENCER_URL"
    )]
    pub sequencer_url: Option<String>,
}

impl Default for NetworkArgs {
    fn default() -> Self {
        Self { enable_eth_scroll_wire_bridge: true, enable_scroll_wire: true, sequencer_url: None }
    }
}

/// The arguments for the L1 provider.
#[derive(Debug, Default, Clone, clap::Args)]
pub struct L1ProviderArgs {
    /// The URL for the L1 RPC.
    #[arg(long = "l1.url", id = "l1_url", value_name = "L1_URL")]
    pub url: Option<reqwest::Url>,
    /// The compute units per second for the provider.
    #[arg(long = "l1.cups", id = "l1_compute_units_per_second", value_name = "L1_COMPUTE_UNITS_PER_SECOND", default_value_t = constants::PROVIDER_COMPUTE_UNITS_PER_SECOND)]
    pub compute_units_per_second: u64,
    /// The max amount of retries for the provider.
    #[arg(long = "l1.max-retries", id = "l1_max_retries", value_name = "L1_MAX_RETRIES", default_value_t = constants::PROVIDER_MAX_RETRIES)]
    pub max_retries: u32,
    /// The initial backoff for the provider.
    #[arg(long = "l1.initial-backoff", id = "l1_initial_backoff", value_name = "L1_INITIAL_BACKOFF", default_value_t = constants::PROVIDER_INITIAL_BACKOFF)]
    pub initial_backoff: u64,
}

/// The arguments for the Beacon provider.
#[derive(Debug, Default, Clone, clap::Args)]
pub struct BeaconProviderArgs {
    /// The URL for the Beacon chain.
    #[arg(long = "beacon.url", id = "beacon_url", value_name = "BEACON_URL")]
    pub url: Option<reqwest::Url>,
    /// The blob source for the provider.
    #[arg(
        long = "beacon.blob-source",
        id = "beacon_blob_source",
        value_name = "BEACON_BLOB_SOURCE",
        default_value = "mock"
    )]
    pub blob_source: BlobSource,
    /// The compute units per second for the provider.
    #[arg(long = "beacon.cups", id = "beacon_compute_units_per_second", value_name = "BEACON_COMPUTE_UNITS_PER_SECOND", default_value_t = constants::PROVIDER_COMPUTE_UNITS_PER_SECOND)]
    pub compute_units_per_second: u64,
    /// The max amount of retries for the provider.
    #[arg(long = "beacon.max-retries", id = "beacon_max_retries", value_name = "BEACON_MAX_RETRIES", default_value_t = constants::PROVIDER_MAX_RETRIES)]
    pub max_retries: u32,
    /// The initial backoff for the provider.
    #[arg(long = "beacon.initial-backoff", id = "beacon_initial_backoff", value_name = "BEACON_INITIAL_BACKOFF", default_value_t = constants::PROVIDER_INITIAL_BACKOFF)]
    pub initial_backoff: u64,
}

/// The arguments for the sequencer.
#[derive(Debug, Default, Clone, clap::Args)]
pub struct SequencerArgs {
    /// Enable the scroll block sequencer.
    #[arg(long = "sequencer.enabled", default_value_t = false)]
    pub sequencer_enabled: bool,
    /// The block time for the sequencer.
    #[arg(long = "sequencer.block-time", id = "sequencer_block_time", value_name = "SEQUENCER_BLOCK_TIME", default_value_t = constants::DEFAULT_BLOCK_TIME)]
    pub block_time: u64,
    /// The payload building duration for the sequencer (milliseconds)
    #[arg(long = "sequencer.payload-building-duration", id = "sequencer_payload_building_duration", value_name = "SEQUENCER_PAYLOAD_BUILDING_DURATION", default_value_t = constants::DEFAULT_PAYLOAD_BUILDING_DURATION)]
    pub payload_building_duration: u64,
    /// The fee recipient for the sequencer.
    #[arg(long = "sequencer.fee-recipient", id = "sequencer_fee_recipient", value_name = "SEQUENCER_FEE_RECIPIENT", default_value_t = SCROLL_FEE_VAULT_ADDRESS)]
    pub fee_recipient: Address,
    /// L1 message inclusion mode: "finalized" or "depth:{number}"
    /// Examples: "finalized", "depth:10", "depth:6"
    #[arg(
        long = "sequencer.l1-inclusion-mode",
        id = "sequencer_l1_inclusion_mode",
        value_name = "MODE",
        default_value = "finalized",
        help = "L1 message inclusion mode. Use 'finalized' for finalized messages only, or 'depth:{number}' for block depth confirmation (e.g. 'depth:10')"
    )]
    pub l1_message_inclusion_mode: L1MessageInclusionMode,
}

/// The arguments for the signer.
#[derive(Debug, Default, Clone, clap::Args)]
pub struct SignerArgs {
    /// Path to the file containing the signer's private key
    #[arg(
        long = "signer.key-file",
        value_name = "FILE_PATH",
        help = "Path to the hex-encoded private key file for the signer (optional 0x prefix). Mutually exclusive with --signer.aws-kms-key-id"
    )]
    pub key_file: Option<PathBuf>,

    /// AWS KMS Key ID for signing transactions
    #[arg(
        long = "signer.aws-kms-key-id",
        value_name = "KEY_ID",
        help = "AWS KMS Key ID for signing transactions. Mutually exclusive with --signer.key-file"
    )]
    pub aws_kms_key_id: Option<String>,

    /// The private key signer, if any.
    pub private_key: Option<PrivateKeySigner>,
}

impl SignerArgs {
    /// Create a signer based on the configured arguments
    pub async fn signer(
        &self,
        chain_id: u64,
    ) -> eyre::Result<Option<Box<dyn Signer + Send + Sync>>> {
        if let Some(key_file_path) = &self.key_file {
            // Load the private key from the file
            let key_content = fs::read_to_string(key_file_path)
                .map_err(|e| {
                    eyre::eyre!("Failed to read signer key file {}: {}", key_file_path.display(), e)
                })?
                .trim()
                .to_string();

            let hex_str = key_content.strip_prefix("0x").unwrap_or(&key_content);
            let key_bytes = hex::decode(hex_str).map_err(|e| {
                eyre::eyre!(
                    "Failed to decode hex private key from file {}: {}",
                    key_file_path.display(),
                    e
                )
            })?;

            // Create the private key signer
            let private_key_signer = PrivateKeySigner::from_slice(&key_bytes)
                .map_err(|e| eyre::eyre!("Failed to create signer from key file: {}", e))?
                .with_chain_id(Some(chain_id));

            tracing::info!(target: "scroll::node::args",
                "Created private key signer with address: {} for chain ID: {}",
                private_key_signer.address(),
                chain_id
            );

            Ok(Some(Box::new(private_key_signer)))
        } else if let Some(aws_kms_key_id) = &self.aws_kms_key_id {
            // Load AWS configuration
            let config_loader = aws_config::defaults(BehaviorVersion::latest());
            let config = config_loader.load().await;
            let kms_client = aws_sdk_kms::Client::new(&config);

            // Create the AWS KMS signer
            let aws_signer = AwsSigner::new(kms_client, aws_kms_key_id.clone(), Some(chain_id))
                .await
                .map_err(|e| eyre::eyre!("Failed to initialize AWS KMS signer: {}", e))?;

            tracing::info!(
                target: "scroll::node::args",
                "Created AWS KMS signer with address: {} for chain ID: {}",
                aws_signer.address(),
                chain_id
            );

            Ok(Some(Box::new(aws_signer)))
        } else if let Some(private_key) = &self.private_key {
            tracing::info!(target: "scroll::node::args", "Created private key signer with address: {} for chain ID: {}", private_key.address(), chain_id);
            let signer = private_key.clone().with_chain_id(Some(chain_id));
            Ok(Some(Box::new(signer)))
        } else {
            Ok(None)
        }
    }
}

/// The arguments for the sequencer.
#[derive(Debug, Default, Clone, clap::Args)]
pub struct GasPriceOracleArgs {
    /// Minimum suggested priority fee (tip) in wei, default `100`
    #[arg(long, default_value_t = 100)]
    #[arg(long = "gpo.default-suggest-priority-fee", id = "default_suggest_priority_fee", value_name = "DEFAULT_SUGGEST_PRIORITY_FEE", default_value_t = constants::DEFAULT_SUGGEST_PRIORITY_FEE)]
    pub default_suggested_priority_fee: u64,
}

/// Returns the total difficulty constant for the given chain.
const fn td_constant(chain: Option<NamedChain>) -> U128 {
    match chain {
        Some(NamedChain::Scroll) => constants::SCROLL_MAINNET_TD_CONSTANT,
        Some(NamedChain::ScrollSepolia) => constants::SCROLL_SEPOLIA_TD_CONSTANT,
        _ => U128::ZERO, // Default to zero for other chains
    }
}

/// The L1 message queue index at which queue hashes should be computed .
const fn l1_v2_message_queue_start_index(chain: Option<NamedChain>) -> u64 {
    match chain {
        Some(NamedChain::Scroll) => constants::SCROLL_MAINNET_V2_MESSAGE_QUEUE_START_INDEX,
        Some(NamedChain::ScrollSepolia) => constants::SCROLL_SEPOLIA_V2_MESSAGE_QUEUE_START_INDEX,
        _ => 0,
    }
}

#[cfg(test)]
mod tests {
    use super::*;
    use std::path::PathBuf;

    #[test]
    fn test_validate_sequencer_enabled_without_any_signer_fails() {
        let config = ScrollRollupNodeConfig {
            test: false,
            sequencer_args: SequencerArgs { sequencer_enabled: true, ..Default::default() },
            signer_args: SignerArgs { key_file: None, aws_kms_key_id: None, private_key: None },
            database_args: DatabaseArgs::default(),
            engine_driver_args: EngineDriverArgs::default(),
            chain_orchestrator_args: ChainOrchestratorArgs::default(),
            l1_provider_args: L1ProviderArgs::default(),
            beacon_provider_args: BeaconProviderArgs::default(),
            network_args: NetworkArgs::default(),
            gas_price_oracle_args: GasPriceOracleArgs::default(),
            consensus_args: ConsensusArgs {
                algorithm: ConsensusAlgorithm::SystemContract,
                authorized_signer: None,
            },
        };

        let result = config.validate();
        assert!(result.is_err());
        assert!(result.unwrap_err().contains(
            "Either signer key file, AWS KMS key ID or private key is required when sequencer is enabled"
        ));
    }

    #[test]
    fn test_validate_sequencer_enabled_with_both_signers_fails() {
        let config = ScrollRollupNodeConfig {
            test: false,
            sequencer_args: SequencerArgs { sequencer_enabled: true, ..Default::default() },
            signer_args: SignerArgs {
                key_file: Some(PathBuf::from("/path/to/key")),
                aws_kms_key_id: Some("key-id".to_string()),
                private_key: None,
            },
            database_args: DatabaseArgs::default(),
            engine_driver_args: EngineDriverArgs::default(),
            chain_orchestrator_args: ChainOrchestratorArgs::default(),
            l1_provider_args: L1ProviderArgs::default(),
            beacon_provider_args: BeaconProviderArgs::default(),
            network_args: NetworkArgs::default(),
            gas_price_oracle_args: GasPriceOracleArgs::default(),
            consensus_args: ConsensusArgs {
                algorithm: ConsensusAlgorithm::SystemContract,
                authorized_signer: None,
            },
        };

        let result = config.validate();
        assert!(result.is_err());
        assert!(result.unwrap_err().contains("Cannot specify more than one signer key source"));
    }

    #[test]
    fn test_validate_sequencer_enabled_with_key_file_succeeds() {
        let config = ScrollRollupNodeConfig {
            test: false,
            sequencer_args: SequencerArgs { sequencer_enabled: true, ..Default::default() },
            signer_args: SignerArgs {
                key_file: Some(PathBuf::from("/path/to/key")),
                aws_kms_key_id: None,
                private_key: None,
            },
            database_args: DatabaseArgs::default(),
            chain_orchestrator_args: ChainOrchestratorArgs::default(),
            engine_driver_args: EngineDriverArgs::default(),
            l1_provider_args: L1ProviderArgs::default(),
            beacon_provider_args: BeaconProviderArgs::default(),
            network_args: NetworkArgs::default(),
            gas_price_oracle_args: GasPriceOracleArgs::default(),
            consensus_args: ConsensusArgs::noop(),
        };

        assert!(config.validate().is_ok());
    }

    #[test]
    fn test_validate_sequencer_enabled_with_aws_kms_succeeds() {
        let config = ScrollRollupNodeConfig {
            test: false,
            sequencer_args: SequencerArgs { sequencer_enabled: true, ..Default::default() },
            signer_args: SignerArgs {
                key_file: None,
                aws_kms_key_id: Some("key-id".to_string()),
                private_key: None,
            },
            database_args: DatabaseArgs::default(),
            engine_driver_args: EngineDriverArgs::default(),
            chain_orchestrator_args: ChainOrchestratorArgs::default(),
            l1_provider_args: L1ProviderArgs::default(),
            beacon_provider_args: BeaconProviderArgs::default(),
            network_args: NetworkArgs::default(),
            gas_price_oracle_args: GasPriceOracleArgs::default(),
            consensus_args: ConsensusArgs::noop(),
        };

        assert!(config.validate().is_ok());
    }

    #[test]
    fn test_validate_sequencer_disabled_without_any_signer_succeeds() {
        let config = ScrollRollupNodeConfig {
            test: false,
            sequencer_args: SequencerArgs { sequencer_enabled: false, ..Default::default() },
            signer_args: SignerArgs { key_file: None, aws_kms_key_id: None, private_key: None },
            database_args: DatabaseArgs::default(),
            engine_driver_args: EngineDriverArgs::default(),
            chain_orchestrator_args: ChainOrchestratorArgs::default(),
            l1_provider_args: L1ProviderArgs::default(),
            beacon_provider_args: BeaconProviderArgs::default(),
            network_args: NetworkArgs::default(),
            gas_price_oracle_args: GasPriceOracleArgs::default(),
            consensus_args: ConsensusArgs::noop(),
        };

        assert!(config.validate().is_ok());
    }
}<|MERGE_RESOLUTION|>--- conflicted
+++ resolved
@@ -194,29 +194,23 @@
                 .await
                 .expect("failed to perform migration");
         } else {
-<<<<<<< HEAD
-=======
             // We can re use the dev migration for custom chains as data source and data hash are
             // None for both. We overwrite the default genesis hash from ScrollDevMigrationInfo to
             // match the custom chain.
             // This is a workaround due to the fact that sea orm migrations are static.
             // See https://github.com/scroll-tech/rollup-node/issues/297 for more details.
->>>>>>> 296c6801
             scroll_migration::Migrator::<scroll_migration::ScrollDevMigrationInfo>::up(
                 db.get_connection(),
                 None,
             )
             .await
             .expect("failed to perform migration (custom chain)");
-<<<<<<< HEAD
-=======
 
             // insert the custom chain genesis hash into the database
             let genesis_hash = chain_spec.genesis_hash();
             db.insert_genesis_block(genesis_hash)
                 .await
                 .expect("failed to insert genesis block (custom chain)");
->>>>>>> 296c6801
         }
 
         // Wrap the database in an Arc
