use crate::{
    add_ons::IsDevChain,
    constants::{self},
    context::RollupNodeContext,
};
use scroll_migration::MigratorTrait;
use std::{fs, path::PathBuf, sync::Arc, time::Duration};

use alloy_chains::NamedChain;
use alloy_primitives::{hex, Address, U128};
use alloy_provider::{Provider, ProviderBuilder};
use alloy_rpc_client::RpcClient;
use alloy_signer::Signer;
use alloy_signer_aws::AwsSigner;
use alloy_signer_local::PrivateKeySigner;
use alloy_transport::layers::RetryBackoffLayer;
use aws_sdk_kms::config::BehaviorVersion;
use clap::ArgAction;
use reth_chainspec::EthChainSpec;
use reth_network::NetworkProtocols;
use reth_network_api::FullNetwork;
use reth_node_builder::{rpc::RethRpcServerHandles, NodeConfig as RethNodeConfig};
use reth_node_core::primitives::BlockHeader;
use reth_scroll_chainspec::{
    ChainConfig, ScrollChainConfig, ScrollChainSpec, SCROLL_FEE_VAULT_ADDRESS,
};
use reth_scroll_node::ScrollNetworkPrimitives;
use rollup_node_chain_orchestrator::{
    ChainOrchestrator, ChainOrchestratorConfig, ChainOrchestratorHandle, Consensus, NoopConsensus,
    SystemContractConsensus,
};
// use rollup_node_manager::{
//     Consensus, NoopConsensus, RollupManagerHandle, RollupNodeManager, SystemContractConsensus,
// };
use rollup_node_primitives::{BlockInfo, NodeConfig};
use rollup_node_providers::{
    BlobProvidersBuilder, FullL1Provider, L1MessageProvider, L1Provider, SystemContractProvider,
};
use rollup_node_sequencer::{
    L1MessageInclusionMode, PayloadBuildingConfig, Sequencer, SequencerConfig,
};
use rollup_node_watcher::{L1Notification, L1Watcher};
use scroll_alloy_hardforks::ScrollHardforks;
use scroll_alloy_network::Scroll;
use scroll_alloy_provider::{ScrollAuthApiEngineClient, ScrollEngineApi};
use scroll_db::{
    Database, DatabaseConnectionProvider, DatabaseReadOperations, DatabaseTransactionProvider,
    DatabaseWriteOperations,
};
use scroll_derivation_pipeline::DerivationPipelineNew;
use scroll_engine::{genesis_hash_from_chain_spec, Engine, EngineDriver, ForkchoiceState};
use scroll_migration::traits::ScrollMigrator;
use scroll_network::ScrollNetworkManager;
use scroll_wire::ScrollWireEvent;
use tokio::sync::mpsc::{Sender, UnboundedReceiver};

/// A struct that represents the arguments for the rollup node.
#[derive(Debug, Clone, clap::Args)]
pub struct ScrollRollupNodeConfig {
    /// Whether the rollup node should be run in test mode.
    #[arg(long)]
    pub test: bool,
    /// Consensus args
    #[command(flatten)]
    pub consensus_args: ConsensusArgs,
    /// Database args
    #[command(flatten)]
    pub database_args: RollupNodeDatabaseArgs,
    /// Chain orchestrator args.
    #[command(flatten)]
    pub chain_orchestrator_args: ChainOrchestratorArgs,
    /// Engine driver args.
    #[command(flatten)]
    pub engine_driver_args: EngineDriverArgs,
    /// The blob provider arguments.
    #[command(flatten)]
    pub blob_provider_args: BlobProviderArgs,
    /// The L1 provider arguments
    #[command(flatten)]
    pub l1_provider_args: L1ProviderArgs,
    /// The sequencer arguments
    #[command(flatten)]
    pub sequencer_args: SequencerArgs,
    /// The network arguments
    #[command(flatten)]
    pub network_args: RollupNodeNetworkArgs,
    /// The rpc arguments
    #[command(flatten)]
    pub rpc_args: RpcArgs,
    /// The signer arguments
    #[command(flatten)]
    pub signer_args: SignerArgs,
    /// The gas price oracle args
    #[command(flatten)]
    pub gas_price_oracle_args: RollupNodeGasPriceOracleArgs,
    /// The database connection (not parsed via CLI but hydrated after validation).
    #[arg(skip)]
    pub database: Option<Arc<Database>>,
}

impl ScrollRollupNodeConfig {
    /// Validate that either signer key file or AWS KMS key ID is provided when sequencer is enabled
    pub fn validate(&self) -> Result<(), String> {
        if self.sequencer_args.sequencer_enabled &
            !matches!(self.consensus_args.algorithm, ConsensusAlgorithm::Noop)
        {
            if self.signer_args.key_file.is_none() &&
                self.signer_args.aws_kms_key_id.is_none() &&
                self.signer_args.private_key.is_none()
            {
                return Err("Either signer key file, AWS KMS key ID or private key is required when sequencer is enabled".to_string());
            }

            if (self.signer_args.key_file.is_some() as u8 +
                self.signer_args.aws_kms_key_id.is_some() as u8 +
                self.signer_args.private_key.is_some() as u8) >
                1
            {
                return Err("Cannot specify more than one signer key source".to_string());
            }
        }

        if self.consensus_args.algorithm == ConsensusAlgorithm::SystemContract &&
            self.consensus_args.authorized_signer.is_none() &&
            self.l1_provider_args.url.is_none()
        {
            return Err("System contract consensus requires either an authorized signer or a L1 provider URL".to_string());
        }

        Ok(())
    }

    /// Hydrate the config by initializing the database connection.
    pub async fn hydrate(
        &mut self,
        node_config: RethNodeConfig<ScrollChainSpec>,
    ) -> eyre::Result<()> {
        // Instantiate the database
        let db_path = node_config.datadir().db();
        let database_path = if let Some(database_path) = &self.database_args.rn_db_path {
            database_path.to_string_lossy().to_string()
        } else {
            // append the path using strings as using `join(...)` overwrites "sqlite://"
            // if the path is absolute.
            let path = db_path.join("scroll.db?mode=rwc");
            "sqlite://".to_string() + &*path.to_string_lossy()
        };
        let db = Database::new(&database_path).await?;
        self.database = Some(Arc::new(db));
        Ok(())
    }
}

impl ScrollRollupNodeConfig {
    /// Consumes the [`ScrollRollupNodeConfig`] and builds a [`RollupNodeManager`].
    pub async fn build<N, CS>(
        self,
        ctx: RollupNodeContext<N, CS>,
        events: UnboundedReceiver<ScrollWireEvent>,
        rpc_server_handles: RethRpcServerHandles,
    ) -> eyre::Result<(
        ChainOrchestrator<
            N,
            impl ScrollHardforks + EthChainSpec<Header: BlockHeader> + IsDevChain + Clone + 'static,
            impl L1Provider + Clone,
            impl Provider<Scroll> + Clone,
            impl ScrollEngineApi,
        >,
        ChainOrchestratorHandle<N>,
        Option<Sender<Arc<L1Notification>>>,
    )>
    where
        N: FullNetwork<Primitives = ScrollNetworkPrimitives> + NetworkProtocols,
        CS: EthChainSpec<Header: BlockHeader>
            + ChainConfig<Config = ScrollChainConfig>
            + ScrollHardforks
            + IsDevChain
            + 'static,
    {
        tracing::info!(target: "rollup_node::args",
            "Building rollup node with config:\n{:#?}",
            self
        );
        // Get the chain spec.
        let chain_spec = ctx.chain_spec;

        // Build NodeConfig directly from the chainspec.
        let node_config = Arc::new(NodeConfig::from_chainspec(&chain_spec)?);

        // Create the engine api client.
        let engine_api = ScrollAuthApiEngineClient::new(rpc_server_handles.auth.http_client());

        // Get a provider
        let l1_provider = self.l1_provider_args.url.clone().map(|url| {
            let L1ProviderArgs { max_retries, initial_backoff, compute_units_per_second, .. } =
                self.l1_provider_args;
            let client = RpcClient::builder()
                .layer(RetryBackoffLayer::new(
                    max_retries,
                    initial_backoff,
                    compute_units_per_second,
                ))
                .http(url);
            ProviderBuilder::new().connect_client(client)
        });

        // Init a retry provider to the execution layer.
        let retry_layer = RetryBackoffLayer::new(
            constants::L2_PROVIDER_MAX_RETRIES,
            constants::L2_PROVIDER_INITIAL_BACKOFF,
            constants::PROVIDER_COMPUTE_UNITS_PER_SECOND,
        );
        let client = RpcClient::builder().layer(retry_layer).http(
            rpc_server_handles
                .rpc
                .http_url()
                .expect("failed to get l2 rpc url")
                .parse()
                .expect("invalid l2 rpc url"),
        );
        let l2_provider = ProviderBuilder::<_, _, Scroll>::default().connect_client(client);
        let l2_provider = Arc::new(l2_provider);

        // Fetch the database from the hydrated config.
        let db = self.database.clone().expect("should hydrate config before build");

        // Run the database migrations
        if let Some(named) = chain_spec.chain().named() {
            named
                .migrate(db.get_connection(), self.test)
                .await
                .expect("failed to perform migration");
        } else {
            // We can re use the dev migration for custom chains as data source and data hash are
            // None for both. We overwrite the default genesis hash from ScrollDevMigrationInfo to
            // match the custom chain.
            // This is a workaround due to the fact that sea orm migrations are static.
            // See https://github.com/scroll-tech/rollup-node/issues/297 for more details.
            scroll_migration::Migrator::<scroll_migration::ScrollDevMigrationInfo>::up(
                db.get_connection(),
                None,
            )
            .await
            .expect("failed to perform migration (custom chain)");

            // insert the custom chain genesis hash into the database
            let genesis_hash = chain_spec.genesis_hash();
            let tx = db.tx_mut().await?;
            tx.insert_genesis_block(genesis_hash)
                .await
                .expect("failed to insert genesis block (custom chain)");
            tx.commit().await?;

            tracing::info!(target: "scroll::node::args", ?genesis_hash, "Overwriting genesis hash for custom chain");
        }

        let chain_spec_fcs = || {
            ForkchoiceState::head_from_chain_spec(chain_spec.clone())
                .expect("failed to derive forkchoice state from chain spec")
        };
        let mut fcs =
            ForkchoiceState::from_provider(&l2_provider).await.unwrap_or_else(chain_spec_fcs);

        // On startup we replay the latest batch of blocks from the database as such we set the safe
        // block hash to the latest block hash associated with the previous consolidated
        // batch in the database.
        let tx = db.tx_mut().await?;
        let (startup_safe_block, l1_start_block_number) =
            tx.prepare_on_startup(chain_spec.genesis_hash()).await?;
        tx.commit().await?;
        if let Some(block_info) = startup_safe_block {
            fcs.update_safe_block_info(block_info);
        } else {
            fcs.update_safe_block_info(BlockInfo {
                hash: genesis_hash_from_chain_spec(chain_spec.clone()).unwrap(),
                number: 0,
            });
        }

        // Update the head block info if available and ahead of finalized.
        if let Some(latest_block) = db.tx().await?.get_l2_head_block_info().await? {
            if latest_block > *fcs.finalized_block_info() {
                fcs.update_head_block_info(latest_block);
            }
        }

        let chain_spec = Arc::new(chain_spec.clone());

        // Instantiate the network manager
        let eth_wire_listener = self
            .network_args
            .enable_eth_scroll_wire_bridge
            .then_some(ctx.network.eth_wire_block_listener().await?);

        // TODO: remove this once we deprecate l2geth.
        let authorized_signer = self.network_args.effective_signer(chain_spec.chain().named());

        let (scroll_network_manager, scroll_network_handle) = ScrollNetworkManager::from_parts(
            chain_spec.clone(),
            ctx.network.clone(),
            events,
            eth_wire_listener,
            td_constant(chain_spec.chain().named()),
            authorized_signer,
        );

<<<<<<< HEAD
        // On startup we replay the latest batch of blocks from the database as such we set the safe
        // block hash to the latest block hash associated with the previous consolidated
        // batch in the database.
        let tx = db.tx_mut().await?;
        let (startup_safe_block, l1_start_block_number) =
            tx.prepare_on_startup(chain_spec.genesis_hash()).await?;
        tx.commit().await?;
        if let Some(block_info) = startup_safe_block {
            fcs.update_safe_block_info(block_info).expect("failed to set safe block info");
        } else {
            fcs.update_safe_block_info(BlockInfo {
                hash: genesis_hash_from_chain_spec(chain_spec.clone()).unwrap(),
                number: 0,
            })
            .expect("failed to set safe block info to genesis");
        }

=======
>>>>>>> 8f83a0a6
        tracing::info!(target: "scroll::node::args", fcs = ?fcs, payload_building_duration = ?self.sequencer_args.payload_building_duration, "Starting engine driver");
        let engine = Engine::new(Arc::new(engine_api), fcs);
        // let engine = EngineDriver::new(
        //     Arc::new(engine_api),
        //     chain_spec.clone(),
        //     Some(l2_provider.clone()),
        //     fcs,
        //     self.engine_driver_args.sync_at_startup && !self.test && !chain_spec.is_dev_chain(),
        //     Duration::from_millis(self.sequencer_args.payload_building_duration),
        //     self.sequencer_args.allow_empty_blocks,
        // );

        // Create the consensus.
        let authorized_signer = if let Some(provider) = l1_provider.as_ref() {
            Some(
                provider
                    .authorized_signer(node_config.address_book.system_contract_address)
                    .await?,
            )
        } else {
            None
        };
        let consensus = self.consensus_args.consensus(authorized_signer)?;

        let (l1_notification_tx, l1_notification_rx): (Option<Sender<Arc<L1Notification>>>, _) =
            if let Some(provider) = l1_provider.filter(|_| !self.test) {
                tracing::info!(target: "scroll::node::args", ?l1_start_block_number, "Starting L1 watcher");
                (None, Some(L1Watcher::spawn(provider, l1_start_block_number, node_config).await))
            } else {
                // Create a channel for L1 notifications that we can use to inject L1 messages for
                // testing
                #[cfg(feature = "test-utils")]
                {
                    let (tx, rx) = tokio::sync::mpsc::channel(1000);
                    (Some(tx), Some(rx))
                }

                #[cfg(not(feature = "test-utils"))]
                {
                    (None, None)
                }
            };

        // Construct the l1 provider.
        let l1_messages_provider = db.clone();
        let blob_providers_builder = BlobProvidersBuilder {
            beacon: self.blob_provider_args.beacon_node_urls,
            s3: self.blob_provider_args.s3_url,
            anvil: self.blob_provider_args.anvil_url,
            mock: self.blob_provider_args.mock,
        };
        let blob_provider =
            blob_providers_builder.build().await.expect("failed to construct L1 blob provider");
        let l1_provider = FullL1Provider::new(blob_provider, l1_messages_provider.clone()).await;

        // Construct the Sequencer.
        let chain_config = chain_spec.chain_config();
        let latest_l1_message = db.tx().await?.get_latest_executed_l1_message().await?;
        let sequencer_l1_messages_queue_index =
            latest_l1_message.map(|msg| msg.transaction.queue_index + 1).unwrap_or_default();
        let sequencer = if self.sequencer_args.sequencer_enabled {
            let args = &self.sequencer_args;
            let config = SequencerConfig {
                chain_spec: chain_spec.clone(),
                fee_recipient: args.fee_recipient,
                payload_building_config: PayloadBuildingConfig {
                    block_gas_limit: ctx.block_gas_limit,
                    max_l1_messages_per_block: self
                        .sequencer_args
                        .max_l1_messages
                        .unwrap_or(chain_config.l1_config.num_l1_messages_per_block),
                    l1_message_inclusion_mode: args.l1_message_inclusion_mode,
                },
                auto_start: args.auto_start,
                block_time: args.block_time,
                allow_empty_blocks: args.allow_empty_blocks,
                payload_building_duration: args.payload_building_duration,
            };
            let sequencer = Sequencer::new(Arc::new(l1_messages_provider), config);
            Some(sequencer)
        } else {
            None
        };

        // Instantiate the signer
        let chain_id = chain_spec.chain().id();
        let signer = if let Some(configured_signer) = self.signer_args.signer(chain_id).await? {
            // Use the signer configured by SignerArgs
            Some(rollup_node_signer::Signer::spawn(configured_signer))
        } else if self.test {
            // Use a random private key signer for testing
            Some(rollup_node_signer::Signer::spawn(PrivateKeySigner::random()))
        } else {
            None
        };

        // Instantiate the chain orchestrator
        let block_client = scroll_network_handle
            .inner()
            .fetch_client()
            .await
            .expect("failed to fetch block client");
        let l1_v2_message_queue_start_index =
            l1_v2_message_queue_start_index(chain_spec.chain().named());
        let config: ChainOrchestratorConfig<Arc<CS>> = ChainOrchestratorConfig::new(
            chain_spec,
            self.chain_orchestrator_args.optimistic_sync_trigger,
            l1_v2_message_queue_start_index,
        );

        // Instantiate the derivation pipeline
        let derivation_pipeline = DerivationPipelineNew::new(
            l1_provider.clone(),
            db.clone(),
            l1_v2_message_queue_start_index,
        );

        let (chain_orchestrator, handle) = ChainOrchestrator::new(
            db.clone(),
            config,
            block_client,
            l2_provider,
            l1_notification_rx.expect("L1 notification receiver should be set"),
            scroll_network_handle.into_scroll_network().await,
            consensus,
            engine,
            derivation_pipeline,
        )
        .await?;

        Ok((chain_orchestrator, handle, l1_notification_tx))
    }
}

/// The database arguments.
#[derive(Debug, Default, Clone, clap::Args)]
pub struct RollupNodeDatabaseArgs {
    /// Database path
    #[arg(
        long = "rollup-node-db.path",
        value_name = "DB_PATH",
        help = "The database path for the rollup node database"
    )]
    pub rn_db_path: Option<PathBuf>,
}

/// The database arguments.
#[derive(Debug, Default, Clone, clap::Args)]
pub struct ConsensusArgs {
    /// The type of consensus to use.
    #[arg(
        long = "consensus.algorithm",
        value_name = "CONSENSUS_ALGORITHM",
        default_value = "system-contract"
    )]
    pub algorithm: ConsensusAlgorithm,

    /// The optional authorized signer for system contract consensus.
    #[arg(long = "consensus.authorized-signer", value_name = "ADDRESS")]
    pub authorized_signer: Option<Address>,
}

impl ConsensusArgs {
    /// Create a new [`ConsensusArgs`] with the no-op consensus algorithm.
    pub const fn noop() -> Self {
        Self { algorithm: ConsensusAlgorithm::Noop, authorized_signer: None }
    }

    /// Creates a consensus instance based on the configured algorithm and authorized signer.
    ///
    /// The `authorized_signer` field of `ConsensusArgs` takes precedence over the
    /// `authorized_signer` parameter passed to this method.
    pub fn consensus(
        &self,
        authorized_signer: Option<Address>,
    ) -> eyre::Result<Box<dyn Consensus>> {
        match self.algorithm {
            ConsensusAlgorithm::Noop => Ok(Box::new(NoopConsensus::default())),
            ConsensusAlgorithm::SystemContract => {
                let authorized_signer = if let Some(address) = self.authorized_signer {
                    address
                } else if let Some(address) = authorized_signer {
                    address
                } else {
                    return Err(eyre::eyre!(
                        "System contract consensus requires either an authorized signer or a L1 provider URL"
                    ));
                };
                Ok(Box::new(SystemContractConsensus::new(authorized_signer)))
            }
        }
    }
}

/// The consensus algorithm to use.
#[derive(Debug, Default, clap::ValueEnum, Clone, PartialEq, Eq)]
pub enum ConsensusAlgorithm {
    /// System contract consensus with an optional authorized signer. If the authorized signer is
    /// not provided the system will use the L1 provider to query the authorized signer from L1.
    #[default]
    SystemContract,
    /// No-op consensus that does not validate blocks.
    Noop,
}

/// The engine driver args.
#[derive(Debug, Clone, clap::Args)]
pub struct EngineDriverArgs {
    /// Whether the engine driver should try to sync at start up.
    #[arg(long = "engine.sync-at-startup", num_args=0..=1, default_value_t = true)]
    pub sync_at_startup: bool,
}

impl Default for EngineDriverArgs {
    fn default() -> Self {
        Self { sync_at_startup: true }
    }
}

/// The chain orchestrator arguments.
#[derive(Debug, Clone, clap::Args)]
pub struct ChainOrchestratorArgs {
    /// The amount of block difference between the EN and the latest block received from P2P
    /// at which the engine driver triggers optimistic sync.
    #[arg(long = "chain.optimistic-sync-trigger", default_value_t = constants::BLOCK_GAP_TRIGGER)]
    pub optimistic_sync_trigger: u64,
    /// The size of the in-memory chain buffer used by the chain orchestrator.
    #[arg(long = "chain.chain-buffer-size", default_value_t = constants::CHAIN_BUFFER_SIZE)]
    pub chain_buffer_size: usize,
}

impl Default for ChainOrchestratorArgs {
    fn default() -> Self {
        Self {
            optimistic_sync_trigger: constants::BLOCK_GAP_TRIGGER,
            chain_buffer_size: constants::CHAIN_BUFFER_SIZE,
        }
    }
}

/// The network arguments.
#[derive(Debug, Clone, clap::Args)]
pub struct RollupNodeNetworkArgs {
    /// A bool to represent if new blocks should be bridged from the eth wire protocol to the
    /// scroll wire protocol.
    #[arg(long = "network.bridge", default_value_t = true, action = ArgAction::Set)]
    pub enable_eth_scroll_wire_bridge: bool,
    /// A bool that represents if the scroll wire protocol should be enabled.
    #[arg(long = "network.scroll-wire", default_value_t = true, action = ArgAction::Set)]
    pub enable_scroll_wire: bool,
    /// The URL for the Sequencer RPC. (can be both HTTP and WS)
    #[arg(
        long = "network.sequencer-url",
        id = "network_sequencer_url",
        value_name = "NETWORK_SEQUENCER_URL"
    )]
    pub sequencer_url: Option<String>,
    /// The valid signer address for the network.
    #[arg(long = "network.valid_signer", value_name = "VALID_SIGNER")]
    pub signer_address: Option<Address>,
}

impl Default for RollupNodeNetworkArgs {
    fn default() -> Self {
        Self {
            enable_eth_scroll_wire_bridge: true,
            enable_scroll_wire: true,
            sequencer_url: None,
            signer_address: None,
        }
    }
}

impl RollupNodeNetworkArgs {
    /// Get the default authorized signer address for the given chain.
    pub const fn default_authorized_signer(chain: Option<NamedChain>) -> Option<Address> {
        match chain {
            Some(NamedChain::Scroll) => Some(constants::SCROLL_MAINNET_SIGNER),
            Some(NamedChain::ScrollSepolia) => Some(constants::SCROLL_SEPOLIA_SIGNER),
            _ => None,
        }
    }

    /// Get the effective signer address, using the configured signer or falling back to default.
    pub fn effective_signer(&self, chain: Option<NamedChain>) -> Option<Address> {
        self.signer_address.or_else(|| Self::default_authorized_signer(chain))
    }
}

/// The arguments for the L1 provider.
#[derive(Debug, Default, Clone, clap::Args)]
pub struct L1ProviderArgs {
    /// The URL for the L1 RPC.
    #[arg(long = "l1.url", id = "l1_url", value_name = "L1_URL")]
    pub url: Option<reqwest::Url>,
    /// The compute units per second for the provider.
    #[arg(long = "l1.cups", id = "l1_compute_units_per_second", value_name = "L1_COMPUTE_UNITS_PER_SECOND", default_value_t = constants::PROVIDER_COMPUTE_UNITS_PER_SECOND)]
    pub compute_units_per_second: u64,
    /// The max amount of retries for the provider.
    #[arg(long = "l1.max-retries", id = "l1_max_retries", value_name = "L1_MAX_RETRIES", default_value_t = constants::L1_PROVIDER_MAX_RETRIES)]
    pub max_retries: u32,
    /// The initial backoff for the provider.
    #[arg(long = "l1.initial-backoff", id = "l1_initial_backoff", value_name = "L1_INITIAL_BACKOFF", default_value_t = constants::L1_PROVIDER_INITIAL_BACKOFF)]
    pub initial_backoff: u64,
}

/// The arguments for the Beacon provider.
#[derive(Debug, Default, Clone, clap::Args)]
pub struct BlobProviderArgs {
    /// The URLs for the beacon node blob provider.
    #[arg(
        long = "blob.beacon_node_urls",
        id = "blob_beacon_node_urls",
        value_name = "BLOB_BEACON_NODE_URLS"
    )]
    pub beacon_node_urls: Option<Vec<reqwest::Url>>,
    /// The URL for the s3 blob provider.
    #[arg(long = "blob.s3_url", id = "blob_s3_url", value_name = "BLOB_S3_URL")]
    pub s3_url: Option<reqwest::Url>,
    /// The URL for the anvil blob provider.
    #[arg(long = "blob.anvil_url", id = "blob_anvil_url", value_name = "BLOB_ANVIL_URL")]
    pub anvil_url: Option<reqwest::Url>,
    /// Enable the mock blob source.
    #[arg(long = "blob.mock")]
    pub mock: bool,
    /// The compute units per second for the provider.
    #[arg(long = "blob.cups", id = "blob_compute_units_per_second", value_name = "BLOB_COMPUTE_UNITS_PER_SECOND", default_value_t = constants::PROVIDER_COMPUTE_UNITS_PER_SECOND)]
    pub compute_units_per_second: u64,
    /// The max amount of retries for the provider.
    #[arg(long = "blob.max-retries", id = "blob_max_retries", value_name = "BLOB_MAX_RETRIES", default_value_t = constants::L1_PROVIDER_MAX_RETRIES)]
    pub max_retries: u32,
    /// The initial backoff for the provider.
    #[arg(long = "blob.initial-backoff", id = "blob_initial_backoff", value_name = "BLOB_INITIAL_BACKOFF", default_value_t = constants::L1_PROVIDER_INITIAL_BACKOFF)]
    pub initial_backoff: u64,
}

/// The arguments for the sequencer.
#[derive(Debug, Default, Clone, clap::Args)]
pub struct SequencerArgs {
    /// Enable the scroll block sequencer.
    #[arg(long = "sequencer.enabled", default_value_t = false)]
    pub sequencer_enabled: bool,
    /// Whether the sequencer should start sequencing automatically on startup.
    #[arg(long = "sequencer.auto-start", default_value_t = false)]
    pub auto_start: bool,
    /// The block time for the sequencer.
    #[arg(long = "sequencer.block-time", id = "sequencer_block_time", value_name = "SEQUENCER_BLOCK_TIME", default_value_t = constants::DEFAULT_BLOCK_TIME)]
    pub block_time: u64,
    /// The payload building duration for the sequencer (milliseconds)
    #[arg(long = "sequencer.payload-building-duration", id = "sequencer_payload_building_duration", value_name = "SEQUENCER_PAYLOAD_BUILDING_DURATION", default_value_t = constants::DEFAULT_PAYLOAD_BUILDING_DURATION)]
    pub payload_building_duration: u64,
    /// The fee recipient for the sequencer.
    #[arg(long = "sequencer.fee-recipient", id = "sequencer_fee_recipient", value_name = "SEQUENCER_FEE_RECIPIENT", default_value_t = SCROLL_FEE_VAULT_ADDRESS)]
    pub fee_recipient: Address,
    /// L1 message inclusion mode: "finalized" or "depth:{number}"
    /// Examples: "finalized", "depth:10", "depth:6"
    #[arg(
        long = "sequencer.l1-inclusion-mode",
        id = "sequencer_l1_inclusion_mode",
        value_name = "MODE",
        default_value = "finalized",
        help = "L1 message inclusion mode. Use 'finalized' for finalized messages only, or 'depth:{number}' for block depth confirmation (e.g. 'depth:10')"
    )]
    pub l1_message_inclusion_mode: L1MessageInclusionMode,
    /// Enable empty blocks.
    #[arg(
        long = "sequencer.allow-empty-blocks",
        id = "sequencer_allow_empty_blocks",
        value_name = "SEQUENCER_ALLOW_EMPTY_BLOCKS",
        default_value_t = false
    )]
    pub allow_empty_blocks: bool,
    /// The maximum number of L1 messages to include per L2 block.
    #[arg(
        long = "sequencer.max-l1-messages",
        id = "sequencer_max_l1_messages",
        value_name = "SEQUENCER_MAX_L1_MESSAGES",
        help = "The maximum number of L1 messages to include per L2 block. If not set, defaults to the value specified in the chain config."
    )]
    pub max_l1_messages: Option<u64>,
}

/// The arguments for the signer.
#[derive(Debug, Default, Clone, clap::Args)]
pub struct SignerArgs {
    /// Path to the file containing the signer's private key
    #[arg(
        long = "signer.key-file",
        value_name = "FILE_PATH",
        help = "Path to the hex-encoded private key file for the signer (optional 0x prefix). Mutually exclusive with --signer.aws-kms-key-id"
    )]
    pub key_file: Option<PathBuf>,

    /// AWS KMS Key ID for signing transactions
    #[arg(
        long = "signer.aws-kms-key-id",
        value_name = "KEY_ID",
        help = "AWS KMS Key ID for signing transactions. Mutually exclusive with --signer.key-file"
    )]
    pub aws_kms_key_id: Option<String>,

    /// The private key signer, if any.
    pub private_key: Option<PrivateKeySigner>,
}

/// The arguments for the rpc.
#[derive(Debug, Default, Clone, clap::Args)]
pub struct RpcArgs {
    /// A boolean to represent if the rollup node rpc should be enabled.
    #[arg(long = "rpc.rollup-node", help = "Enable the rollup node RPC namespace")]
    pub enabled: bool,
}

impl SignerArgs {
    /// Create a signer based on the configured arguments
    pub async fn signer(
        &self,
        chain_id: u64,
    ) -> eyre::Result<Option<Box<dyn Signer + Send + Sync>>> {
        if let Some(key_file_path) = &self.key_file {
            // Load the private key from the file
            let key_content = fs::read_to_string(key_file_path)
                .map_err(|e| {
                    eyre::eyre!("Failed to read signer key file {}: {}", key_file_path.display(), e)
                })?
                .trim()
                .to_string();

            let hex_str = key_content.strip_prefix("0x").unwrap_or(&key_content);
            let key_bytes = hex::decode(hex_str).map_err(|e| {
                eyre::eyre!(
                    "Failed to decode hex private key from file {}: {}",
                    key_file_path.display(),
                    e
                )
            })?;

            // Create the private key signer
            let private_key_signer = PrivateKeySigner::from_slice(&key_bytes)
                .map_err(|e| eyre::eyre!("Failed to create signer from key file: {}", e))?
                .with_chain_id(Some(chain_id));

            tracing::info!(target: "scroll::node::args",
                "Created private key signer with address: {} for chain ID: {}",
                private_key_signer.address(),
                chain_id
            );

            Ok(Some(Box::new(private_key_signer)))
        } else if let Some(aws_kms_key_id) = &self.aws_kms_key_id {
            // Load AWS configuration
            let config_loader = aws_config::defaults(BehaviorVersion::latest());
            let config = config_loader.load().await;
            let kms_client = aws_sdk_kms::Client::new(&config);

            // Create the AWS KMS signer
            let aws_signer = AwsSigner::new(kms_client, aws_kms_key_id.clone(), Some(chain_id))
                .await
                .map_err(|e| eyre::eyre!("Failed to initialize AWS KMS signer: {}", e))?;

            tracing::info!(
                target: "scroll::node::args",
                "Created AWS KMS signer with address: {} for chain ID: {}",
                aws_signer.address(),
                chain_id
            );

            Ok(Some(Box::new(aws_signer)))
        } else if let Some(private_key) = &self.private_key {
            tracing::info!(target: "scroll::node::args", "Created private key signer with address: {} for chain ID: {}", private_key.address(), chain_id);
            let signer = private_key.clone().with_chain_id(Some(chain_id));
            Ok(Some(Box::new(signer)))
        } else {
            Ok(None)
        }
    }
}

/// The arguments for the sequencer.
#[derive(Debug, Default, Clone, clap::Args)]
pub struct RollupNodeGasPriceOracleArgs {
    /// Minimum suggested priority fee (tip) in wei, default `100`
    #[arg(long, default_value_t = 100)]
    #[arg(long = "gpo.default-suggest-priority-fee", id = "default_suggest_priority_fee", value_name = "DEFAULT_SUGGEST_PRIORITY_FEE", default_value_t = constants::DEFAULT_SUGGEST_PRIORITY_FEE)]
    pub default_suggested_priority_fee: u64,
}

/// Returns the total difficulty constant for the given chain.
const fn td_constant(chain: Option<NamedChain>) -> U128 {
    match chain {
        Some(NamedChain::Scroll) => constants::SCROLL_MAINNET_TD_CONSTANT,
        Some(NamedChain::ScrollSepolia) => constants::SCROLL_SEPOLIA_TD_CONSTANT,
        _ => U128::ZERO, // Default to zero for other chains
    }
}

/// The L1 message queue index at which queue hashes should be computed .
const fn l1_v2_message_queue_start_index(chain: Option<NamedChain>) -> u64 {
    match chain {
        Some(NamedChain::Scroll) => constants::SCROLL_MAINNET_V2_MESSAGE_QUEUE_START_INDEX,
        Some(NamedChain::ScrollSepolia) => constants::SCROLL_SEPOLIA_V2_MESSAGE_QUEUE_START_INDEX,
        _ => 0,
    }
}

#[cfg(test)]
mod tests {
    use super::*;
    use std::path::PathBuf;

    #[test]
    fn test_network_args_default_authorized_signer() {
        // Test Scroll mainnet
        let mainnet_signer =
            RollupNodeNetworkArgs::default_authorized_signer(Some(NamedChain::Scroll));
        assert_eq!(mainnet_signer, Some(constants::SCROLL_MAINNET_SIGNER));

        // Test Scroll Sepolia
        let sepolia_signer =
            RollupNodeNetworkArgs::default_authorized_signer(Some(NamedChain::ScrollSepolia));
        assert_eq!(sepolia_signer, Some(constants::SCROLL_SEPOLIA_SIGNER));

        // Test other chains
        let other_signer =
            RollupNodeNetworkArgs::default_authorized_signer(Some(NamedChain::Mainnet));
        assert_eq!(other_signer, None);

        // Test None chain
        let none_signer = RollupNodeNetworkArgs::default_authorized_signer(None);
        assert_eq!(none_signer, None);
    }

    #[test]
    fn test_network_args_effective_signer() {
        let custom_signer = Address::new([0x11; 20]);

        // Test with configured signer
        let network_args =
            RollupNodeNetworkArgs { signer_address: Some(custom_signer), ..Default::default() };
        assert_eq!(network_args.effective_signer(Some(NamedChain::Scroll)), Some(custom_signer));

        // Test without configured signer, fallback to default
        let network_args_default = RollupNodeNetworkArgs::default();
        assert_eq!(
            network_args_default.effective_signer(Some(NamedChain::Scroll)),
            Some(constants::SCROLL_MAINNET_SIGNER)
        );
        assert_eq!(
            network_args_default.effective_signer(Some(NamedChain::ScrollSepolia)),
            Some(constants::SCROLL_SEPOLIA_SIGNER)
        );
        assert_eq!(network_args_default.effective_signer(Some(NamedChain::Mainnet)), None);
    }

    #[test]
    fn test_validate_sequencer_enabled_without_any_signer_fails() {
        let config = ScrollRollupNodeConfig {
            test: false,
            sequencer_args: SequencerArgs { sequencer_enabled: true, ..Default::default() },
            signer_args: SignerArgs { key_file: None, aws_kms_key_id: None, private_key: None },
            database_args: RollupNodeDatabaseArgs::default(),
            engine_driver_args: EngineDriverArgs::default(),
            chain_orchestrator_args: ChainOrchestratorArgs::default(),
            l1_provider_args: L1ProviderArgs::default(),
            blob_provider_args: BlobProviderArgs::default(),
            network_args: RollupNodeNetworkArgs::default(),
            gas_price_oracle_args: RollupNodeGasPriceOracleArgs::default(),
            consensus_args: ConsensusArgs {
                algorithm: ConsensusAlgorithm::SystemContract,
                authorized_signer: None,
            },
            database: None,
            rpc_args: RpcArgs::default(),
        };

        let result = config.validate();
        assert!(result.is_err());
        assert!(result.unwrap_err().contains(
            "Either signer key file, AWS KMS key ID or private key is required when sequencer is enabled"
        ));
    }

    #[test]
    fn test_validate_sequencer_enabled_with_both_signers_fails() {
        let config = ScrollRollupNodeConfig {
            test: false,
            sequencer_args: SequencerArgs { sequencer_enabled: true, ..Default::default() },
            signer_args: SignerArgs {
                key_file: Some(PathBuf::from("/path/to/key")),
                aws_kms_key_id: Some("key-id".to_string()),
                private_key: None,
            },
            database_args: RollupNodeDatabaseArgs::default(),
            engine_driver_args: EngineDriverArgs::default(),
            chain_orchestrator_args: ChainOrchestratorArgs::default(),
            l1_provider_args: L1ProviderArgs::default(),
            blob_provider_args: BlobProviderArgs::default(),
            network_args: RollupNodeNetworkArgs::default(),
            gas_price_oracle_args: RollupNodeGasPriceOracleArgs::default(),
            consensus_args: ConsensusArgs {
                algorithm: ConsensusAlgorithm::SystemContract,
                authorized_signer: None,
            },
            database: None,
            rpc_args: RpcArgs::default(),
        };

        let result = config.validate();
        assert!(result.is_err());
        assert!(result.unwrap_err().contains("Cannot specify more than one signer key source"));
    }

    #[test]
    fn test_validate_sequencer_enabled_with_key_file_succeeds() {
        let config = ScrollRollupNodeConfig {
            test: false,
            sequencer_args: SequencerArgs { sequencer_enabled: true, ..Default::default() },
            signer_args: SignerArgs {
                key_file: Some(PathBuf::from("/path/to/key")),
                aws_kms_key_id: None,
                private_key: None,
            },
            database_args: RollupNodeDatabaseArgs::default(),
            chain_orchestrator_args: ChainOrchestratorArgs::default(),
            engine_driver_args: EngineDriverArgs::default(),
            l1_provider_args: L1ProviderArgs::default(),
            blob_provider_args: BlobProviderArgs::default(),
            network_args: RollupNodeNetworkArgs::default(),
            gas_price_oracle_args: RollupNodeGasPriceOracleArgs::default(),
            consensus_args: ConsensusArgs::noop(),
            database: None,
            rpc_args: RpcArgs::default(),
        };

        assert!(config.validate().is_ok());
    }

    #[test]
    fn test_validate_sequencer_enabled_with_aws_kms_succeeds() {
        let config = ScrollRollupNodeConfig {
            test: false,
            sequencer_args: SequencerArgs { sequencer_enabled: true, ..Default::default() },
            signer_args: SignerArgs {
                key_file: None,
                aws_kms_key_id: Some("key-id".to_string()),
                private_key: None,
            },
            database_args: RollupNodeDatabaseArgs::default(),
            engine_driver_args: EngineDriverArgs::default(),
            chain_orchestrator_args: ChainOrchestratorArgs::default(),
            l1_provider_args: L1ProviderArgs::default(),
            blob_provider_args: BlobProviderArgs::default(),
            network_args: RollupNodeNetworkArgs::default(),
            gas_price_oracle_args: RollupNodeGasPriceOracleArgs::default(),
            consensus_args: ConsensusArgs::noop(),
            database: None,
            rpc_args: RpcArgs::default(),
        };

        assert!(config.validate().is_ok());
    }

    #[test]
    fn test_validate_sequencer_disabled_without_any_signer_succeeds() {
        let config = ScrollRollupNodeConfig {
            test: false,
            sequencer_args: SequencerArgs { sequencer_enabled: false, ..Default::default() },
            signer_args: SignerArgs { key_file: None, aws_kms_key_id: None, private_key: None },
            database_args: RollupNodeDatabaseArgs::default(),
            engine_driver_args: EngineDriverArgs::default(),
            chain_orchestrator_args: ChainOrchestratorArgs::default(),
            l1_provider_args: L1ProviderArgs::default(),
            blob_provider_args: BlobProviderArgs::default(),
            network_args: RollupNodeNetworkArgs::default(),
            gas_price_oracle_args: RollupNodeGasPriceOracleArgs::default(),
            consensus_args: ConsensusArgs::noop(),
            database: None,
            rpc_args: RpcArgs::default(),
        };

        assert!(config.validate().is_ok());
    }
}<|MERGE_RESOLUTION|>--- conflicted
+++ resolved
@@ -304,26 +304,6 @@
             authorized_signer,
         );
 
-<<<<<<< HEAD
-        // On startup we replay the latest batch of blocks from the database as such we set the safe
-        // block hash to the latest block hash associated with the previous consolidated
-        // batch in the database.
-        let tx = db.tx_mut().await?;
-        let (startup_safe_block, l1_start_block_number) =
-            tx.prepare_on_startup(chain_spec.genesis_hash()).await?;
-        tx.commit().await?;
-        if let Some(block_info) = startup_safe_block {
-            fcs.update_safe_block_info(block_info).expect("failed to set safe block info");
-        } else {
-            fcs.update_safe_block_info(BlockInfo {
-                hash: genesis_hash_from_chain_spec(chain_spec.clone()).unwrap(),
-                number: 0,
-            })
-            .expect("failed to set safe block info to genesis");
-        }
-
-=======
->>>>>>> 8f83a0a6
         tracing::info!(target: "scroll::node::args", fcs = ?fcs, payload_building_duration = ?self.sequencer_args.payload_building_duration, "Starting engine driver");
         let engine = Engine::new(Arc::new(engine_api), fcs);
         // let engine = EngineDriver::new(
