//! This library contains the main manager for the rollup node.

use futures::StreamExt;
use reth_tokio_util::{EventSender, EventStream};
use rollup_node_indexer::{Indexer, IndexerEvent};
use rollup_node_sequencer::{Sequencer, SequencerL1MessageProvider};
use rollup_node_watcher::L1Notification;
use scroll_alloy_provider::ScrollEngineApi;
<<<<<<< HEAD
use scroll_engine::{EngineDriver, EngineDriverEvent};
use scroll_network::{BlockImportOutcome, NetworkManager, NetworkManagerEvent, NewBlockWithPeer};
use secp256k1::ecdsa::Signature;
=======
use scroll_engine::{EngineDriver, EngineDriverError, ForkchoiceState};
use scroll_network::{
    BlockImportError, BlockImportOutcome, BlockValidation, BlockValidationError, NetworkManager,
    NetworkManagerEvent, NewBlockWithPeer,
};
use scroll_wire::NewBlock;
>>>>>>> 09f6d73f
use std::{
    fmt,
    fmt::{Debug, Formatter},
    future::Future,
    pin::Pin,
    sync::Arc,
    task::{Context, Poll},
};
use tokio::{
    sync::mpsc::{Receiver, UnboundedReceiver},
    time::Interval,
};
use tokio_stream::wrappers::{ReceiverStream, UnboundedReceiverStream};
use tracing::{error, trace};

pub use event::RollupEvent;
mod event;

pub use consensus::PoAConsensus;
mod consensus;

use consensus::Consensus;
<<<<<<< HEAD
=======
use rollup_node_primitives::{BatchInfo, BlockInfo, ScrollPayloadAttributesWithBatchInfo};
>>>>>>> 09f6d73f
use rollup_node_providers::{ExecutionPayloadProvider, L1Provider};
use scroll_db::Database;
use scroll_derivation_pipeline::DerivationPipeline;

/// The size of the event channel.
const EVENT_CHANNEL_SIZE: usize = 100;

<<<<<<< HEAD
=======
/// A future that resolves to a tuple of the block info and the block import outcome.
type PendingBlockImportFuture =
    Pin<Box<dyn Future<Output = (Option<BlockInfo>, Option<BlockImportOutcome>)> + Send>>;

/// A future that resolves to a tuple of the block info and the block import outcome.
type EngineDriverFuture =
    Pin<Box<dyn Future<Output = Result<(BlockInfo, bool, BatchInfo), EngineDriverError>> + Send>>;

>>>>>>> 09f6d73f
/// The main manager for the rollup node.
///
/// This is an endless [`Future`] that drives the state of the entire network forward and includes
/// the following components:
/// - `network`: Responsible for peer discover, managing connections between peers and operation of
///   the eth-wire protocol.
/// - `engine`: Responsible for importing blocks that have been gossiped over the scroll-wire
///   protocol.
/// - `consensus`: The consensus algorithm used by the rollup node.
/// - `new_block_rx`: Receives new blocks from the network.
/// - `forkchoice_state`: The forkchoice state of the rollup node.
/// - `pending_block_imports`: A collection of pending block imports.
/// - `event_sender`: An event sender for sending events to subscribers of the rollup node manager.
pub struct RollupNodeManager<C, EC, P, L1P, SMP> {
    /// The network manager that manages the scroll p2p network.
    network: NetworkManager,
    /// The engine driver used to communicate with the engine.
    engine: EngineDriver<EC, P>,
    /// The derivation pipeline, used to derive payload attributes from batches.
    derivation_pipeline: DerivationPipeline<L1P>,
    /// A receiver for [`L1Notification`]s from the [`rollup_node_watcher::L1Watcher`].
    l1_notification_rx: Option<ReceiverStream<Arc<L1Notification>>>,
    /// An indexer used to index data for the rollup node.
    indexer: Indexer,
    /// The consensus algorithm used by the rollup node.
    consensus: C,
    /// The receiver for new blocks received from the network (used to bridge from eth-wire).
    new_block_rx: Option<UnboundedReceiverStream<NewBlockWithPeer>>,
<<<<<<< HEAD
=======
    /// The forkchoice state of the rollup node.
    forkchoice_state: ForkchoiceState,
    /// A collection of pending block imports.
    pending_block_imports: FuturesOrdered<PendingBlockImportFuture>,
    /// A pending engine driver task.
    pending_engine_task: Option<EngineDriverFuture>,
>>>>>>> 09f6d73f
    /// An event sender for sending events to subscribers of the rollup node manager.
    event_sender: Option<EventSender<RollupEvent>>,
    /// The sequencer which is responsible for sequencing transactions and producing new blocks.
    sequencer: Option<Sequencer<SMP>>,
    /// The trigger for the block building process.
    block_building_trigger: Option<Interval>,
}

impl<C: Debug, EC: Debug, P: Debug, L1P: Debug, SMP: Debug> Debug
    for RollupNodeManager<C, EC, P, L1P, SMP>
{
    fn fmt(&self, f: &mut Formatter<'_>) -> fmt::Result {
        f.debug_struct("RollupNodeManager")
            .field("network", &self.network)
            .field("engine", &self.engine)
            .field("derivation_pipeline", &self.derivation_pipeline)
            .field("l1_notification_rx", &self.l1_notification_rx)
            .field("indexer", &self.indexer)
            .field("consensus", &self.consensus)
            .field("new_block_rx", &self.new_block_rx)
<<<<<<< HEAD
            .field("pending_engine_tasks", &"[ ... ]")
=======
            .field("forkchoice_state", &self.forkchoice_state)
            .field("pending_block_imports", &self.pending_block_imports)
            .field(
                "pending_engine_task",
                &self.pending_engine_task.as_ref().map(|_| "Some( ... )").unwrap_or("None"),
            )
>>>>>>> 09f6d73f
            .field("event_sender", &self.event_sender)
            .field("sequencer", &self.sequencer)
            .finish()
    }
}

impl<C, EC, P, L1P, SMP> RollupNodeManager<C, EC, P, L1P, SMP>
where
    C: Consensus + Unpin,
    EC: ScrollEngineApi + Unpin + Sync + Send + 'static,
    P: ExecutionPayloadProvider + Unpin + Send + Sync + 'static,
    L1P: L1Provider + Clone + Send + Sync + 'static,
    SMP: SequencerL1MessageProvider + Unpin + Send + Sync + 'static,
{
    /// Create a new [`RollupNodeManager`] instance.
    #[allow(clippy::too_many_arguments)]
    pub fn new(
        network: NetworkManager,
        engine: EngineDriver<EC, P>,
        l1_provider: L1P,
        database: Arc<Database>,
        l1_notification_rx: Option<Receiver<Arc<L1Notification>>>,
        consensus: C,
        new_block_rx: Option<UnboundedReceiver<NewBlockWithPeer>>,
        sequencer: Option<Sequencer<SMP>>,
        block_time: Option<u64>,
    ) -> Self {
        let indexer = Indexer::new(database.clone());
        let derivation_pipeline = DerivationPipeline::new(l1_provider, database);
        Self {
            network,
            engine,
            derivation_pipeline,
            l1_notification_rx: l1_notification_rx.map(Into::into),
            indexer,
            consensus,
            new_block_rx: new_block_rx.map(Into::into),
<<<<<<< HEAD
=======
            forkchoice_state,
            pending_block_imports: FuturesOrdered::new(),
            pending_engine_task: None,
>>>>>>> 09f6d73f
            event_sender: None,
            sequencer,
            block_building_trigger: block_time
                .map(|time| tokio::time::interval(tokio::time::Duration::from_millis(time))),
        }
    }

    /// Returns a new event listener for the rollup node manager.
    pub fn event_listener(&mut self) -> EventStream<RollupEvent> {
        if let Some(event_sender) = &self.event_sender {
            return event_sender.new_listener()
        };

        let event_sender = EventSender::new(EVENT_CHANNEL_SIZE);
        let event_listener = event_sender.new_listener();
        self.event_sender = Some(event_sender);

        event_listener
    }

    /// Handles a new block received from the network.
    ///
    /// We will first validate the consensus of the block, then we will send the block to the engine
    /// to validate the correctness of the block.
    pub fn handle_new_block(&mut self, block_with_peer: NewBlockWithPeer) {
        trace!(target: "scroll::node::manager", "Received new block from peer {:?} - hash {:?}", block_with_peer.peer_id, block_with_peer.block.hash_slow());
        if let Some(event_sender) = self.event_sender.as_ref() {
            event_sender.notify(RollupEvent::NewBlockReceived(block_with_peer.clone()));
        }

        // Validate the consensus of the block.
        // TODO: Should we spawn a task to validate the consensus of the block?
        //       Is the consensus validation blocking?
<<<<<<< HEAD
        if let Err(err) =
            self.consensus.validate_new_block(&block_with_peer.block, &block_with_peer.signature)
        {
            error!(target: "scroll::node::manager", ?err, "consensus checks failed on block {:?} from peer {:?}", block_with_peer.block.hash_slow(), block_with_peer.peer_id);
            self.network.handle().block_import_outcome(BlockImportOutcome {
                peer: block_with_peer.peer_id,
                result: Err(err.into()),
            });
        } else {
            self.engine.handle_block_import(block_with_peer);
        }
=======
        if let Err(err) = self.consensus.validate_new_block(&block, &signature) {
            error!(target: "scroll::node::manager", ?err, "consensus checks failed on block {:?} from peer {:?}", block.hash_slow(), peer);
            self.network
                .handle()
                .block_import_outcome(BlockImportOutcome { peer, result: Err(err.into()) });
            return;
        }

        // If the forkchoice state is at genesis, update the forkchoice state with the parent of the
        // block.
        if self.forkchoice_state.is_genesis() {
            self.forkchoice_state.update_unsafe_block_info(block.parent_num_hash().into());
        }

        // Send the block to the engine to validate the correctness of the block.
        let mut fcs = self.get_alloy_fcs();
        let engine: Arc<EngineDriver<EC, P>> = self.engine.clone();
        let future = Box::pin(async move {
            trace!(target: "scroll::node::manager", "handling block import future for block {:?}", block.hash_slow());

            // convert the block to an execution payload and update the forkchoice state
            let execution_payload: ExecutionPayload =
                ExecutionPayloadV1::from_block_slow(&block).into();
            let unsafe_block_info: BlockInfo = (&execution_payload).into();
            fcs.head_block_hash = unsafe_block_info.hash;

            // process the execution payload
            // TODO: needs testing
            let (unsafe_block_info, import_outcome) =
                match engine.handle_execution_payload(execution_payload, fcs).await {
                    Err(EngineDriverError::InvalidExecutionPayload) => (
                        Some(unsafe_block_info),
                        Some(Err(BlockImportError::Validation(BlockValidationError::InvalidBlock))),
                    ),
                    Ok((PayloadStatusEnum::Valid, PayloadStatusEnum::Valid)) => (
                        Some(unsafe_block_info),
                        Some(Ok(BlockValidation::ValidBlock {
                            new_block: NewBlock {
                                block,
                                signature: signature.serialize_compact().to_vec().into(),
                            },
                        })),
                    ),
                    _ => (None, None),
                };

            (unsafe_block_info, import_outcome.map(|result| BlockImportOutcome { peer, result }))
        });

        self.pending_block_imports.push_back(future);
        cx.waker().wake_by_ref();
    }

    /// Handles a [`ScrollPayloadAttributesWithBatchInfo`] by initiating a task sending the
    /// attribute to the EN via the [`EngineDriver`].
    fn handle_payload_attribute(&mut self, attribute: ScrollPayloadAttributesWithBatchInfo) {
        let engine = self.engine.clone();
        let safe_block_info = *self.forkchoice_state.safe_block_info();
        let fcs = self.get_alloy_fcs();

        trace!(target: "scroll::node::manager", payload = ?attribute.payload_attributes.payload_attributes, "New engine driver task");
        let fut = Box::pin(async move {
            // attach the batch info the engine future.
            let attributes = attribute.payload_attributes;
            let batch_info = attribute.batch_info;
            engine
                .handle_payload_attributes(safe_block_info, fcs, attributes)
                .await
                .map(|(info, b)| (info, b, batch_info))
        });
        self.pending_engine_task.replace(fut);
    }

    /// Handles a [`EngineDriverFuture`] by polling it and updating the forkchoice state if it
    /// resolves.
    fn handle_engine_driver_future(&mut self, mut fut: EngineDriverFuture, cx: &mut Context<'_>) {
        match fut.poll_unpin(cx) {
            Poll::Ready(result) => match result {
                Ok((safe_block_info, should_update_unsafe_head, batch_info)) => {
                    // update the safe and unsafe head if necessary.
                    self.forkchoice_state.update_safe_block_info(safe_block_info);
                    if should_update_unsafe_head {
                        self.forkchoice_state.update_unsafe_block_info(safe_block_info);
                    }

                    // index the batch to block new entry.
                    self.indexer.handle_batch_to_block(batch_info, safe_block_info);
                    trace!(target: "scroll::node::manager", new_forkchoice_state = ?self.forkchoice_state, batch_info = ?batch_info, "Handled ScrollPayloadAttributes");
                }
                Err(err) => {
                    error!(target: "scroll::node::manager", ?err, "Engine driver failed to handle attribute")
                }
            },
            Poll::Pending => {
                self.pending_engine_task.replace(fut);
            }
        }
    }

    const fn get_alloy_fcs(&self) -> AlloyForkchoiceState {
        self.forkchoice_state.get_alloy_fcs()
>>>>>>> 09f6d73f
    }

    /// Handles a network manager event.
    ///
<<<<<<< HEAD
    /// Currently the network manager only emits a `NewBlock` event.
    fn handle_network_manager_event(&mut self, event: NetworkManagerEvent) {
=======
    /// Currently, the network manager only emits a `NewBlock` event.
    fn handle_network_manager_event(&mut self, event: NetworkManagerEvent, cx: &mut Context<'_>) {
>>>>>>> 09f6d73f
        match event {
            NetworkManagerEvent::NewBlock(block) => self.handle_new_block(block),
        }
    }

    /// Handles an indexer event.
    fn handle_indexer_event(&mut self, event: IndexerEvent) {
        trace!(target: "scroll::node::manager", ?event, "Received indexer event");
        match event {
            IndexerEvent::BatchCommitIndexed(batch_info) => {
                // push the batch info into the derivation pipeline.
                self.derivation_pipeline.handle_batch_commit(batch_info)
            }
            IndexerEvent::BatchFinalizationIndexed(_, Some(finalized_block)) |
            IndexerEvent::FinalizedIndexed(_, Some(finalized_block)) => {
                // update the fcs on new finalized block.
                self.forkchoice_state.update_finalized_block_info(finalized_block);
            }
            _ => (),
        }
    }

    /// Handles an engine driver event.
    fn handle_engine_driver_event(&self, event: EngineDriverEvent) {
        trace!(target: "scroll::node::manager", ?event, "Received engine driver event");
        match event {
            EngineDriverEvent::BlockImportOutcome(outcome) => {
                self.network.handle().block_import_outcome(outcome);
            }
            EngineDriverEvent::NewPayload(payload) => {
                // TODO: sign blocks before sending them to the network.
                let signature = Signature::from_compact(&[0; 64]).unwrap();
                self.network.handle().announce_block(payload, signature);
            }
            EngineDriverEvent::L1BlockConsolidated(block_info) => {
                if let Some(event_sender) = self.event_sender.as_ref() {
                    event_sender.notify(RollupEvent::L1DerivedBlockConsolidated(block_info));
                }
            }
        }
    }

    /// Handles an [`L1Notification`] from the L1 watcher.
    fn handle_l1_notification(&mut self, notification: L1Notification) {
        self.indexer.handle_l1_notification(notification);
    }
}

impl<C, EC, P, L1P, SMP> Future for RollupNodeManager<C, EC, P, L1P, SMP>
where
    C: Consensus + Unpin,
    EC: ScrollEngineApi + Unpin + Sync + Send + 'static,
    P: ExecutionPayloadProvider + Unpin + Send + Sync + 'static,
    L1P: L1Provider + Clone + Unpin + Send + Sync + 'static,
    SMP: SequencerL1MessageProvider + Unpin + Send + Sync + 'static,
{
    type Output = ();

    fn poll(self: Pin<&mut Self>, cx: &mut Context<'_>) -> Poll<Self::Output> {
        let this = self.get_mut();

        // Handle new block production.
        if let Some(Poll::Ready(Some(attributes))) =
            this.sequencer.as_mut().map(|x| x.poll_next_unpin(cx))
        {
            this.engine.handle_build_new_payload(attributes);
        }

        // Drain all EngineDriver events.
        while let Poll::Ready(Some(event)) = this.engine.poll_next_unpin(cx) {
            this.handle_engine_driver_event(event);
        }

        // Drain all L1 notifications.
        while let Some(Poll::Ready(Some(event))) =
            this.l1_notification_rx.as_mut().map(|x| x.poll_next_unpin(cx))
        {
            this.handle_l1_notification((*event).clone());
        }

        // Drain all Indexer events.
        while let Poll::Ready(Some(result)) = this.indexer.poll_next_unpin(cx) {
            match result {
                Ok(event) => this.handle_indexer_event(event),
                Err(err) => {
                    error!(target: "scroll::node::manager", ?err, "Error occurred at indexer level")
                }
            }
        }

<<<<<<< HEAD
        // Check if we need to trigger the build of a new payload.
        if let Some(Poll::Ready(_)) = this.block_building_trigger.as_mut().map(|x| x.poll_tick(cx))
        {
            if let Some(sequencer) = this.sequencer.as_mut() {
                sequencer.build_payload_attributes();
            }
        }

        // Poll Derivation Pipeline and push attribute in queue if any.
        while let Poll::Ready(Some(attributes)) = this.derivation_pipeline.poll_next_unpin(cx) {
            this.engine.handle_l1_consolidation(attributes)
=======
        // Handle payload attribute if engine task is empty.
        if this.pending_engine_task.is_none() {
            if let Poll::Ready(Some(attributes)) = this.derivation_pipeline.poll_next_unpin(cx) {
                this.handle_payload_attribute(attributes)
            }
        }

        // Poll Engine Driver tasks.
        if let Some(fut) = this.pending_engine_task.take() {
            this.handle_engine_driver_future(fut, cx);
>>>>>>> 09f6d73f
        }

        // Handle blocks received from the eth-wire protocol.
        while let Some(Poll::Ready(Some(block))) =
            this.new_block_rx.as_mut().map(|new_block_rx| new_block_rx.poll_next_unpin(cx))
        {
            this.handle_new_block(block);
        }

        // Handle network manager events.
        while let Poll::Ready(Some(event)) = this.network.poll_next_unpin(cx) {
            this.handle_network_manager_event(event);
        }

        Poll::Pending
    }
}<|MERGE_RESOLUTION|>--- conflicted
+++ resolved
@@ -6,18 +6,9 @@
 use rollup_node_sequencer::{Sequencer, SequencerL1MessageProvider};
 use rollup_node_watcher::L1Notification;
 use scroll_alloy_provider::ScrollEngineApi;
-<<<<<<< HEAD
 use scroll_engine::{EngineDriver, EngineDriverEvent};
 use scroll_network::{BlockImportOutcome, NetworkManager, NetworkManagerEvent, NewBlockWithPeer};
 use secp256k1::ecdsa::Signature;
-=======
-use scroll_engine::{EngineDriver, EngineDriverError, ForkchoiceState};
-use scroll_network::{
-    BlockImportError, BlockImportOutcome, BlockValidation, BlockValidationError, NetworkManager,
-    NetworkManagerEvent, NewBlockWithPeer,
-};
-use scroll_wire::NewBlock;
->>>>>>> 09f6d73f
 use std::{
     fmt,
     fmt::{Debug, Formatter},
@@ -40,10 +31,6 @@
 mod consensus;
 
 use consensus::Consensus;
-<<<<<<< HEAD
-=======
-use rollup_node_primitives::{BatchInfo, BlockInfo, ScrollPayloadAttributesWithBatchInfo};
->>>>>>> 09f6d73f
 use rollup_node_providers::{ExecutionPayloadProvider, L1Provider};
 use scroll_db::Database;
 use scroll_derivation_pipeline::DerivationPipeline;
@@ -51,17 +38,6 @@
 /// The size of the event channel.
 const EVENT_CHANNEL_SIZE: usize = 100;
 
-<<<<<<< HEAD
-=======
-/// A future that resolves to a tuple of the block info and the block import outcome.
-type PendingBlockImportFuture =
-    Pin<Box<dyn Future<Output = (Option<BlockInfo>, Option<BlockImportOutcome>)> + Send>>;
-
-/// A future that resolves to a tuple of the block info and the block import outcome.
-type EngineDriverFuture =
-    Pin<Box<dyn Future<Output = Result<(BlockInfo, bool, BatchInfo), EngineDriverError>> + Send>>;
-
->>>>>>> 09f6d73f
 /// The main manager for the rollup node.
 ///
 /// This is an endless [`Future`] that drives the state of the entire network forward and includes
@@ -90,15 +66,6 @@
     consensus: C,
     /// The receiver for new blocks received from the network (used to bridge from eth-wire).
     new_block_rx: Option<UnboundedReceiverStream<NewBlockWithPeer>>,
-<<<<<<< HEAD
-=======
-    /// The forkchoice state of the rollup node.
-    forkchoice_state: ForkchoiceState,
-    /// A collection of pending block imports.
-    pending_block_imports: FuturesOrdered<PendingBlockImportFuture>,
-    /// A pending engine driver task.
-    pending_engine_task: Option<EngineDriverFuture>,
->>>>>>> 09f6d73f
     /// An event sender for sending events to subscribers of the rollup node manager.
     event_sender: Option<EventSender<RollupEvent>>,
     /// The sequencer which is responsible for sequencing transactions and producing new blocks.
@@ -119,16 +86,7 @@
             .field("indexer", &self.indexer)
             .field("consensus", &self.consensus)
             .field("new_block_rx", &self.new_block_rx)
-<<<<<<< HEAD
             .field("pending_engine_tasks", &"[ ... ]")
-=======
-            .field("forkchoice_state", &self.forkchoice_state)
-            .field("pending_block_imports", &self.pending_block_imports)
-            .field(
-                "pending_engine_task",
-                &self.pending_engine_task.as_ref().map(|_| "Some( ... )").unwrap_or("None"),
-            )
->>>>>>> 09f6d73f
             .field("event_sender", &self.event_sender)
             .field("sequencer", &self.sequencer)
             .finish()
@@ -166,12 +124,6 @@
             indexer,
             consensus,
             new_block_rx: new_block_rx.map(Into::into),
-<<<<<<< HEAD
-=======
-            forkchoice_state,
-            pending_block_imports: FuturesOrdered::new(),
-            pending_engine_task: None,
->>>>>>> 09f6d73f
             event_sender: None,
             sequencer,
             block_building_trigger: block_time
@@ -205,7 +157,6 @@
         // Validate the consensus of the block.
         // TODO: Should we spawn a task to validate the consensus of the block?
         //       Is the consensus validation blocking?
-<<<<<<< HEAD
         if let Err(err) =
             self.consensus.validate_new_block(&block_with_peer.block, &block_with_peer.signature)
         {
@@ -217,120 +168,12 @@
         } else {
             self.engine.handle_block_import(block_with_peer);
         }
-=======
-        if let Err(err) = self.consensus.validate_new_block(&block, &signature) {
-            error!(target: "scroll::node::manager", ?err, "consensus checks failed on block {:?} from peer {:?}", block.hash_slow(), peer);
-            self.network
-                .handle()
-                .block_import_outcome(BlockImportOutcome { peer, result: Err(err.into()) });
-            return;
-        }
-
-        // If the forkchoice state is at genesis, update the forkchoice state with the parent of the
-        // block.
-        if self.forkchoice_state.is_genesis() {
-            self.forkchoice_state.update_unsafe_block_info(block.parent_num_hash().into());
-        }
-
-        // Send the block to the engine to validate the correctness of the block.
-        let mut fcs = self.get_alloy_fcs();
-        let engine: Arc<EngineDriver<EC, P>> = self.engine.clone();
-        let future = Box::pin(async move {
-            trace!(target: "scroll::node::manager", "handling block import future for block {:?}", block.hash_slow());
-
-            // convert the block to an execution payload and update the forkchoice state
-            let execution_payload: ExecutionPayload =
-                ExecutionPayloadV1::from_block_slow(&block).into();
-            let unsafe_block_info: BlockInfo = (&execution_payload).into();
-            fcs.head_block_hash = unsafe_block_info.hash;
-
-            // process the execution payload
-            // TODO: needs testing
-            let (unsafe_block_info, import_outcome) =
-                match engine.handle_execution_payload(execution_payload, fcs).await {
-                    Err(EngineDriverError::InvalidExecutionPayload) => (
-                        Some(unsafe_block_info),
-                        Some(Err(BlockImportError::Validation(BlockValidationError::InvalidBlock))),
-                    ),
-                    Ok((PayloadStatusEnum::Valid, PayloadStatusEnum::Valid)) => (
-                        Some(unsafe_block_info),
-                        Some(Ok(BlockValidation::ValidBlock {
-                            new_block: NewBlock {
-                                block,
-                                signature: signature.serialize_compact().to_vec().into(),
-                            },
-                        })),
-                    ),
-                    _ => (None, None),
-                };
-
-            (unsafe_block_info, import_outcome.map(|result| BlockImportOutcome { peer, result }))
-        });
-
-        self.pending_block_imports.push_back(future);
-        cx.waker().wake_by_ref();
-    }
-
-    /// Handles a [`ScrollPayloadAttributesWithBatchInfo`] by initiating a task sending the
-    /// attribute to the EN via the [`EngineDriver`].
-    fn handle_payload_attribute(&mut self, attribute: ScrollPayloadAttributesWithBatchInfo) {
-        let engine = self.engine.clone();
-        let safe_block_info = *self.forkchoice_state.safe_block_info();
-        let fcs = self.get_alloy_fcs();
-
-        trace!(target: "scroll::node::manager", payload = ?attribute.payload_attributes.payload_attributes, "New engine driver task");
-        let fut = Box::pin(async move {
-            // attach the batch info the engine future.
-            let attributes = attribute.payload_attributes;
-            let batch_info = attribute.batch_info;
-            engine
-                .handle_payload_attributes(safe_block_info, fcs, attributes)
-                .await
-                .map(|(info, b)| (info, b, batch_info))
-        });
-        self.pending_engine_task.replace(fut);
-    }
-
-    /// Handles a [`EngineDriverFuture`] by polling it and updating the forkchoice state if it
-    /// resolves.
-    fn handle_engine_driver_future(&mut self, mut fut: EngineDriverFuture, cx: &mut Context<'_>) {
-        match fut.poll_unpin(cx) {
-            Poll::Ready(result) => match result {
-                Ok((safe_block_info, should_update_unsafe_head, batch_info)) => {
-                    // update the safe and unsafe head if necessary.
-                    self.forkchoice_state.update_safe_block_info(safe_block_info);
-                    if should_update_unsafe_head {
-                        self.forkchoice_state.update_unsafe_block_info(safe_block_info);
-                    }
-
-                    // index the batch to block new entry.
-                    self.indexer.handle_batch_to_block(batch_info, safe_block_info);
-                    trace!(target: "scroll::node::manager", new_forkchoice_state = ?self.forkchoice_state, batch_info = ?batch_info, "Handled ScrollPayloadAttributes");
-                }
-                Err(err) => {
-                    error!(target: "scroll::node::manager", ?err, "Engine driver failed to handle attribute")
-                }
-            },
-            Poll::Pending => {
-                self.pending_engine_task.replace(fut);
-            }
-        }
-    }
-
-    const fn get_alloy_fcs(&self) -> AlloyForkchoiceState {
-        self.forkchoice_state.get_alloy_fcs()
->>>>>>> 09f6d73f
     }
 
     /// Handles a network manager event.
     ///
-<<<<<<< HEAD
     /// Currently the network manager only emits a `NewBlock` event.
     fn handle_network_manager_event(&mut self, event: NetworkManagerEvent) {
-=======
-    /// Currently, the network manager only emits a `NewBlock` event.
-    fn handle_network_manager_event(&mut self, event: NetworkManagerEvent, cx: &mut Context<'_>) {
->>>>>>> 09f6d73f
         match event {
             NetworkManagerEvent::NewBlock(block) => self.handle_new_block(block),
         }
@@ -347,14 +190,14 @@
             IndexerEvent::BatchFinalizationIndexed(_, Some(finalized_block)) |
             IndexerEvent::FinalizedIndexed(_, Some(finalized_block)) => {
                 // update the fcs on new finalized block.
-                self.forkchoice_state.update_finalized_block_info(finalized_block);
+                self.engine.set_finalized_block_info(finalized_block);
             }
             _ => (),
         }
     }
 
     /// Handles an engine driver event.
-    fn handle_engine_driver_event(&self, event: EngineDriverEvent) {
+    fn handle_engine_driver_event(&mut self, event: EngineDriverEvent) {
         trace!(target: "scroll::node::manager", ?event, "Received engine driver event");
         match event {
             EngineDriverEvent::BlockImportOutcome(outcome) => {
@@ -365,7 +208,9 @@
                 let signature = Signature::from_compact(&[0; 64]).unwrap();
                 self.network.handle().announce_block(payload, signature);
             }
-            EngineDriverEvent::L1BlockConsolidated(block_info) => {
+            EngineDriverEvent::L1BlockConsolidated((block_info, batch_info)) => {
+                self.indexer.handle_batch_to_block(batch_info, block_info);
+
                 if let Some(event_sender) = self.event_sender.as_ref() {
                     event_sender.notify(RollupEvent::L1DerivedBlockConsolidated(block_info));
                 }
@@ -421,7 +266,6 @@
             }
         }
 
-<<<<<<< HEAD
         // Check if we need to trigger the build of a new payload.
         if let Some(Poll::Ready(_)) = this.block_building_trigger.as_mut().map(|x| x.poll_tick(cx))
         {
@@ -433,18 +277,6 @@
         // Poll Derivation Pipeline and push attribute in queue if any.
         while let Poll::Ready(Some(attributes)) = this.derivation_pipeline.poll_next_unpin(cx) {
             this.engine.handle_l1_consolidation(attributes)
-=======
-        // Handle payload attribute if engine task is empty.
-        if this.pending_engine_task.is_none() {
-            if let Poll::Ready(Some(attributes)) = this.derivation_pipeline.poll_next_unpin(cx) {
-                this.handle_payload_attribute(attributes)
-            }
-        }
-
-        // Poll Engine Driver tasks.
-        if let Some(fut) = this.pending_engine_task.take() {
-            this.handle_engine_driver_future(fut, cx);
->>>>>>> 09f6d73f
         }
 
         // Handle blocks received from the eth-wire protocol.
