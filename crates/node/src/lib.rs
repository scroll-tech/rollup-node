--- conflicted
+++ resolved
@@ -237,16 +237,10 @@
                 self.network.handle().block_import_outcome(outcome);
             }
             EngineDriverEvent::NewPayload(payload) => {
-<<<<<<< HEAD
-                // TODO: sign blocks before sending them to the network.
-                let signature = Signature::from_raw(&[0; 65]).unwrap();
-                self.indexer.handle_block(payload.clone().into(), None);
-                self.network.handle().announce_block(payload, signature);
-=======
                 if let Some(signer) = self.signer.as_mut() {
                     let _ = signer.sign_block(payload).inspect_err(|err| tracing::error!(target: "scroll::node::manager", ?err, "Failed to send new payload to signer"));
                 }
->>>>>>> bdfee094
+                self.indexer.handle_block(payload.clone().into(), None);
             }
             EngineDriverEvent::L1BlockConsolidated((block_info, batch_info)) => {
                 self.indexer.handle_block(block_info.clone(), Some(batch_info));
