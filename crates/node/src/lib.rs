--- conflicted
+++ resolved
@@ -6,347 +6,5 @@
 mod constants;
 mod node;
 
-<<<<<<< HEAD
-pub use event::RollupEvent;
-mod event;
-
-pub use consensus::{Consensus, NoopConsensus, PoAConsensus};
-mod consensus;
-
-use rollup_node_providers::{ExecutionPayloadProvider, L1MessageProvider, L1Provider};
-use scroll_db::Database;
-use scroll_derivation_pipeline::DerivationPipeline;
-
-/// The size of the event channel.
-const EVENT_CHANNEL_SIZE: usize = 100;
-
-/// The main manager for the rollup node.
-///
-/// This is an endless [`Future`] that drives the state of the entire network forward and includes
-/// the following components:
-/// - `network`: Responsible for peer discover, managing connections between peers and operation of
-///   the eth-wire protocol.
-/// - `engine`: Responsible for importing blocks that have been gossiped over the scroll-wire
-///   protocol.
-/// - `consensus`: The consensus algorithm used by the rollup node.
-/// - `new_block_rx`: Receives new blocks from the network.
-/// - `forkchoice_state`: The forkchoice state of the rollup node.
-/// - `pending_block_imports`: A collection of pending block imports.
-/// - `event_sender`: An event sender for sending events to subscribers of the rollup node manager.
-pub struct RollupNodeManager<EC, P, L1P, L1MP, CS> {
-    /// The network manager that manages the scroll p2p network.
-    network: NetworkManager,
-    /// The engine driver used to communicate with the engine.
-    engine: EngineDriver<EC, P>,
-    /// The derivation pipeline, used to derive payload attributes from batches.
-    derivation_pipeline: Option<DerivationPipeline<L1P>>,
-    /// A receiver for [`L1Notification`]s from the [`rollup_node_watcher::L1Watcher`].
-    l1_notification_rx: Option<ReceiverStream<Arc<L1Notification>>>,
-    /// An indexer used to index data for the rollup node.
-    indexer: Indexer<CS>,
-    /// The chain specification.
-    chain_spec: Arc<CS>,
-    /// The consensus algorithm used by the rollup node.
-    consensus: Box<dyn Consensus>,
-    /// The receiver for new blocks received from the network (used to bridge from eth-wire).
-    new_block_rx: Option<UnboundedReceiverStream<NewBlockWithPeer>>,
-    /// An event sender for sending events to subscribers of the rollup node manager.
-    event_sender: Option<EventSender<RollupEvent>>,
-    /// The sequencer which is responsible for sequencing transactions and producing new blocks.
-    sequencer: Option<Sequencer<L1MP>>,
-    /// The signer handle used to sign artifacts.
-    signer: Option<SignerHandle>,
-    /// The trigger for the block building process.
-    block_building_trigger: Option<Interval>,
-}
-
-impl<EC: Debug, P: Debug, L1P: Debug, L1MP: Debug, CS: Debug> Debug
-    for RollupNodeManager<EC, P, L1P, L1MP, CS>
-{
-    fn fmt(&self, f: &mut Formatter<'_>) -> fmt::Result {
-        f.debug_struct("RollupNodeManager")
-            .field("network", &self.network)
-            .field("engine", &self.engine)
-            .field("derivation_pipeline", &self.derivation_pipeline)
-            .field("l1_notification_rx", &self.l1_notification_rx)
-            .field("indexer", &self.indexer)
-            .field("consensus", &self.consensus)
-            .field("new_block_rx", &self.new_block_rx)
-            .field("event_sender", &self.event_sender)
-            .field("sequencer", &self.sequencer)
-            .field("block_building_trigger", &self.block_building_trigger)
-            .finish()
-    }
-}
-
-impl<EC, P, L1P, L1MP, CS> RollupNodeManager<EC, P, L1P, L1MP, CS>
-where
-    EC: ScrollEngineApi + Unpin + Sync + Send + 'static,
-    P: ExecutionPayloadProvider + Unpin + Send + Sync + 'static,
-    L1P: L1Provider + Clone + Send + Sync + 'static,
-    L1MP: L1MessageProvider + Unpin + Send + Sync + 'static,
-    CS: ScrollHardforks + EthChainSpec + Send + Sync + 'static,
-{
-    /// Create a new [`RollupNodeManager`] instance.
-    #[allow(clippy::too_many_arguments)]
-    pub fn new(
-        network: NetworkManager,
-        engine: EngineDriver<EC, P>,
-        l1_provider: Option<L1P>,
-        database: Arc<Database>,
-        l1_notification_rx: Option<Receiver<Arc<L1Notification>>>,
-        consensus: Box<dyn Consensus>,
-        chain_spec: Arc<CS>,
-        new_block_rx: Option<UnboundedReceiver<NewBlockWithPeer>>,
-        sequencer: Option<Sequencer<L1MP>>,
-        signer: Option<SignerHandle>,
-        block_time: Option<u64>,
-    ) -> Self {
-        let indexer = Indexer::new(database.clone(), chain_spec.clone());
-        let derivation_pipeline =
-            l1_provider.map(|provider| DerivationPipeline::new(provider, database));
-        Self {
-            network,
-            engine,
-            derivation_pipeline,
-            l1_notification_rx: l1_notification_rx.map(Into::into),
-            indexer,
-            chain_spec,
-            consensus,
-            new_block_rx: new_block_rx.map(Into::into),
-            event_sender: None,
-            sequencer,
-            signer,
-            block_building_trigger: block_time
-                .map(|time| tokio::time::interval(tokio::time::Duration::from_millis(time))),
-        }
-    }
-
-    /// Returns a new event listener for the rollup node manager.
-    pub fn event_listener(&mut self) -> EventStream<RollupEvent> {
-        if let Some(event_sender) = &self.event_sender {
-            return event_sender.new_listener()
-        };
-
-        let event_sender = EventSender::new(EVENT_CHANNEL_SIZE);
-        let event_listener = event_sender.new_listener();
-        self.event_sender = Some(event_sender);
-
-        event_listener
-    }
-
-    /// Handles a new block received from the network.
-    ///
-    /// We will first validate the consensus of the block, then we will send the block to the engine
-    /// to validate the correctness of the block.
-    pub fn handle_new_block(&mut self, mut block_with_peer: NewBlockWithPeer) {
-        trace!(target: "scroll::node::manager", "Received new block from peer {:?} - hash {:?}", block_with_peer.peer_id, block_with_peer.block.hash_slow());
-        if let Some(event_sender) = self.event_sender.as_ref() {
-            event_sender.notify(RollupEvent::NewBlockReceived(block_with_peer.clone()));
-        }
-
-        // Validate the consensus of the block.
-        // TODO: Should we spawn a task to validate the consensus of the block?
-        //       Is the consensus validation blocking?
-        if let Err(err) =
-            self.consensus.validate_new_block(&block_with_peer.block, &block_with_peer.signature)
-        {
-            error!(target: "scroll::node::manager", ?err, "consensus checks failed on block {:?} from peer {:?}", block_with_peer.block.hash_slow(), block_with_peer.peer_id);
-            self.network.handle().block_import_outcome(BlockImportOutcome {
-                peer: block_with_peer.peer_id,
-                result: Err(err.into()),
-            });
-        } else {
-            // Wipe the extra data field after signature verification.
-            if self.chain_spec.is_euclid_v2_active_at_timestamp(block_with_peer.block.timestamp) {
-                block_with_peer.block.header.extra_data = Default::default();
-            }
-            self.engine.handle_block_import(block_with_peer);
-        }
-    }
-
-    /// Handles a network manager event.
-    ///
-    /// Currently the network manager only emits a `NewBlock` event.
-    fn handle_network_manager_event(&mut self, event: NetworkManagerEvent) {
-        match event {
-            NetworkManagerEvent::NewBlock(block) => self.handle_new_block(block),
-        }
-    }
-
-    /// Handles an indexer event.
-    fn handle_indexer_event(&mut self, event: IndexerEvent) {
-        trace!(target: "scroll::node::manager", ?event, "Received indexer event");
-        match event {
-            IndexerEvent::BatchCommitIndexed(batch_info) => {
-                // push the batch info into the derivation pipeline.
-                if let Some(pipeline) = &mut self.derivation_pipeline {
-                    pipeline.handle_batch_commit(batch_info);
-                }
-            }
-            IndexerEvent::BatchFinalizationIndexed(_, Some(finalized_block)) |
-            IndexerEvent::FinalizedIndexed(_, Some(finalized_block)) => {
-                // update the fcs on new finalized block.
-                self.engine.set_finalized_block_info(finalized_block);
-            }
-            IndexerEvent::ReorgIndexed {
-                l1_block_number,
-                queue_index,
-                l2_head_block_info,
-                l2_safe_block_info,
-            } => {
-                // Update the [`EngineDriver`] fork choice state with the new L2 head info.
-                if let Some(l2_head_block_info) = l2_head_block_info {
-                    self.engine.set_head_block_info(l2_head_block_info);
-                }
-
-                // Update the [`EngineDriver`] fork choice state with the new L2 safe info.
-                if let Some(safe_block_info) = l2_safe_block_info {
-                    self.engine.set_safe_block_info(safe_block_info);
-                }
-
-                // Update the [`Sequencer`] with the new L1 head info and queue index.
-                if let Some(sequencer) = self.sequencer.as_mut() {
-                    sequencer.handle_reorg(queue_index, l1_block_number);
-                }
-            }
-            _ => (),
-        }
-    }
-
-    /// Handles an engine driver event.
-    fn handle_engine_driver_event(&mut self, event: EngineDriverEvent) {
-        trace!(target: "scroll::node::manager", ?event, "Received engine driver event");
-        match event {
-            EngineDriverEvent::BlockImportOutcome(outcome) => {
-                if let Some(block) = outcome.block() {
-                    self.indexer.handle_block(block.into(), None);
-                }
-                self.network.handle().block_import_outcome(outcome);
-            }
-            EngineDriverEvent::NewPayload(payload) => {
-                if let Some(signer) = self.signer.as_mut() {
-                    let _ = signer.sign_block(payload.clone()).inspect_err(|err| tracing::error!(target: "scroll::node::manager", ?err, "Failed to send new payload to signer"));
-                }
-                self.indexer.handle_block(payload.into(), None);
-            }
-            EngineDriverEvent::L1BlockConsolidated((block_info, batch_info)) => {
-                self.indexer.handle_block(block_info.clone(), Some(batch_info));
-
-                if let Some(event_sender) = self.event_sender.as_ref() {
-                    event_sender.notify(RollupEvent::L1DerivedBlockConsolidated(block_info));
-                }
-            }
-        }
-    }
-
-    /// Handles an [`L1Notification`] from the L1 watcher.
-    fn handle_l1_notification(&mut self, notification: L1Notification) {
-        match notification {
-            L1Notification::Consensus(ref update) => {
-                self.consensus.update_config(update);
-                self.indexer.handle_l1_notification(notification)
-            }
-            _ => self.indexer.handle_l1_notification(notification),
-        }
-    }
-}
-
-impl<EC, P, L1P, L1MP, CS> Future for RollupNodeManager<EC, P, L1P, L1MP, CS>
-where
-    EC: ScrollEngineApi + Unpin + Sync + Send + 'static,
-    P: ExecutionPayloadProvider + Clone + Unpin + Send + Sync + 'static,
-    L1P: L1Provider + Clone + Unpin + Send + Sync + 'static,
-    L1MP: L1MessageProvider + Unpin + Send + Sync + 'static,
-    CS: ScrollHardforks + EthChainSpec + Unpin + Send + Sync + 'static,
-{
-    type Output = ();
-
-    fn poll(self: Pin<&mut Self>, cx: &mut Context<'_>) -> Poll<Self::Output> {
-        let this = self.get_mut();
-
-        // Handle new block production.
-        if let Some(Poll::Ready(Some(attributes))) =
-            this.sequencer.as_mut().map(|x| x.poll_next_unpin(cx))
-        {
-            this.engine.handle_build_new_payload(attributes);
-        }
-
-        // Drain all EngineDriver events.
-        while let Poll::Ready(Some(event)) = this.engine.poll_next_unpin(cx) {
-            this.handle_engine_driver_event(event);
-        }
-
-        // Drain all L1 notifications.
-        while let Some(Poll::Ready(Some(event))) =
-            this.l1_notification_rx.as_mut().map(|rx| rx.poll_next_unpin(cx))
-        {
-            this.handle_l1_notification((*event).clone());
-        }
-
-        // Drain all Indexer events.
-        while let Poll::Ready(Some(result)) = this.indexer.poll_next_unpin(cx) {
-            match result {
-                Ok(event) => this.handle_indexer_event(event),
-                Err(err) => {
-                    error!(target: "scroll::node::manager", ?err, "Error occurred at indexer level")
-                }
-            }
-        }
-
-        // Drain all signer events.
-        while let Some(Poll::Ready(Some(event))) =
-            this.signer.as_mut().map(|s| s.poll_next_unpin(cx))
-        {
-            match event {
-                SignerEvent::SignedBlock { block, signature } => {
-                    trace!(target: "scroll::node::manager", ?block, ?signature, "Received signed block from signer, announcing to the network");
-                    this.network.handle().announce_block(block, signature);
-                }
-            }
-        }
-
-        // Check if we need to trigger the build of a new payload.
-        match (
-            this.block_building_trigger.as_mut().map(|x| x.poll_tick(cx)),
-            this.engine.is_payload_building_in_progress(),
-        ) {
-            (Some(Poll::Ready(_)), false) => {
-                if let Some(sequencer) = this.sequencer.as_mut() {
-                    sequencer.build_payload_attributes();
-                }
-            }
-            (Some(Poll::Ready(_)), true) => {
-                // If the sequencer is already building a payload, we don't need to trigger it
-                // again.
-                warn!(target: "scroll::node::manager", "Payload building is already in progress skipping slot");
-            }
-            _ => {}
-        }
-
-        // Poll Derivation Pipeline and push attribute in queue if any.
-        while let Some(Poll::Ready(Some(attributes))) =
-            this.derivation_pipeline.as_mut().map(|f| f.poll_next_unpin(cx))
-        {
-            this.engine.handle_l1_consolidation(attributes)
-        }
-
-        // Handle blocks received from the eth-wire protocol.
-        while let Some(Poll::Ready(Some(block))) =
-            this.new_block_rx.as_mut().map(|new_block_rx| new_block_rx.poll_next_unpin(cx))
-        {
-            this.handle_new_block(block);
-        }
-
-        // Handle network manager events.
-        while let Poll::Ready(Some(event)) = this.network.poll_next_unpin(cx) {
-            this.handle_network_manager_event(event);
-        }
-
-        Poll::Pending
-    }
-}
-=======
 pub use args::*;
-pub use node::ScrollRollupNode;
->>>>>>> ef89705b
+pub use node::ScrollRollupNode;