--- conflicted
+++ resolved
@@ -1,15 +1,7 @@
 //! This library contains the main manager for the rollup node.
 
-<<<<<<< HEAD
-use alloy_primitives::bytes::Bytes;
-use alloy_rpc_types_engine::{
-    ExecutionPayload, ExecutionPayloadV1, ForkchoiceState as AlloyForkchoiceState,
-    PayloadStatusEnum,
-};
-use futures::{stream::FuturesOrdered, FutureExt, StreamExt};
-=======
+use alloy_primitives::Signature;
 use futures::StreamExt;
->>>>>>> c7af05cb
 use reth_tokio_util::{EventSender, EventStream};
 use rollup_node_indexer::{Indexer, IndexerEvent};
 use rollup_node_sequencer::Sequencer;
@@ -17,7 +9,6 @@
 use scroll_alloy_provider::ScrollEngineApi;
 use scroll_engine::{EngineDriver, EngineDriverEvent};
 use scroll_network::{BlockImportOutcome, NetworkManager, NetworkManagerEvent, NewBlockWithPeer};
-use secp256k1::ecdsa::Signature;
 use std::{
     fmt,
     fmt::{Debug, Formatter},
@@ -166,104 +157,6 @@
         // Validate the consensus of the block.
         // TODO: Should we spawn a task to validate the consensus of the block?
         //       Is the consensus validation blocking?
-<<<<<<< HEAD
-        if let Err(err) = self.consensus.validate_new_block(&block, &signature) {
-            error!(target: "scroll::node::manager", ?err, "consensus checks failed on block {:?} from peer {:?}", block.hash_slow(), peer);
-            self.network
-                .handle()
-                .block_import_outcome(BlockImportOutcome { peer, result: Err(err.into()) });
-            return;
-        }
-
-        // If the forkchoice state is at genesis, update the forkchoice state with the parent of the
-        // block.
-        if self.forkchoice_state.is_genesis() {
-            self.forkchoice_state.update_unsafe_block_info(block.parent_num_hash().into());
-        }
-
-        // Send the block to the engine to validate the correctness of the block.
-        let mut fcs = self.get_alloy_fcs();
-        let engine: Arc<EngineDriver<EC, P>> = self.engine.clone();
-        let future = Box::pin(async move {
-            trace!(target: "scroll::node::manager", "handling block import future for block {:?}", block.hash_slow());
-
-            // convert the block to an execution payload and update the forkchoice state
-            let execution_payload: ExecutionPayload =
-                ExecutionPayloadV1::from_block_slow(&block).into();
-            let unsafe_block_info: BlockInfo = (&execution_payload).into();
-            fcs.head_block_hash = unsafe_block_info.hash;
-
-            // process the execution payload
-            // TODO: needs testing
-            let (unsafe_block_info, import_outcome) =
-                match engine.handle_execution_payload(execution_payload, fcs).await {
-                    Err(EngineDriverError::InvalidExecutionPayload) => (
-                        Some(unsafe_block_info),
-                        Some(Err(BlockImportError::Validation(BlockValidationError::InvalidBlock))),
-                    ),
-                    Ok((PayloadStatusEnum::Valid, PayloadStatusEnum::Valid)) => (
-                        Some(unsafe_block_info),
-                        Some(Ok(BlockValidation::ValidBlock {
-                            new_block: NewBlock {
-                                block,
-                                signature: Bytes::from(Into::<Vec<u8>>::into(signature)),
-                            },
-                        })),
-                    ),
-                    _ => (None, None),
-                };
-
-            (unsafe_block_info, import_outcome.map(|result| BlockImportOutcome { peer, result }))
-        });
-
-        self.pending_block_imports.push_back(future);
-        cx.waker().wake_by_ref();
-    }
-
-    /// Handles a [`ScrollPayloadAttributesWithBatchInfo`] by initiating a task sending the
-    /// attribute to the EN via the [`EngineDriver`].
-    fn handle_payload_attribute(&mut self, attribute: ScrollPayloadAttributesWithBatchInfo) {
-        let engine = self.engine.clone();
-        let safe_block_info = *self.forkchoice_state.safe_block_info();
-        let fcs = self.get_alloy_fcs();
-
-        trace!(target: "scroll::node::manager", payload = ?attribute.payload_attributes.payload_attributes, "New engine driver task");
-        let fut = Box::pin(async move {
-            // attach the batch info the engine future.
-            let attributes = attribute.payload_attributes;
-            let batch_info = attribute.batch_info;
-            engine
-                .handle_payload_attributes(safe_block_info, fcs, attributes)
-                .await
-                .map(|(info, b)| (info, b, batch_info))
-        });
-        self.pending_engine_task.replace(fut);
-    }
-
-    /// Handles a [`EngineDriverFuture`] by polling it and updating the forkchoice state if it
-    /// resolves.
-    fn handle_engine_driver_future(&mut self, mut fut: EngineDriverFuture, cx: &mut Context<'_>) {
-        match fut.poll_unpin(cx) {
-            Poll::Ready(result) => match result {
-                Ok((safe_block_info, should_update_unsafe_head, batch_info)) => {
-                    // update the safe and unsafe head if necessary.
-                    self.forkchoice_state.update_safe_block_info(safe_block_info);
-                    if should_update_unsafe_head {
-                        self.forkchoice_state.update_unsafe_block_info(safe_block_info);
-                    }
-
-                    // index the batch to block new entry.
-                    self.indexer.handle_batch_to_block(batch_info, safe_block_info);
-                    trace!(target: "scroll::node::manager", new_forkchoice_state = ?self.forkchoice_state, batch_info = ?batch_info, "Handled ScrollPayloadAttributes");
-                }
-                Err(err) => {
-                    error!(target: "scroll::node::manager", ?err, "Engine driver failed to handle attribute")
-                }
-            },
-            Poll::Pending => {
-                self.pending_engine_task.replace(fut);
-            }
-=======
         if let Err(err) =
             self.consensus.validate_new_block(&block_with_peer.block, &block_with_peer.signature)
         {
@@ -274,7 +167,6 @@
             });
         } else {
             self.engine.handle_block_import(block_with_peer);
->>>>>>> c7af05cb
         }
     }
 
@@ -313,7 +205,7 @@
             }
             EngineDriverEvent::NewPayload(payload) => {
                 // TODO: sign blocks before sending them to the network.
-                let signature = Signature::from_compact(&[0; 64]).unwrap();
+                let signature = Signature::from_raw(&[0; 65]).unwrap();
                 self.network.handle().announce_block(payload, signature);
             }
             EngineDriverEvent::L1BlockConsolidated((block_info, batch_info)) => {
