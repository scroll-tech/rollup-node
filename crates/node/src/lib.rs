//! This library contains the main manager for the rollup node.

use futures::StreamExt;
use reth_tokio_util::{EventSender, EventStream};
use rollup_node_indexer::{Indexer, IndexerEvent};
use rollup_node_sequencer::Sequencer;
use rollup_node_watcher::L1Notification;
use scroll_alloy_hardforks::ScrollHardforks;
use scroll_alloy_provider::ScrollEngineApi;
use scroll_engine::{EngineDriver, EngineDriverEvent};
use scroll_network::{BlockImportOutcome, NetworkManager, NetworkManagerEvent, NewBlockWithPeer};
use secp256k1::ecdsa::Signature;
use std::{
    fmt,
    fmt::{Debug, Formatter},
    future::Future,
    pin::Pin,
    sync::Arc,
    task::{Context, Poll},
};
use tokio::{
    sync::mpsc::{Receiver, UnboundedReceiver},
    time::Interval,
};
use tokio_stream::wrappers::{ReceiverStream, UnboundedReceiverStream};
use tracing::{error, trace};

pub use event::RollupEvent;
mod event;

pub use consensus::PoAConsensus;
mod consensus;

use consensus::Consensus;
use rollup_node_providers::{ExecutionPayloadProvider, L1MessageProvider, L1Provider};
use scroll_db::Database;
use scroll_derivation_pipeline::DerivationPipeline;

/// The size of the event channel.
const EVENT_CHANNEL_SIZE: usize = 100;

/// The main manager for the rollup node.
///
/// This is an endless [`Future`] that drives the state of the entire network forward and includes
/// the following components:
/// - `network`: Responsible for peer discover, managing connections between peers and operation of
///   the eth-wire protocol.
/// - `engine`: Responsible for importing blocks that have been gossiped over the scroll-wire
///   protocol.
/// - `consensus`: The consensus algorithm used by the rollup node.
/// - `new_block_rx`: Receives new blocks from the network.
/// - `forkchoice_state`: The forkchoice state of the rollup node.
/// - `pending_block_imports`: A collection of pending block imports.
/// - `event_sender`: An event sender for sending events to subscribers of the rollup node manager.
pub struct RollupNodeManager<C, EC, P, L1P, L1MP, CS> {
    /// The network manager that manages the scroll p2p network.
    network: NetworkManager,
    /// The engine driver used to communicate with the engine.
    engine: EngineDriver<EC, P>,
    /// The derivation pipeline, used to derive payload attributes from batches.
    derivation_pipeline: Option<DerivationPipeline<L1P>>,
    /// A receiver for [`L1Notification`]s from the [`rollup_node_watcher::L1Watcher`].
    l1_notification_rx: Option<ReceiverStream<Arc<L1Notification>>>,
    /// An indexer used to index data for the rollup node.
    indexer: Indexer<CS>,
    /// The consensus algorithm used by the rollup node.
    consensus: C,
    /// The receiver for new blocks received from the network (used to bridge from eth-wire).
    new_block_rx: Option<UnboundedReceiverStream<NewBlockWithPeer>>,
    /// An event sender for sending events to subscribers of the rollup node manager.
    event_sender: Option<EventSender<RollupEvent>>,
    /// The sequencer which is responsible for sequencing transactions and producing new blocks.
    sequencer: Option<Sequencer<L1MP>>,
    /// The trigger for the block building process.
    block_building_trigger: Option<Interval>,
}

impl<C: Debug, EC: Debug, P: Debug, L1P: Debug, L1MP: Debug, CS: Debug> Debug
    for RollupNodeManager<C, EC, P, L1P, L1MP, CS>
{
    fn fmt(&self, f: &mut Formatter<'_>) -> fmt::Result {
        f.debug_struct("RollupNodeManager")
            .field("network", &self.network)
            .field("engine", &self.engine)
            .field("derivation_pipeline", &self.derivation_pipeline)
            .field("l1_notification_rx", &self.l1_notification_rx)
            .field("indexer", &self.indexer)
            .field("consensus", &self.consensus)
            .field("new_block_rx", &self.new_block_rx)
            .field("event_sender", &self.event_sender)
            .field("sequencer", &self.sequencer)
            .field("block_building_trigger", &self.block_building_trigger)
            .finish()
    }
}

impl<C, EC, P, L1P, L1MP, CS> RollupNodeManager<C, EC, P, L1P, L1MP, CS>
where
    C: Consensus + Unpin,
    EC: ScrollEngineApi + Unpin + Sync + Send + 'static,
    P: ExecutionPayloadProvider + Unpin + Send + Sync + 'static,
    L1P: L1Provider + Clone + Send + Sync + 'static,
    L1MP: L1MessageProvider + Unpin + Send + Sync + 'static,
    CS: ScrollHardforks + Send + Sync + 'static,
{
    /// Create a new [`RollupNodeManager`] instance.
    #[allow(clippy::too_many_arguments)]
    pub fn new(
        network: NetworkManager,
        engine: EngineDriver<EC, P>,
        l1_provider: Option<L1P>,
        database: Arc<Database>,
        l1_notification_rx: Option<Receiver<Arc<L1Notification>>>,
        consensus: C,
        chain_spec: Arc<CS>,
        new_block_rx: Option<UnboundedReceiver<NewBlockWithPeer>>,
        sequencer: Option<Sequencer<L1MP>>,
        block_time: Option<u64>,
    ) -> Self {
<<<<<<< HEAD
        let indexer = Indexer::new(database.clone());
        let derivation_pipeline =
            l1_provider.map(|provider| DerivationPipeline::new(provider, database));
=======
        let indexer = Indexer::new(database.clone(), chain_spec);
        let derivation_pipeline = DerivationPipeline::new(l1_provider, database);
>>>>>>> b0e2d207
        Self {
            network,
            engine,
            derivation_pipeline,
            l1_notification_rx: l1_notification_rx.map(Into::into),
            indexer,
            consensus,
            new_block_rx: new_block_rx.map(Into::into),
            event_sender: None,
            sequencer,
            block_building_trigger: block_time
                .map(|time| tokio::time::interval(tokio::time::Duration::from_millis(time))),
        }
    }

    /// Returns a new event listener for the rollup node manager.
    pub fn event_listener(&mut self) -> EventStream<RollupEvent> {
        if let Some(event_sender) = &self.event_sender {
            return event_sender.new_listener()
        };

        let event_sender = EventSender::new(EVENT_CHANNEL_SIZE);
        let event_listener = event_sender.new_listener();
        self.event_sender = Some(event_sender);

        event_listener
    }

    /// Handles a new block received from the network.
    ///
    /// We will first validate the consensus of the block, then we will send the block to the engine
    /// to validate the correctness of the block.
    pub fn handle_new_block(&mut self, block_with_peer: NewBlockWithPeer) {
        trace!(target: "scroll::node::manager", "Received new block from peer {:?} - hash {:?}", block_with_peer.peer_id, block_with_peer.block.hash_slow());
        if let Some(event_sender) = self.event_sender.as_ref() {
            event_sender.notify(RollupEvent::NewBlockReceived(block_with_peer.clone()));
        }

        // Validate the consensus of the block.
        // TODO: Should we spawn a task to validate the consensus of the block?
        //       Is the consensus validation blocking?
        if let Err(err) =
            self.consensus.validate_new_block(&block_with_peer.block, &block_with_peer.signature)
        {
            error!(target: "scroll::node::manager", ?err, "consensus checks failed on block {:?} from peer {:?}", block_with_peer.block.hash_slow(), block_with_peer.peer_id);
            self.network.handle().block_import_outcome(BlockImportOutcome {
                peer: block_with_peer.peer_id,
                result: Err(err.into()),
            });
        } else {
            self.engine.handle_block_import(block_with_peer);
        }
    }

    /// Handles a network manager event.
    ///
    /// Currently the network manager only emits a `NewBlock` event.
    fn handle_network_manager_event(&mut self, event: NetworkManagerEvent) {
        match event {
            NetworkManagerEvent::NewBlock(block) => self.handle_new_block(block),
        }
    }

    /// Handles an indexer event.
    fn handle_indexer_event(&mut self, event: IndexerEvent) {
        trace!(target: "scroll::node::manager", ?event, "Received indexer event");
        match event {
            IndexerEvent::BatchCommitIndexed(batch_info) => {
                // push the batch info into the derivation pipeline.
                if let Some(pipeline) = &mut self.derivation_pipeline {
                    pipeline.handle_batch_commit(batch_info);
                }
            }
            IndexerEvent::BatchFinalizationIndexed(_, Some(finalized_block)) |
            IndexerEvent::FinalizedIndexed(_, Some(finalized_block)) => {
                // update the fcs on new finalized block.
                self.engine.set_finalized_block_info(finalized_block);
            }
            _ => (),
        }
    }

    /// Handles an engine driver event.
    fn handle_engine_driver_event(&mut self, event: EngineDriverEvent) {
        trace!(target: "scroll::node::manager", ?event, "Received engine driver event");
        match event {
            EngineDriverEvent::BlockImportOutcome(outcome) => {
                self.network.handle().block_import_outcome(outcome);
            }
            EngineDriverEvent::NewPayload(payload) => {
                // TODO: sign blocks before sending them to the network.
                let signature = Signature::from_compact(&[0; 64]).unwrap();
                self.network.handle().announce_block(payload, signature);
            }
            EngineDriverEvent::L1BlockConsolidated((block_info, batch_info)) => {
                self.indexer.handle_derived_block(block_info, batch_info);

                if let Some(event_sender) = self.event_sender.as_ref() {
                    event_sender.notify(RollupEvent::L1DerivedBlockConsolidated(block_info));
                }
            }
        }
    }

    /// Handles an [`L1Notification`] from the L1 watcher.
    fn handle_l1_notification(&mut self, notification: L1Notification) {
        self.indexer.handle_l1_notification(notification);
    }
}

impl<C, EC, P, L1P, L1MP, CS> Future for RollupNodeManager<C, EC, P, L1P, L1MP, CS>
where
    C: Consensus + Unpin,
    EC: ScrollEngineApi + Unpin + Sync + Send + 'static,
    P: ExecutionPayloadProvider + Unpin + Send + Sync + 'static,
    L1P: L1Provider + Clone + Unpin + Send + Sync + 'static,
    L1MP: L1MessageProvider + Unpin + Send + Sync + 'static,
    CS: ScrollHardforks + Unpin + Send + Sync + 'static,
{
    type Output = ();

    fn poll(self: Pin<&mut Self>, cx: &mut Context<'_>) -> Poll<Self::Output> {
        let this = self.get_mut();

        // Handle new block production.
        if let Some(Poll::Ready(Some(attributes))) =
            this.sequencer.as_mut().map(|x| x.poll_next_unpin(cx))
        {
            this.engine.handle_build_new_payload(attributes);
        }

        // Drain all EngineDriver events.
        while let Poll::Ready(Some(event)) = this.engine.poll_next_unpin(cx) {
            this.handle_engine_driver_event(event);
        }

        // Drain all L1 notifications.
        while let Some(Poll::Ready(Some(event))) =
            this.l1_notification_rx.as_mut().map(|x| x.poll_next_unpin(cx))
        {
            this.handle_l1_notification((*event).clone());
        }

        // Drain all Indexer events.
        while let Poll::Ready(Some(result)) = this.indexer.poll_next_unpin(cx) {
            match result {
                Ok(event) => this.handle_indexer_event(event),
                Err(err) => {
                    error!(target: "scroll::node::manager", ?err, "Error occurred at indexer level")
                }
            }
        }

        // Check if we need to trigger the build of a new payload.
        if let Some(Poll::Ready(_)) = this.block_building_trigger.as_mut().map(|x| x.poll_tick(cx))
        {
            if let Some(sequencer) = this.sequencer.as_mut() {
                sequencer.build_payload_attributes();
            }
        }

        // Poll Derivation Pipeline and push attribute in queue if any.
        while let Some(Poll::Ready(Some(attributes))) =
            this.derivation_pipeline.as_mut().map(|f| f.poll_next_unpin(cx))
        {
            this.engine.handle_l1_consolidation(attributes)
        }

        // Handle blocks received from the eth-wire protocol.
        while let Some(Poll::Ready(Some(block))) =
            this.new_block_rx.as_mut().map(|new_block_rx| new_block_rx.poll_next_unpin(cx))
        {
            this.handle_new_block(block);
        }

        // Handle network manager events.
        while let Poll::Ready(Some(event)) = this.network.poll_next_unpin(cx) {
            this.handle_network_manager_event(event);
        }

        Poll::Pending
    }
}<|MERGE_RESOLUTION|>--- conflicted
+++ resolved
@@ -117,14 +117,9 @@
         sequencer: Option<Sequencer<L1MP>>,
         block_time: Option<u64>,
     ) -> Self {
-<<<<<<< HEAD
-        let indexer = Indexer::new(database.clone());
+        let indexer = Indexer::new(database.clone(), chain_spec);
         let derivation_pipeline =
             l1_provider.map(|provider| DerivationPipeline::new(provider, database));
-=======
-        let indexer = Indexer::new(database.clone(), chain_spec);
-        let derivation_pipeline = DerivationPipeline::new(l1_provider, database);
->>>>>>> b0e2d207
         Self {
             network,
             engine,
