[package]
name = "rollup-node"
version.workspace = true
edition.workspace = true
rust-version.workspace = true
license.workspace = true
exclude.workspace = true

[[bin]]
name = "rollup-node"
path = "src/main.rs"

[lints]
workspace = true

[dependencies]
# alloy
alloy-primitives.workspace = true
alloy-provider.workspace = true
alloy-rpc-client.workspace = true
alloy-signer-local.workspace = true
alloy-signer-aws = "1.0.9"
alloy-signer = "1.0.9"
alloy-transport.workspace = true

scroll-alloy-consensus.workspace = true
scroll-alloy-evm = { git = "https://github.com/scroll-tech/reth.git" }
scroll-alloy-hardforks.workspace = true
scroll-alloy-network.workspace = true
scroll-alloy-provider.workspace = true

reth-scroll-engine-primitives.workspace = true
reth-scroll-evm = { git = "https://github.com/scroll-tech/reth.git" }
reth-scroll-cli = { git = "https://github.com/scroll-tech/reth.git" }
reth-scroll-primitives.workspace = true
reth-scroll-chainspec.workspace = true
reth-scroll-node.workspace = true
reth-scroll-rpc = { git = "https://github.com/scroll-tech/reth.git" }

reth-chainspec.workspace = true
reth-cli-util = { git = "https://github.com/scroll-tech/reth.git" }
reth-eth-wire-types.workspace = true
reth-evm = { git = "https://github.com/scroll-tech/reth.git" }
reth-node-builder.workspace = true
reth-node-api = { git = "https://github.com/scroll-tech/reth.git", default-features = false }
reth-node-core.workspace = true
reth-node-types = { git = "https://github.com/scroll-tech/reth.git", default-features = false }
reth-network.workspace = true
reth-network-api.workspace = true
reth-revm = { git = "https://github.com/scroll-tech/reth.git", default-features = false }
reth-rpc-api = { git = "https://github.com/scroll-tech/reth.git", default-features = false }
reth-rpc-eth-api = { git = "https://github.com/scroll-tech/reth.git", default-features = false }
reth-rpc-eth-types = { git = "https://github.com/scroll-tech/reth.git", default-features = false }
reth-tasks.workspace = true
reth-transaction-pool = { git = "https://github.com/scroll-tech/reth.git", default-features = false }
reth-trie-db = { git = "https://github.com/scroll-tech/reth.git", default-features = false }

# rollup node
rollup-node-manager.workspace = true
rollup-node-primitives.workspace = true
rollup-node-providers.workspace = true
rollup-node-sequencer.workspace = true
rollup-node-signer.workspace = true
rollup-node-watcher.workspace = true

# AWS dependencies
aws-config = "1.8.0"
aws-sdk-kms = "1.76.0"

# test-utils
alloy-rpc-types-engine = { workspace = true, optional = true }
reth-e2e-test-utils = { workspace = true, optional = true }
reth-engine-local = { git = "https://github.com/scroll-tech/reth.git", default-features = false, optional = true }
reth-provider = { workspace = true, optional = true }
reth-rpc-server-types = { workspace = true, optional = true }
scroll-alloy-rpc-types-engine = { workspace = true, optional = true }
scroll-derivation-pipeline = { workspace = true, optional = true }

scroll-db.workspace = true
scroll-engine.workspace = true
<<<<<<< HEAD
scroll-migration.workspace = true
=======
scroll-indexer.workspace = true
scroll-l1.workspace = true
scroll-network.workspace = true
scroll-pipeline.workspace = true
>>>>>>> 87e37047
scroll-wire.workspace = true
scroll-network.workspace = true

auto_impl.workspace = true
clap = { version = "4", features = ["derive", "env"] }
eyre.workspace = true
reqwest.workspace = true
tokio.workspace = true
tracing.workspace = true

[dev-dependencies]
alloy-eips.workspace = true
futures.workspace = true
reth-e2e-test-utils.workspace = true
reth-node-core.workspace = true
reth-provider.workspace = true
reth-rpc-server-types.workspace = true
reth-scroll-node = { workspace = true, features = ["test-utils"] }
reth-tasks.workspace = true
reth-tracing.workspace = true
rollup-node = { workspace = true, features = ["test-utils"] }
scroll-alloy-rpc-types-engine.workspace = true
serde_json = { version = "1.0.94", default-features = false, features = ["alloc"] }

[features]
test-utils = [
    "reth-chainspec/test-utils",
    "reth-evm/test-utils",
    "reth-e2e-test-utils",
    "reth-engine-local",
    "reth-network/test-utils",
    "reth-node-builder/test-utils",
    "reth-provider/test-utils",
    "reth-revm/test-utils",
    "reth-scroll-node/test-utils",
    "reth-transaction-pool/test-utils",
    "reth-trie-db/test-utils",
    "rollup-node-providers/test-utils",
    "rollup-node-watcher/test-utils",
    "scroll-db/test-utils",
    "scroll-engine/test-utils",
    "reth-chainspec/test-utils",
    "reth-evm/test-utils",
    "reth-network/test-utils",
    "reth-node-builder/test-utils",
    "reth-provider/test-utils",
    "reth-revm/test-utils",
    "reth-scroll-node/test-utils",
    "reth-transaction-pool/test-utils",
    "reth-trie-db/test-utils",
    "rollup-node-providers/test-utils",
    "rollup-node-watcher/test-utils",
    "scroll-db/test-utils",
    "scroll-engine/test-utils",
    "rollup-node/test-utils",
    "reth-e2e-test-utils",
    "reth-rpc-server-types",
    "scroll-alloy-rpc-types-engine",
    "alloy-rpc-types-engine",
    "scroll-derivation-pipeline",
]<|MERGE_RESOLUTION|>--- conflicted
+++ resolved
@@ -1,149 +1,56 @@
 [package]
-name = "rollup-node"
+name = "rollup-node-manager"
 version.workspace = true
 edition.workspace = true
 rust-version.workspace = true
 license.workspace = true
 exclude.workspace = true
 
-[[bin]]
-name = "rollup-node"
-path = "src/main.rs"
+[dependencies]
+# alloy
+alloy-eips.workspace = true
+alloy-rpc-types-engine.workspace = true
+
+# scroll-alloy
+scroll-alloy-network.workspace = true
+scroll-alloy-provider.workspace = true
+
+# reth
+reth-engine-primitives = { git = "https://github.com/scroll-tech/reth.git", branch = "feat/add-deref-blanket-engine-api", default-features = false, features = ["scroll"] }
+reth-network-peers.workspace = true
+reth-rpc-api.workspace = true
+reth-tasks.workspace = true
+reth-tokio-util = { git = "https://github.com/scroll-tech/reth.git", branch = "feat/add-deref-blanket-engine-api", default-features = false }
+
+# reth-scroll
+reth-scroll-engine-primitives.workspace = true
+reth-scroll-primitives.workspace = true
+
+# scroll
+scroll-engine.workspace = true
+scroll-indexer.workspace = true
+scroll-l1.workspace = true
+scroll-network.workspace = true
+scroll-pipeline.workspace = true
+scroll-wire.workspace = true
+
+# misc
+futures.workspace = true
+secp256k1 = { workspace = true, features = ["global-context", "rand-std", "recovery"] }
+tokio-stream.workspace = true
+tokio.workspace = true
+tracing.workspace = true
 
 [lints]
 workspace = true
 
-[dependencies]
-# alloy
-alloy-primitives.workspace = true
-alloy-provider.workspace = true
-alloy-rpc-client.workspace = true
-alloy-signer-local.workspace = true
-alloy-signer-aws = "1.0.9"
-alloy-signer = "1.0.9"
-alloy-transport.workspace = true
-
-scroll-alloy-consensus.workspace = true
-scroll-alloy-evm = { git = "https://github.com/scroll-tech/reth.git" }
-scroll-alloy-hardforks.workspace = true
-scroll-alloy-network.workspace = true
-scroll-alloy-provider.workspace = true
-
-reth-scroll-engine-primitives.workspace = true
-reth-scroll-evm = { git = "https://github.com/scroll-tech/reth.git" }
-reth-scroll-cli = { git = "https://github.com/scroll-tech/reth.git" }
-reth-scroll-primitives.workspace = true
-reth-scroll-chainspec.workspace = true
-reth-scroll-node.workspace = true
-reth-scroll-rpc = { git = "https://github.com/scroll-tech/reth.git" }
-
-reth-chainspec.workspace = true
-reth-cli-util = { git = "https://github.com/scroll-tech/reth.git" }
-reth-eth-wire-types.workspace = true
-reth-evm = { git = "https://github.com/scroll-tech/reth.git" }
-reth-node-builder.workspace = true
-reth-node-api = { git = "https://github.com/scroll-tech/reth.git", default-features = false }
-reth-node-core.workspace = true
-reth-node-types = { git = "https://github.com/scroll-tech/reth.git", default-features = false }
-reth-network.workspace = true
-reth-network-api.workspace = true
-reth-revm = { git = "https://github.com/scroll-tech/reth.git", default-features = false }
-reth-rpc-api = { git = "https://github.com/scroll-tech/reth.git", default-features = false }
-reth-rpc-eth-api = { git = "https://github.com/scroll-tech/reth.git", default-features = false }
-reth-rpc-eth-types = { git = "https://github.com/scroll-tech/reth.git", default-features = false }
-reth-tasks.workspace = true
-reth-transaction-pool = { git = "https://github.com/scroll-tech/reth.git", default-features = false }
-reth-trie-db = { git = "https://github.com/scroll-tech/reth.git", default-features = false }
-
-# rollup node
-rollup-node-manager.workspace = true
-rollup-node-primitives.workspace = true
-rollup-node-providers.workspace = true
-rollup-node-sequencer.workspace = true
-rollup-node-signer.workspace = true
-rollup-node-watcher.workspace = true
-
-# AWS dependencies
-aws-config = "1.8.0"
-aws-sdk-kms = "1.76.0"
-
-# test-utils
-alloy-rpc-types-engine = { workspace = true, optional = true }
-reth-e2e-test-utils = { workspace = true, optional = true }
-reth-engine-local = { git = "https://github.com/scroll-tech/reth.git", default-features = false, optional = true }
-reth-provider = { workspace = true, optional = true }
-reth-rpc-server-types = { workspace = true, optional = true }
-scroll-alloy-rpc-types-engine = { workspace = true, optional = true }
-scroll-derivation-pipeline = { workspace = true, optional = true }
-
-scroll-db.workspace = true
-scroll-engine.workspace = true
-<<<<<<< HEAD
-scroll-migration.workspace = true
-=======
-scroll-indexer.workspace = true
-scroll-l1.workspace = true
-scroll-network.workspace = true
-scroll-pipeline.workspace = true
->>>>>>> 87e37047
-scroll-wire.workspace = true
-scroll-network.workspace = true
-
-auto_impl.workspace = true
-clap = { version = "4", features = ["derive", "env"] }
-eyre.workspace = true
-reqwest.workspace = true
-tokio.workspace = true
-tracing.workspace = true
-
-[dev-dependencies]
-alloy-eips.workspace = true
-futures.workspace = true
-reth-e2e-test-utils.workspace = true
-reth-node-core.workspace = true
-reth-provider.workspace = true
-reth-rpc-server-types.workspace = true
-reth-scroll-node = { workspace = true, features = ["test-utils"] }
-reth-tasks.workspace = true
-reth-tracing.workspace = true
-rollup-node = { workspace = true, features = ["test-utils"] }
-scroll-alloy-rpc-types-engine.workspace = true
-serde_json = { version = "1.0.94", default-features = false, features = ["alloc"] }
-
 [features]
-test-utils = [
-    "reth-chainspec/test-utils",
-    "reth-evm/test-utils",
-    "reth-e2e-test-utils",
-    "reth-engine-local",
-    "reth-network/test-utils",
-    "reth-node-builder/test-utils",
-    "reth-provider/test-utils",
-    "reth-revm/test-utils",
-    "reth-scroll-node/test-utils",
-    "reth-transaction-pool/test-utils",
-    "reth-trie-db/test-utils",
-    "rollup-node-providers/test-utils",
-    "rollup-node-watcher/test-utils",
-    "scroll-db/test-utils",
-    "scroll-engine/test-utils",
-    "reth-chainspec/test-utils",
-    "reth-evm/test-utils",
-    "reth-network/test-utils",
-    "reth-node-builder/test-utils",
-    "reth-provider/test-utils",
-    "reth-revm/test-utils",
-    "reth-scroll-node/test-utils",
-    "reth-transaction-pool/test-utils",
-    "reth-trie-db/test-utils",
-    "rollup-node-providers/test-utils",
-    "rollup-node-watcher/test-utils",
-    "scroll-db/test-utils",
-    "scroll-engine/test-utils",
-    "rollup-node/test-utils",
-    "reth-e2e-test-utils",
-    "reth-rpc-server-types",
-    "scroll-alloy-rpc-types-engine",
-    "alloy-rpc-types-engine",
-    "scroll-derivation-pipeline",
+serde = [
+	"alloy-rpc-types-engine/serde",
+	"reth-scroll-primitives/serde",
+	"scroll-engine/serde",
+	"scroll-network/serde",
+	"scroll-wire/serde",
+	"secp256k1/serde",
+	"alloy-eips/serde"
 ]