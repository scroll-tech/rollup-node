//! End-to-end tests for the rollup node.

use alloy_eips::BlockNumberOrTag;
use alloy_primitives::{b256, Address, Bytes, Signature, B256, U256};
use futures::StreamExt;
use reth_network::{NetworkConfigBuilder, PeersInfo};
use reth_rpc_api::EthApiServer;
use reth_scroll_chainspec::SCROLL_DEV;
use reth_scroll_node::ScrollNetworkPrimitives;
use rollup_node::{
    test_utils::{default_test_scroll_rollup_node_config, generate_tx, setup_engine},
    BeaconProviderArgs, DatabaseArgs, EngineDriverArgs, L1ProviderArgs,
    NetworkArgs as ScrollNetworkArgs, ScrollRollupNodeConfig, SequencerArgs,
};
use rollup_node_manager::{RollupManagerCommand, RollupManagerEvent, RollupManagerHandle};
use rollup_node_primitives::BatchCommitData;
use rollup_node_providers::BlobSource;
use rollup_node_sequencer::L1MessageInclusionMode;
use rollup_node_watcher::L1Notification;
use scroll_alloy_consensus::TxL1Message;
use scroll_network::{NewBlockWithPeer, SCROLL_MAINNET};
<<<<<<< HEAD
use scroll_wire::ScrollWireConfig;
use std::{path::PathBuf, sync::Arc};
use tokio::sync::{oneshot, Mutex};
=======
use scroll_wire::{ScrollWireConfig, ScrollWireProtocolHandler};
use std::{
    path::PathBuf,
    sync::Arc,
    task::{Context, Poll},
};
use tokio::sync::Mutex;
>>>>>>> f1ad038c
use tracing::trace;

#[tokio::test]
async fn can_bridge_l1_messages() -> eyre::Result<()> {
    reth_tracing::init_test_tracing();

    // Create the chain spec for scroll mainnet with Feynman activated and a test genesis.
    let chain_spec = (*SCROLL_DEV).clone();
    let node_args = ScrollRollupNodeConfig {
        test: true,
        network_args: ScrollNetworkArgs {
            enable_eth_scroll_wire_bridge: true,
            enable_scroll_wire: true,
        },
        database_args: DatabaseArgs { path: Some(PathBuf::from("sqlite::memory:")) },
        l1_provider_args: L1ProviderArgs::default(),
        engine_driver_args: EngineDriverArgs::default(),
        sequencer_args: SequencerArgs {
            sequencer_enabled: true,
            block_time: 0,
            max_l1_messages_per_block: 4,
            l1_message_inclusion_mode: L1MessageInclusionMode::BlockDepth(0),
            ..SequencerArgs::default()
        },
        beacon_provider_args: BeaconProviderArgs {
            blob_source: BlobSource::Mock,
            ..Default::default()
        },
        signer_args: Default::default(),
    };
    let (mut nodes, _tasks, _wallet) = setup_engine(node_args, 1, chain_spec, false).await?;
    let node = nodes.pop().unwrap();

    let rnm_handle: RollupManagerHandle = node.inner.add_ons_handle.rollup_manager_handle.clone();
    let mut rnm_events = rnm_handle.get_event_listener().await?;
    let l1_watcher_tx = node.inner.add_ons_handle.l1_watcher_tx.clone().unwrap();

    let l1_message = TxL1Message {
        queue_index: 0,
        gas_limit: 21000,
        sender: Address::random(),
        to: Address::random(),
        value: U256::from(1),
        input: Default::default(),
    };
    l1_watcher_tx
        .send(Arc::new(L1Notification::L1Message {
            message: l1_message.clone(),
            block_number: 0,
            block_timestamp: 1000,
        }))
        .await?;
    if let Some(RollupManagerEvent::L1MessageIndexed(index)) = rnm_events.next().await {
        assert_eq!(index, 0);
    } else {
        panic!("Incorrect index for L1 message");
    };

    rnm_handle.build_block().await;
    if let Some(RollupManagerEvent::BlockSequenced(block)) = rnm_events.next().await {
        assert_eq!(block.body.transactions.len(), 1);
        assert_eq!(block.body.transactions[0].as_l1_message().unwrap().inner(), &l1_message,);
    } else {
        panic!("Failed to receive block from rollup node");
    }

    Ok(())
}

#[tokio::test]
async fn can_sequence_and_gossip_blocks() {
    reth_tracing::init_test_tracing();

    // create 2 nodes
    let chain_spec = (*SCROLL_DEV).clone();
    let rollup_manager_args = ScrollRollupNodeConfig {
        test: true,
        network_args: ScrollNetworkArgs {
            enable_eth_scroll_wire_bridge: true,
            enable_scroll_wire: true,
        },
        database_args: DatabaseArgs { path: Some(PathBuf::from("sqlite::memory:")) },
        l1_provider_args: L1ProviderArgs::default(),
        engine_driver_args: EngineDriverArgs::default(),
        sequencer_args: SequencerArgs {
            sequencer_enabled: true,
            block_time: 0,
            max_l1_messages_per_block: 4,
            l1_message_inclusion_mode: L1MessageInclusionMode::BlockDepth(0),
            payload_building_duration: 1000,
            ..SequencerArgs::default()
        },
        beacon_provider_args: BeaconProviderArgs {
            blob_source: BlobSource::Mock,
            ..Default::default()
        },
        signer_args: Default::default(),
    };

    let (nodes, _tasks, wallet) =
        setup_engine(rollup_manager_args, 2, chain_spec, false).await.unwrap();
    let wallet = Arc::new(Mutex::new(wallet));

    // generate rollup node manager event streams for each node
    let sequencer_rnm_handle = nodes[0].inner.add_ons_handle.rollup_manager_handle.clone();
    let mut sequencer_events = sequencer_rnm_handle.get_event_listener().await.unwrap();
    let mut follower_events =
        nodes[1].inner.add_ons_handle.rollup_manager_handle.get_event_listener().await.unwrap();

    // inject a transaction into the pool of the first node
    let tx = generate_tx(wallet).await;
    nodes[0].rpc.inject_tx(tx).await.unwrap();
    sequencer_rnm_handle.build_block().await;

    // wait for the sequencer to build a block
    if let Some(RollupManagerEvent::BlockSequenced(block)) = sequencer_events.next().await {
        assert_eq!(block.body.transactions.len(), 1);
    } else {
        panic!("Failed to receive block from rollup node");
    }

    // assert that the follower node has received the block from the peer
    if let Some(RollupManagerEvent::NewBlockReceived(block_with_peer)) =
        follower_events.next().await
    {
        assert_eq!(block_with_peer.block.body.transactions.len(), 1);
    } else {
        panic!("Failed to receive block from rollup node");
    }

    // assert that the block was successfully imported by the follower node
    if let Some(RollupManagerEvent::BlockImported(block)) = follower_events.next().await {
        assert_eq!(block.body.transactions.len(), 1);
    } else {
        panic!("Failed to receive block from rollup node");
    }
}

/// We test the bridge from the eth-wire protocol to the scroll-wire protocol.
///
/// This test will launch three nodes:
/// - Node 1: The bridge node that will bridge messages from the eth-wire protocol to the
///   scroll-wire protocol.
/// - Node 2: A scroll-wire node that will receive the bridged messages.
/// - Node 3: A standard node that will send messages to the bridge node on the eth-wire protocol.
///
/// The test will send messages from Node 3 to Node 1, which will bridge the messages to Node
/// Node 2 will then receive the messages and verify that they are correct.
#[tokio::test]
async fn can_bridge_blocks() {
    reth_tracing::init_test_tracing();

    // Create the chain spec for scroll dev with Feynman activated and a test genesis.
    let chain_spec = (*SCROLL_DEV).clone();

    // Setup the bridge node and a standard node.
    let (mut nodes, tasks, _) =
        setup_engine(default_test_scroll_rollup_node_config(), 1, chain_spec.clone(), false)
            .await
            .unwrap();
    let mut bridge_node = nodes.pop().unwrap();
    let bridge_peer_id = bridge_node.network.record().id;

    // Instantiate the scroll NetworkManager.
    let network_config = NetworkConfigBuilder::<ScrollNetworkPrimitives>::with_rng_secret_key()
        .disable_discovery()
        .with_unused_listener_port()
        .with_pow()
        .build_with_noop_provider(chain_spec.clone());
    let scroll_wire_config = ScrollWireConfig::new(true);
    let mut scroll_network =
        scroll_network::ScrollNetworkManager::new(network_config, scroll_wire_config).await;
    let scroll_network_handle = scroll_network.handle();

    // Connect the scroll-wire node to the scroll NetworkManager.
    bridge_node.network.add_peer(scroll_network_handle.local_node_record()).await;
    bridge_node.network.next_session_established().await;

    // Create a standard NetworkManager to send blocks to the bridge node.
    let network_config = NetworkConfigBuilder::<ScrollNetworkPrimitives>::with_rng_secret_key()
        .disable_discovery()
        .with_pow()
        .with_unused_listener_port()
        .build_with_noop_provider(chain_spec);

    // Create the standard NetworkManager.
    let network = reth_network::NetworkManager::new(network_config)
        .await
        .expect("Failed to instantiate NetworkManager");
    let network_handle = network.handle().clone();

    // Spawn the standard NetworkManager.
    tasks.executor().spawn(network);

    // Connect the standard NetworkManager to the bridge node.
    bridge_node.network.add_peer(network_handle.local_node_record()).await;
    bridge_node.network.next_session_established().await;

    // Send a block from the standard NetworkManager to the bridge node.
    let mut block_1: reth_scroll_primitives::ScrollBlock =
        serde_json::from_str(include_str!("../assets/block.json")).unwrap();

    // Compute the block hash while masking the extra data which isn't used in block hash
    // computation.
    let extra_data = block_1.extra_data.clone();
    block_1.header.extra_data = Default::default();
    let block_1_hash = block_1.hash_slow();
    block_1.header.extra_data = extra_data.clone();

    let new_block_1 = reth_eth_wire_types::NewBlock { block: block_1, ..Default::default() };

    trace!("Announcing block to eth-wire network");
    network_handle.announce_block(new_block_1, block_1_hash);

    // Assert block received from the bridge node on the scroll wire protocol is correct
    if let Some(scroll_network::NetworkManagerEvent::NewBlock(NewBlockWithPeer {
        peer_id,
        block,
        signature,
    })) = scroll_network.next().await
    {
        assert_eq!(peer_id, bridge_peer_id);
        assert_eq!(block.hash_slow(), block_1_hash);
        assert_eq!(
            TryInto::<Signature>::try_into(extra_data.as_ref().windows(65).last().unwrap())
                .unwrap(),
            signature
        )
    } else {
        panic!("Failed to receive block from scroll-wire network");
    }
}

/// Test that when the rollup node manager is shutdown, it consolidates the most recent batch
/// on startup.
#[tokio::test]
async fn graceful_shutdown_consolidates_most_recent_batch_on_startup() -> eyre::Result<()> {
    reth_tracing::init_test_tracing();
    let chain_spec = (*SCROLL_MAINNET).clone();

    // Launch a node
    let (mut nodes, _tasks, _) =
        setup_engine(default_test_scroll_rollup_node_config(), 1, chain_spec.clone(), false)
            .await
            .unwrap();
    let node = nodes.pop().unwrap();

    // Instantiate the rollup node manager.
    let mut config = default_test_scroll_rollup_node_config();
    let path = node.inner.config.datadir().db().join("scroll.db?mode=rwc");
    let path = PathBuf::from("sqlite://".to_string() + &*path.to_string_lossy());
    config.database_args.path = Some(path.clone());
    config.beacon_provider_args.url = Some(
        "http://dummy:8545"
            .parse()
            .expect("valid url that will not be used as test batches use calldata"),
    );

<<<<<<< HEAD
    let (rnm, handle, l1_notification_tx) = config
=======
    let (_, events) = ScrollWireProtocolHandler::new(ScrollWireConfig::new(true));
    let (mut rnm, handle, l1_notification_tx) = config
>>>>>>> f1ad038c
        .clone()
        .build(
            node.inner.network.clone(),
            events,
            node.inner.add_ons_handle.rpc_handle.rpc_server_handles.clone(),
            chain_spec.clone(),
            path.clone(),
        )
        .await?;

    // Spawn a task that constantly polls the rnm to make progress.
    let rnm_join_handle = tokio::spawn(async {
        let _ = rnm.await;
    });

    // Request an event stream from the rollup node manager.
    let mut rnm_events = handle.get_event_listener().await?;

    // Extract the L1 notification sender
    let l1_notification_tx = l1_notification_tx.unwrap();

    // Load test batches
    let raw_calldata_0 = read_to_bytes("./tests/testdata/batch_0_calldata.bin")?;
    let batch_0_data = BatchCommitData {
        hash: b256!("5AAEB6101A47FC16866E80D77FFE090B6A7B3CF7D988BE981646AB6AEDFA2C42"),
        index: 1,
        block_number: 18318207,
        block_timestamp: 1696935971,
        calldata: Arc::new(raw_calldata_0),
        blob_versioned_hash: None,
        finalized_block_number: None,
    };
    let raw_calldata_1 = read_to_bytes("./tests/testdata/batch_1_calldata.bin")?;
    let batch_1_data = BatchCommitData {
        hash: b256!("AA8181F04F8E305328A6117FA6BC13FA2093A3C4C990C5281DF95A1CB85CA18F"),
        index: 2,
        block_number: 18318215,
        block_timestamp: 1696936000,
        calldata: Arc::new(raw_calldata_1),
        blob_versioned_hash: None,
        finalized_block_number: None,
    };

    // Send the first batch commit to the rollup node manager.
    l1_notification_tx.send(Arc::new(L1Notification::BatchCommit(batch_0_data.clone()))).await?;

    // Lets iterate over all blocks expected to be derived from the first batch commit.
    let mut i = 1;
    loop {
        let block_info = loop {
            if let Some(RollupManagerEvent::L1DerivedBlockConsolidated(consolidation_outcome)) =
                rnm_events.next().await
            {
                assert!(consolidation_outcome.block_info().block_info.number == i);
                break consolidation_outcome.block_info().block_info;
            }
        };

        if block_info.number == 4 {
            break
        };
        i += 1;
    }

    // Lets finalize the first batch
    l1_notification_tx.send(Arc::new(L1Notification::Finalized(18318208))).await?;

    // Now we send the second batch commit.
    l1_notification_tx.send(Arc::new(L1Notification::BatchCommit(batch_1_data.clone()))).await?;

    // The second batch commit contains 42 blocks (5-57), lets iterate until the rnm has
    // consolidated up to block 40.
    let mut i = 5;
    let hash = loop {
        let hash = loop {
            if let Some(RollupManagerEvent::L1DerivedBlockConsolidated(consolidation_outcome)) =
                rnm_events.next().await
            {
                assert!(consolidation_outcome.block_info().block_info.number == i);
                break consolidation_outcome.block_info().block_info.hash;
            }
        };
        if i == 40 {
            break hash;
        }
        i += 1;
    };

    // Fetch the safe and head block hashes from the EN.
    let rpc = node.rpc.inner.eth_api();
    let safe_block_hash =
        rpc.block_by_number(BlockNumberOrTag::Safe, false).await?.expect("safe block must exist");
    let head_block_hash =
        rpc.block_by_number(BlockNumberOrTag::Latest, false).await?.expect("head block must exist");

    // Assert that the safe block hash is the same as the hash of the last consolidated block.
    assert_eq!(safe_block_hash.header.hash, hash, "Safe block hash does not match expected hash");
    assert_eq!(head_block_hash.header.hash, hash, "Head block hash does not match expected hash");

    // Simulate a shutdown of the rollup node manager by dropping it.
    rnm_join_handle.abort();
    drop(l1_notification_tx);
    drop(rnm_events);

    // Start the RNM again.
<<<<<<< HEAD
    let (rnm, handle, l1_notification_tx) = config
=======
    let (_, events) = ScrollWireProtocolHandler::new(ScrollWireConfig::new(true));
    let (mut rnm, handle, l1_notification_tx) = config
>>>>>>> f1ad038c
        .clone()
        .build(
            node.inner.network.clone(),
            events,
            node.inner.add_ons_handle.rpc_handle.rpc_server_handles.clone(),
            chain_spec,
            path.clone(),
        )
        .await?;
    let l1_notification_tx = l1_notification_tx.unwrap();

    // Spawn a task that constantly polls the rnm to make progress.
    tokio::spawn(async {
        let _ = rnm.await;
    });

    // Request an event stream from the rollup node manager.
    let mut rnm_events = handle.get_event_listener().await?;

    // Send the second batch again to mimic the watcher behaviour.
    l1_notification_tx.send(Arc::new(L1Notification::BatchCommit(batch_0_data.clone()))).await?;
    l1_notification_tx.send(Arc::new(L1Notification::BatchCommit(batch_1_data.clone()))).await?;

    // Lets fetch the first consolidated block event - this should be the first block of the batch.
    let l2_block = loop {
        if let Some(RollupManagerEvent::L1DerivedBlockConsolidated(consolidation_outcome)) =
            rnm_events.next().await
        {
            break consolidation_outcome.block_info().clone();
        }
    };

    // Assert that the consolidated block is the first block of the batch.
    assert_eq!(
        l2_block.block_info.number, 1,
        "Consolidated block number does not match expected number"
    );

    // Lets now iterate over all remaining blocks expected to be derived from the second batch
    // commit.
    for i in 2..=57 {
        loop {
            if let Some(RollupManagerEvent::L1DerivedBlockConsolidated(consolidation_outcome)) =
                rnm_events.next().await
            {
                assert!(consolidation_outcome.block_info().block_info.number == i);
                break;
            }
        }
    }

    let safe_block =
        rpc.block_by_number(BlockNumberOrTag::Safe, false).await?.expect("safe block must exist");
    let head_block =
        rpc.block_by_number(BlockNumberOrTag::Latest, false).await?.expect("head block must exist");
    assert_eq!(
        safe_block.header.number, 57,
        "Safe block number should be 57 after all blocks are consolidated"
    );
    assert_eq!(
        head_block.header.number, 57,
        "Head block number should be 57 after all blocks are consolidated"
    );

    Ok(())
}

#[tokio::test]
async fn can_handle_batch_revert() -> eyre::Result<()> {
    reth_tracing::init_test_tracing();
    let chain_spec = (*SCROLL_MAINNET).clone();

    // Launch a node
    let (mut nodes, _tasks, _) =
        setup_engine(default_test_scroll_rollup_node_config(), 1, chain_spec.clone(), false)
            .await?;
    let node = nodes.pop().unwrap();

    // Instantiate the rollup node manager.
    let mut config = default_test_scroll_rollup_node_config();
    let path = node.inner.config.datadir().db().join("scroll.db?mode=rwc");
    let path = PathBuf::from("sqlite://".to_string() + &*path.to_string_lossy());
    config.database_args.path = Some(path.clone());
    config.beacon_provider_args.url = Some(
        "http://dummy:8545"
            .parse()
            .expect("valid url that will not be used as test batches use calldata"),
    );

    let (rnm, handle, l1_watcher_tx) = config
        .clone()
        .build(
            node.inner.network.clone(),
            node.inner.add_ons_handle.rpc_handle.rpc_server_handles.clone(),
            chain_spec.clone(),
            path.clone(),
        )
        .await?;
    let l1_watcher_tx = l1_watcher_tx.unwrap();

    // Spawn a task that constantly polls the rnm to make progress.
    tokio::spawn(async {
        let _ = rnm.await;
    });

    // Request an event stream from the rollup node manager and manually poll rnm to process the
    // event stream request from the handle.
    let mut rnm_events = handle.get_event_listener().await?;

    // Load test batches
    let raw_calldata_0 = read_to_bytes("./tests/testdata/batch_0_calldata.bin")?;
    let batch_0_data = BatchCommitData {
        hash: b256!("5AAEB6101A47FC16866E80D77FFE090B6A7B3CF7D988BE981646AB6AEDFA2C42"),
        index: 1,
        block_number: 18318207,
        block_timestamp: 1696935971,
        calldata: Arc::new(raw_calldata_0),
        blob_versioned_hash: None,
        finalized_block_number: None,
    };
    let raw_calldata_1 = read_to_bytes("./tests/testdata/batch_1_calldata.bin")?;
    let batch_1_data = BatchCommitData {
        hash: b256!("AA8181F04F8E305328A6117FA6BC13FA2093A3C4C990C5281DF95A1CB85CA18F"),
        index: 2,
        block_number: 18318215,
        block_timestamp: 1696936000,
        calldata: Arc::new(raw_calldata_1),
        blob_versioned_hash: None,
        finalized_block_number: None,
    };
    let revert_batch_data = BatchCommitData {
        hash: B256::random(),
        index: 2,
        block_number: 18318220,
        block_timestamp: 1696936500,
        calldata: Arc::new(Default::default()),
        blob_versioned_hash: None,
        finalized_block_number: None,
    };

    // Send the first batch.
    l1_watcher_tx.send(Arc::new(L1Notification::BatchCommit(batch_0_data))).await?;

    // Read the first 4 blocks.
    loop {
        if let Some(RollupManagerEvent::L1DerivedBlockConsolidated(consolidation_outcome)) =
            rnm_events.next().await
        {
            if consolidation_outcome.block_info().block_info.number == 4 {
                break
            }
        }
    }

    // Send the second batch.
    l1_watcher_tx.send(Arc::new(L1Notification::BatchCommit(batch_1_data))).await?;

    // Read the next 42 blocks.
    loop {
        if let Some(RollupManagerEvent::L1DerivedBlockConsolidated(consolidation_outcome)) =
            rnm_events.next().await
        {
            if consolidation_outcome.block_info().block_info.number == 46 {
                break
            }
        }
    }

    let (tx, rx) = oneshot::channel();
    handle.send_command(RollupManagerCommand::Status(tx)).await;

    let status = rx.await?;

    // Assert the forkchoice state is above 4
    assert!(status.forkchoice_state.head_block_info().number > 4);
    assert!(status.forkchoice_state.safe_block_info().number > 4);

    // Send the third batch which should trigger the revert.
    l1_watcher_tx.send(Arc::new(L1Notification::BatchCommit(revert_batch_data))).await?;

    // Wait for the third batch to be proceeded.
    tokio::time::sleep(tokio::time::Duration::from_millis(100)).await;

    let (tx, rx) = oneshot::channel();
    handle.send_command(RollupManagerCommand::Status(tx)).await;

    let status = rx.await?;

    // Assert the forkchoice state was reset to 4.
    assert_eq!(status.forkchoice_state.head_block_info().number, 4);
    assert_eq!(status.forkchoice_state.safe_block_info().number, 4);

    Ok(())
}

/// Read the file provided at `path` as a [`Bytes`].
pub fn read_to_bytes<P: AsRef<std::path::Path>>(path: P) -> eyre::Result<Bytes> {
    use std::str::FromStr;
    Ok(Bytes::from_str(&std::fs::read_to_string(path)?)?)
}<|MERGE_RESOLUTION|>--- conflicted
+++ resolved
@@ -19,19 +19,9 @@
 use rollup_node_watcher::L1Notification;
 use scroll_alloy_consensus::TxL1Message;
 use scroll_network::{NewBlockWithPeer, SCROLL_MAINNET};
-<<<<<<< HEAD
-use scroll_wire::ScrollWireConfig;
+use scroll_wire::{ScrollWireConfig, ScrollWireProtocolHandler};
 use std::{path::PathBuf, sync::Arc};
 use tokio::sync::{oneshot, Mutex};
-=======
-use scroll_wire::{ScrollWireConfig, ScrollWireProtocolHandler};
-use std::{
-    path::PathBuf,
-    sync::Arc,
-    task::{Context, Poll},
-};
-use tokio::sync::Mutex;
->>>>>>> f1ad038c
 use tracing::trace;
 
 #[tokio::test]
@@ -290,12 +280,8 @@
             .expect("valid url that will not be used as test batches use calldata"),
     );
 
-<<<<<<< HEAD
+    let (_, events) = ScrollWireProtocolHandler::new(ScrollWireConfig::new(true));
     let (rnm, handle, l1_notification_tx) = config
-=======
-    let (_, events) = ScrollWireProtocolHandler::new(ScrollWireConfig::new(true));
-    let (mut rnm, handle, l1_notification_tx) = config
->>>>>>> f1ad038c
         .clone()
         .build(
             node.inner.network.clone(),
@@ -401,12 +387,8 @@
     drop(rnm_events);
 
     // Start the RNM again.
-<<<<<<< HEAD
+    let (_, events) = ScrollWireProtocolHandler::new(ScrollWireConfig::new(true));
     let (rnm, handle, l1_notification_tx) = config
-=======
-    let (_, events) = ScrollWireProtocolHandler::new(ScrollWireConfig::new(true));
-    let (mut rnm, handle, l1_notification_tx) = config
->>>>>>> f1ad038c
         .clone()
         .build(
             node.inner.network.clone(),
@@ -496,10 +478,12 @@
             .expect("valid url that will not be used as test batches use calldata"),
     );
 
+    let (_, events) = ScrollWireProtocolHandler::new(ScrollWireConfig::new(true));
     let (rnm, handle, l1_watcher_tx) = config
         .clone()
         .build(
             node.inner.network.clone(),
+            events,
             node.inner.add_ons_handle.rpc_handle.rpc_server_handles.clone(),
             chain_spec.clone(),
             path.clone(),
