--- conflicted
+++ resolved
@@ -9,16 +9,11 @@
 use reth_scroll_node::ScrollNetworkPrimitives;
 use reth_tokio_util::EventStream;
 use rollup_node::{
-<<<<<<< HEAD
-    test_utils::{default_test_scroll_rollup_node_config, generate_tx, setup_engine},
-    BeaconProviderArgs, ChainOrchestratorArgs, DatabaseArgs, EngineDriverArgs, L1ProviderArgs,
-=======
     test_utils::{
         default_sequencer_test_scroll_rollup_node_config, default_test_scroll_rollup_node_config,
         generate_tx, setup_engine,
     },
-    BeaconProviderArgs, DatabaseArgs, EngineDriverArgs, L1ProviderArgs,
->>>>>>> c030533e
+    BeaconProviderArgs, ChainOrchestratorArgs, DatabaseArgs, EngineDriverArgs, L1ProviderArgs,
     NetworkArgs as ScrollNetworkArgs, ScrollRollupNodeConfig, SequencerArgs,
 };
 use rollup_node_manager::{RollupManagerCommand, RollupManagerEvent, RollupManagerHandle};
@@ -94,19 +89,6 @@
     } else {
         panic!("Failed to receive block from rollup node");
     }
-
-    Ok(())
-}
-
-#[tokio::test]
-async fn follower_can_reorg() -> eyre::Result<()> {
-    reth_tracing::init_test_tracing();
-
-    // create 2 nodes
-    let chain_spec = (*SCROLL_DEV).clone();
-    let (mut _nodes, _tasks, _) =
-        setup_engine(default_test_scroll_rollup_node_config(), 2, chain_spec.clone(), false)
-            .await?;
 
     Ok(())
 }
@@ -190,21 +172,23 @@
 
 #[allow(clippy::large_stack_frames)]
 #[tokio::test]
-async fn can_sequence_and_gossip_transactions() {
+async fn can_forward_tx_to_sequencer() {
     reth_tracing::init_test_tracing();
 
     // create 2 nodes
     let mut sequencer_node_config = default_sequencer_test_scroll_rollup_node_config();
     sequencer_node_config.sequencer_args.block_time = 0;
-    let follower_node_config = default_test_scroll_rollup_node_config();
+    let mut follower_node_config = default_test_scroll_rollup_node_config();
 
     // Create the chain spec for scroll mainnet with Euclid v2 activated and a test genesis.
     let chain_spec = (*SCROLL_DEV).clone();
     let (mut sequencer_node, _tasks, _) =
-        setup_engine(sequencer_node_config, 1, chain_spec.clone(), false, false).await.unwrap();
-
+        setup_engine(sequencer_node_config, 1, chain_spec.clone(), false, true).await.unwrap();
+
+    let sequencer_url = format!("http://localhost:{}", sequencer_node[0].rpc_url().port().unwrap());
+    follower_node_config.network_args.sequencer_url = Some(sequencer_url);
     let (mut follower_node, _tasks, wallet) =
-        setup_engine(follower_node_config, 1, chain_spec, false, false).await.unwrap();
+        setup_engine(follower_node_config, 1, chain_spec, false, true).await.unwrap();
 
     let wallet = Arc::new(Mutex::new(wallet));
 
@@ -262,6 +246,9 @@
     )
     .await;
 
+    // skip the chain committed event
+    let _ = follower_events.next().await;
+
     // assert that the follower node has received the block from the peer
     if let Some(RollupManagerEvent::NewBlockReceived(block_with_peer)) =
         follower_events.next().await
@@ -271,6 +258,12 @@
         panic!("Failed to receive block from rollup node");
     }
 
+    // assert that a chain extension is triggered on the follower node
+    if let Some(RollupManagerEvent::ChainExtensionTriggered(_)) = follower_events.next().await {
+    } else {
+        panic!("Failed to receive chain extension event from rollup node");
+    }
+
     // assert that the block was successfully imported by the follower node
     if let Some(RollupManagerEvent::BlockImported(block)) = follower_events.next().await {
         assert_eq!(block.body.transactions.len(), 1);
@@ -281,23 +274,21 @@
 
 #[allow(clippy::large_stack_frames)]
 #[tokio::test]
-async fn can_forward_tx_to_sequencer() {
+async fn can_sequence_and_gossip_transactions() {
     reth_tracing::init_test_tracing();
 
     // create 2 nodes
     let mut sequencer_node_config = default_sequencer_test_scroll_rollup_node_config();
     sequencer_node_config.sequencer_args.block_time = 0;
-    let mut follower_node_config = default_test_scroll_rollup_node_config();
+    let follower_node_config = default_test_scroll_rollup_node_config();
 
     // Create the chain spec for scroll mainnet with Euclid v2 activated and a test genesis.
     let chain_spec = (*SCROLL_DEV).clone();
     let (mut sequencer_node, _tasks, _) =
-        setup_engine(sequencer_node_config, 1, chain_spec.clone(), false, true).await.unwrap();
-
-    let sequencer_url = format!("http://localhost:{}", sequencer_node[0].rpc_url().port().unwrap());
-    follower_node_config.network_args.sequencer_url = Some(sequencer_url);
+        setup_engine(sequencer_node_config, 1, chain_spec.clone(), false, false).await.unwrap();
+
     let (mut follower_node, _tasks, wallet) =
-        setup_engine(follower_node_config, 1, chain_spec, false, true).await.unwrap();
+        setup_engine(follower_node_config, 1, chain_spec, false, false).await.unwrap();
 
     let wallet = Arc::new(Mutex::new(wallet));
 
@@ -355,6 +346,9 @@
     )
     .await;
 
+    // skip the chain committed event
+    let _ = follower_events.next().await;
+
     // assert that the follower node has received the block from the peer
     if let Some(RollupManagerEvent::NewBlockReceived(block_with_peer)) =
         follower_events.next().await
@@ -363,6 +357,9 @@
     } else {
         panic!("Failed to receive block from rollup node");
     }
+
+    // skip the chain extension event
+    let _ = follower_events.next().await;
 
     // assert that the block was successfully imported by the follower node
     if let Some(RollupManagerEvent::BlockImported(block)) = follower_events.next().await {
@@ -683,35 +680,8 @@
         setup_engine(default_test_scroll_rollup_node_config(), 1, chain_spec.clone(), false, false)
             .await?;
     let node = nodes.pop().unwrap();
-
-    // Instantiate the rollup node manager.
-    let mut config = default_test_scroll_rollup_node_config();
-    let path = node.inner.config.datadir().db().join("scroll.db?mode=rwc");
-    let path = PathBuf::from("sqlite://".to_string() + &*path.to_string_lossy());
-    config.database_args.path = Some(path.clone());
-    config.beacon_provider_args.url = Some(
-        "http://dummy:8545"
-            .parse()
-            .expect("valid url that will not be used as test batches use calldata"),
-    );
-
-    let (_, events) = ScrollWireProtocolHandler::new(ScrollWireConfig::new(true));
-    let (rnm, handle, l1_watcher_tx) = config
-        .clone()
-        .build(
-            node.inner.network.clone(),
-            events,
-            node.inner.add_ons_handle.rpc_handle.rpc_server_handles.clone(),
-            chain_spec.clone(),
-            path.clone(),
-        )
-        .await?;
-    let l1_watcher_tx = l1_watcher_tx.unwrap();
-
-    // Spawn a task that constantly polls the rnm to make progress.
-    tokio::spawn(async {
-        let _ = rnm.await;
-    });
+    let handle = node.inner.add_ons_handle.rollup_manager_handle.clone();
+    let l1_watcher_tx = node.inner.add_ons_handle.l1_watcher_tx.clone().unwrap();
 
     // Request an event stream from the rollup node manager and manually poll rnm to process the
     // event stream request from the handle.
@@ -809,16 +779,8 @@
     let chain_spec = (*SCROLL_DEV).clone();
 
     // Launch a node
-    let mut config = default_test_scroll_rollup_node_config();
+    let mut config = default_sequencer_test_scroll_rollup_node_config();
     config.sequencer_args.block_time = 0;
-    let (mut nodes, _tasks, _) = setup_engine(config, 1, chain_spec.clone(), false, false).await?;
-    let node = nodes.pop().unwrap();
-
-    // Instantiate the rollup node manager.
-    let mut config = default_sequencer_test_scroll_rollup_node_config();
-    let path = node.inner.config.datadir().db().join("scroll.db?mode=rwc");
-    let path = PathBuf::from("sqlite://".to_string() + &*path.to_string_lossy());
-    config.database_args.path = Some(path.clone());
     config.beacon_provider_args.url = Some(
         "http://dummy:8545"
             .parse()
@@ -826,27 +788,11 @@
     );
     config.engine_driver_args.sync_at_startup = false;
     config.sequencer_args.max_l1_messages_per_block = 1;
-
-    let (_, events) = ScrollWireProtocolHandler::new(ScrollWireConfig::new(true));
-    let (rnm, handle, l1_watcher_tx) = config
-        .clone()
-        .build(
-            node.inner.network.clone(),
-            events,
-            node.inner.add_ons_handle.rpc_handle.rpc_server_handles.clone(),
-            chain_spec.clone(),
-            path.clone(),
-        )
-        .await?;
-    let l1_watcher_tx = l1_watcher_tx.unwrap();
-
-    // Spawn a task that constantly polls the rnm to make progress.
-    tokio::spawn(async {
-        let _ = rnm.await;
-    });
-
-    // Request an event stream from the rollup node manager and manually poll rnm to process the
-    // event stream request from the handle.
+    let (mut nodes, _tasks, _) = setup_engine(config, 1, chain_spec.clone(), false, false).await?;
+    let node = nodes.pop().unwrap();
+
+    let handle = node.inner.add_ons_handle.rollup_manager_handle.clone();
+    let l1_watcher_tx = node.inner.add_ons_handle.l1_watcher_tx.clone().unwrap();
     let mut rnm_events = handle.get_event_listener().await?;
 
     // Send an L1 message.
@@ -860,14 +806,15 @@
     };
 
     // Let the sequencer build 10 blocks before performing the reorg process.
+    handle.build_block().await;
     let mut i = 0;
     loop {
-        handle.build_block().await;
         if let Some(RollupManagerEvent::BlockSequenced(_)) = rnm_events.next().await {
+            i += 1;
             if i == 10 {
                 break
             }
-            i += 1;
+            handle.build_block().await;
         }
     }
 
@@ -892,6 +839,7 @@
                 l2_reorged_height = block.header.number;
                 break
             }
+            handle.build_block().await;
         }
     }
 
