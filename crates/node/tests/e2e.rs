--- conflicted
+++ resolved
@@ -18,14 +18,9 @@
         default_sequencer_test_scroll_rollup_node_config, default_test_scroll_rollup_node_config,
         generate_tx, setup_engine,
     },
-<<<<<<< HEAD
     BeaconProviderArgs, ChainOrchestratorArgs, ConsensusAlgorithm, ConsensusArgs, DatabaseArgs,
     EngineDriverArgs, GasPriceOracleArgs, L1ProviderArgs, NetworkArgs as ScrollNetworkArgs,
-=======
-    BeaconProviderArgs, ConsensusAlgorithm, ConsensusArgs, DatabaseArgs, EngineDriverArgs,
-    GasPriceOracleArgs, L1ProviderArgs, NetworkArgs as ScrollNetworkArgs, RollupNodeContext,
->>>>>>> b06b649f
-    ScrollRollupNodeConfig, SequencerArgs,
+    RollupNodeContext, ScrollRollupNodeConfig, SequencerArgs,
 };
 use rollup_node_chain_orchestrator::ChainOrchestratorEvent;
 use rollup_node_manager::{RollupManagerCommand, RollupManagerEvent, RollupManagerHandle};
@@ -779,43 +774,8 @@
         setup_engine(default_test_scroll_rollup_node_config(), 1, chain_spec.clone(), false, false)
             .await?;
     let node = nodes.pop().unwrap();
-<<<<<<< HEAD
     let handle = node.inner.add_ons_handle.rollup_manager_handle.clone();
     let l1_watcher_tx = node.inner.add_ons_handle.l1_watcher_tx.clone().unwrap();
-=======
-
-    // Instantiate the rollup node manager.
-    let mut config = default_test_scroll_rollup_node_config();
-    let path = node.inner.config.datadir().db().join("scroll.db?mode=rwc");
-    let path = PathBuf::from("sqlite://".to_string() + &*path.to_string_lossy());
-    config.database_args.path = Some(path.clone());
-    config.beacon_provider_args.url = Some(
-        "http://dummy:8545"
-            .parse()
-            .expect("valid url that will not be used as test batches use calldata"),
-    );
-
-    let (_, events) = ScrollWireProtocolHandler::new(ScrollWireConfig::new(true));
-    let (rnm, handle, l1_watcher_tx) = config
-        .clone()
-        .build(
-            RollupNodeContext::new(
-                node.inner.network.clone(),
-                chain_spec.clone(),
-                path.clone(),
-                SCROLL_GAS_LIMIT,
-            ),
-            events,
-            node.inner.add_ons_handle.rpc_handle.rpc_server_handles.clone(),
-        )
-        .await?;
-    let l1_watcher_tx = l1_watcher_tx.unwrap();
-
-    // Spawn a task that constantly polls the rnm to make progress.
-    tokio::spawn(async {
-        let _ = rnm.await;
-    });
->>>>>>> b06b649f
 
     // Request an event stream from the rollup node manager and manually poll rnm to process the
     // event stream request from the handle.
@@ -921,39 +881,11 @@
             .expect("valid url that will not be used as test batches use calldata"),
     );
     config.engine_driver_args.sync_at_startup = false;
-<<<<<<< HEAD
-    config.sequencer_args.max_l1_messages_per_block = 1;
     let (mut nodes, _tasks, _) = setup_engine(config, 1, chain_spec.clone(), false, false).await?;
     let node = nodes.pop().unwrap();
 
     let handle = node.inner.add_ons_handle.rollup_manager_handle.clone();
     let l1_watcher_tx = node.inner.add_ons_handle.l1_watcher_tx.clone().unwrap();
-=======
-
-    let (_, events) = ScrollWireProtocolHandler::new(ScrollWireConfig::new(true));
-    let (rnm, handle, l1_watcher_tx) = config
-        .clone()
-        .build(
-            RollupNodeContext::new(
-                node.inner.network.clone(),
-                chain_spec.clone(),
-                path.clone(),
-                SCROLL_GAS_LIMIT,
-            ),
-            events,
-            node.inner.add_ons_handle.rpc_handle.rpc_server_handles.clone(),
-        )
-        .await?;
-    let l1_watcher_tx = l1_watcher_tx.unwrap();
-
-    // Spawn a task that constantly polls the rnm to make progress.
-    tokio::spawn(async {
-        let _ = rnm.await;
-    });
-
-    // Request an event stream from the rollup node manager and manually poll rnm to process the
-    // event stream request from the handle.
->>>>>>> b06b649f
     let mut rnm_events = handle.get_event_listener().await?;
 
     // Send an L1 message.
