--- conflicted
+++ resolved
@@ -912,20 +912,14 @@
     // Lets iterate over all blocks expected to be derived from the first batch commit.
     let consolidation_outcome = loop {
         let event = rnm_events.next().await;
-<<<<<<< HEAD
-=======
         println!("Received event: {:?}", event);
->>>>>>> 1bf2c0be
         if let Some(ChainOrchestratorEvent::BatchConsolidated(consolidation_outcome)) = event {
             break consolidation_outcome;
         }
     };
     assert_eq!(consolidation_outcome.blocks.len(), 4, "Expected 4 blocks to be consolidated");
-<<<<<<< HEAD
-=======
 
     println!("First batch consolidated, sending second batch commit and finalization");
->>>>>>> 1bf2c0be
 
     // Now we send the second batch commit and finalize it.
     l1_notification_tx.send(Arc::new(L1Notification::BatchCommit(batch_1_data.clone()))).await?;
@@ -950,13 +944,8 @@
             if let Some(ChainOrchestratorEvent::BlockConsolidated(consolidation_outcome)) =
                 rnm_events.next().await
             {
-<<<<<<< HEAD
-                assert_eq!(consolidation_outcome.block_info().number, i);
-                break consolidation_outcome.block_info().hash;
-=======
                 assert_eq!(consolidation_outcome.block_info().block_info.number, i);
                 break consolidation_outcome.block_info().block_info.hash;
->>>>>>> 1bf2c0be
             }
         };
         if i == 40 {
@@ -1046,18 +1035,12 @@
     };
 
     // One issue #273 is completed, we will again have safe blocks != finalized blocks, and this
-<<<<<<< HEAD
-    // should be changed to 1. Assert that the consolidated block is the first block of the
-    // batch.
-    assert_eq!(l2_block.number, 5, "Consolidated block number does not match expected number");
-=======
     // should be changed to 1. Assert that the consolidated block is the first block that was not
     // previously processed of the batch.
     assert_eq!(
         l2_block.block_info.number, 41,
         "Consolidated block number does not match expected number"
     );
->>>>>>> 1bf2c0be
 
     // Lets now iterate over all remaining blocks expected to be derived from the second batch
     // commit.
@@ -1168,11 +1151,7 @@
         handle.build_block();
         let block_number = loop {
             let _ = rnm.poll_unpin(&mut Context::from_waker(noop_waker_ref()));
-<<<<<<< HEAD
-            if let Poll::Ready(Some(ChainOrchestratorEvent::BlockSequenced(block))) =
-=======
             if let Poll::Ready(Some(ChainOrchestratorEvent::SignedBlock { block, signature: _ })) =
->>>>>>> 1bf2c0be
                 rnm_events.poll_next_unpin(&mut Context::from_waker(noop_waker_ref()))
             {
                 break block.header.number
@@ -1347,14 +1326,9 @@
     let mut node1_rnm_events = node1_rnm_handle.get_event_listener().await?;
     let node1_l1_watcher_tx = node1.inner.add_ons_handle.l1_watcher_tx.as_ref().unwrap();
 
-<<<<<<< HEAD
-    // Set L1 synced on sequencer node
-    node0_l1_watcher_tx.send(Arc::new(L1Notification::Synced)).await?;
-=======
     // Set L1 synced on both the sequencer and follower nodes.
     node0_l1_watcher_tx.send(Arc::new(L1Notification::Synced)).await?;
     node1_l1_watcher_tx.send(Arc::new(L1Notification::Synced)).await?;
->>>>>>> 1bf2c0be
 
     // Let the sequencer build 10 blocks before performing the reorg process.
     let mut reorg_block = None;
