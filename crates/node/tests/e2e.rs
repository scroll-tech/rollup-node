//! End-to-end tests for the rollup node.

<<<<<<< HEAD
use alloy_eips::BlockNumberOrTag;
use alloy_primitives::{address, b256, Address, Bytes, Signature, U256};
=======
use alloy_eips::{eip2718::Encodable2718, BlockNumberOrTag};
use alloy_primitives::{address, b256, hex::FromHex, Address, Bytes, Signature, B256, U256};
use alloy_rpc_types_eth::Block;
>>>>>>> a0643df5
use alloy_signer::Signer;
use alloy_signer_local::PrivateKeySigner;
use futures::{task::noop_waker_ref, FutureExt, StreamExt};
use reth_chainspec::EthChainSpec;
use reth_network::{NetworkConfigBuilder, NetworkEventListenerProvider, PeersInfo};
use reth_network_api::block::EthWireProvider;
use reth_rpc_api::EthApiServer;
use reth_scroll_chainspec::{ScrollChainSpec, SCROLL_DEV, SCROLL_MAINNET, SCROLL_SEPOLIA};
use reth_scroll_node::ScrollNetworkPrimitives;
use reth_scroll_primitives::ScrollBlock;
use reth_storage_api::BlockReader;
use reth_tasks::shutdown::signal as shutdown_signal;
use reth_tokio_util::EventStream;
use rollup_node::{
    constants::SCROLL_GAS_LIMIT,
    test_utils::{
        default_sequencer_test_scroll_rollup_node_config, default_test_scroll_rollup_node_config,
        generate_tx, setup_engine, EventAssertions, NetworkHelperProvider, ReputationChecks,
        TestFixture,
    },
    RollupNodeContext, RollupNodeExtApiClient,
};
use rollup_node_chain_orchestrator::ChainOrchestratorEvent;
<<<<<<< HEAD
use rollup_node_primitives::{sig_encode_hash, BatchCommitData, BlockInfo};
=======
use rollup_node_primitives::{
    sig_encode_hash, BatchCommitData, BatchInfo, BlockInfo, ConsensusUpdate,
};
use rollup_node_sequencer::L1MessageInclusionMode;
>>>>>>> a0643df5
use rollup_node_watcher::L1Notification;
use scroll_db::{test_utils::setup_test_db, L1MessageKey};
use scroll_network::NewBlockWithPeer;
use scroll_wire::{ScrollWireConfig, ScrollWireProtocolHandler};
use std::{
    future::Future,
    path::PathBuf,
    pin::pin,
    sync::Arc,
    task::{Context, Poll},
    time::Duration,
};
use tokio::{sync::Mutex, time};
use tracing::trace;

#[tokio::test]
async fn can_bridge_l1_messages() -> eyre::Result<()> {
    reth_tracing::init_test_tracing();

    // Create a sequencer test fixture
    let mut fixture = TestFixture::builder()
        .sequencer()
        .with_l1_message_delay(0)
        .allow_empty_blocks(true)
        .build()
        .await?;

    // Send a notification to set the L1 to synced
<<<<<<< HEAD
    fixture.l1().sync().await?;

    // Create and send an L1 message
    fixture
        .l1()
        .add_message()
        .queue_index(0)
        .gas_limit(21000)
        .sender(Address::random())
        .to(Address::random())
        .value(1u32)
        .at_block(0)
        .send()
=======
    l1_watcher_tx.send(Arc::new(L1Notification::Synced)).await?;

    let block_info = BlockInfo { number: 0, hash: B256::random() };
    let l1_message = TxL1Message {
        queue_index: 0,
        gas_limit: 21000,
        sender: Address::random(),
        to: Address::random(),
        value: U256::from(1),
        input: Default::default(),
    };
    l1_watcher_tx
        .send(Arc::new(L1Notification::L1Message {
            message: l1_message.clone(),
            block_info,
            block_timestamp: 1000,
        }))
>>>>>>> a0643df5
        .await?;

    // Wait for the L1 message to be committed
    fixture.expect_event().l1_message_committed().await?;

    // Build a block and expect it to contain the L1 message
    fixture.build_block().expect_l1_message_count(1).build_and_await_block().await?;

    Ok(())
}

#[tokio::test]
async fn can_sequence_and_gossip_blocks() -> eyre::Result<()> {
    reth_tracing::init_test_tracing();

    // create 2 nodes with the new TestFixture API
    let mut fixture = TestFixture::builder()
        .sequencer()
        .followers(1)
        .block_time(0)
        .allow_empty_blocks(true)
        .with_eth_scroll_bridge(true)
        .with_scroll_wire(true)
        .payload_building_duration(1000)
        .build()
        .await?;

    // Send L1 synced notification to the sequencer
    fixture.l1().for_node(0).sync().await?;

    // Inject a transaction into the sequencer node
    let tx_hash = fixture.inject_transfer().await?;

    // Build a block and wait for it to be sequenced
    fixture.build_block().expect_tx(tx_hash).expect_tx_count(1).build_and_await_block().await?;

    // Assert that the follower node receives the block from the network
    let received_block = fixture.expect_event_on(1).new_block_received().await?;
    assert_eq!(received_block.body.transactions.len(), 1);

    // Assert that a chain extension is triggered on the follower node
    fixture.expect_event_on(1).chain_extended(1).await?;

    Ok(())
}

#[tokio::test]
async fn can_penalize_peer_for_invalid_block() -> eyre::Result<()> {
    reth_tracing::init_test_tracing();

    // Create 2 nodes with the TestFixture API
    let mut fixture = TestFixture::builder()
        .sequencer()
        .followers(1)
        .block_time(0)
        .allow_empty_blocks(true)
        .with_eth_scroll_bridge(true)
        .with_scroll_wire(true)
        .payload_building_duration(1000)
        .build()
        .await?;

    // Check initial reputation of node 0 from node 1's perspective
    fixture.check_reputation_on(1).of_node(0).await?.equals(0).await?;

    // Create invalid block
    let mut block = ScrollBlock::default();
    block.header.number = 1;
    block.header.parent_hash =
        b256!("0x14844a4fc967096c628e90df3bb0c3e98941bdd31d1982c2f3e70ed17250d98b");

    // Send invalid block from node0 to node1. We don't care about the signature here since we use a
    // NoopConsensus in the test.
    fixture
        .network_on(0)
        .announce_block(block, Signature::new(U256::from(1), U256::from(1), false))
        .await?;

    // Wait for reputation to decrease
    fixture
        .check_reputation_on(1)
        .of_node(0)
        .await?
        .with_timeout(Duration::from_secs(5))
        .with_poll_interval(Duration::from_millis(10))
        .eventually_less_than(0)
        .await?;

    Ok(())
}

/// Tests that peers are penalized for broadcasting blocks with invalid signatures.
///
/// This test verifies the network's ability to detect and penalize peers that send
/// blocks with either unauthorized or malformed signatures when using the `SystemContract`
/// consensus algorithm.
///
/// The test proceeds in three phases:
/// 1. **Valid signature verification**: Confirms that blocks signed by the authorized signer are
///    accepted and processed normally without peer penalization.
/// 2. **Unauthorized signer detection**: Sends a block signed by an unauthorized signer and
///    verifies that the sending peer's reputation is decreased.
/// 3. **Invalid signature detection**: Sends a block with a malformed signature and verifies
///    further reputation decrease or peer disconnection.
#[tokio::test]
async fn can_penalize_peer_for_invalid_signature() -> eyre::Result<()> {
    reth_tracing::init_test_tracing();

    let chain_spec = (*SCROLL_DEV).clone();

    // Create two signers - one authorized and one unauthorized
    let authorized_signer = PrivateKeySigner::random().with_chain_id(Some(chain_spec.chain().id()));
    let authorized_address = authorized_signer.address();
    let unauthorized_signer =
        PrivateKeySigner::random().with_chain_id(Some(chain_spec.chain().id()));

    // Build fixture with SystemContract consensus
    let mut fixture = TestFixture::builder()
        .sequencer()
        .followers(1)
        .with_chain_spec(chain_spec)
        .block_time(0)
        .allow_empty_blocks(true)
        .with_consensus_system_contract(authorized_address)
        .with_signer(authorized_signer.clone())
        .payload_building_duration(1000)
        .build()
        .await?;

    // Set the L1 to synced on the sequencer node
    fixture.l1().for_node(0).sync().await?;
    fixture.expect_event_on(0).l1_synced().await?;

    // === Phase 1: Test valid block with correct signature ===

    // Have the legitimate sequencer build and sign a block
    let block0 = fixture.build_block().expect_tx_count(0).build_and_await_block().await?;

    // Wait for node1 to receive and validate the block with correct signature
    let received_block = fixture.expect_event_on(1).new_block_received().await?;
    assert_eq!(block0.hash_slow(), received_block.hash_slow());

    // Wait for successful import
    fixture.expect_event_on(1).chain_extended(block0.header.number).await?;

    // === Phase 2: Create and send valid block with unauthorized signer signature ===

    // Check initial reputation
    fixture.check_reputation_on(1).of_node(0).await?.equals(0).await?;

    // Create a new block manually (we'll reuse the valid block structure but with wrong signature)
    let mut block1 = block0.clone();
    block1.header.number += 1;
    block1.header.parent_hash = block0.hash_slow();
    block1.header.timestamp += 1;

    // Sign the block with the unauthorized signer
    let block_hash = sig_encode_hash(&block1);
    let unauthorized_signature = unauthorized_signer.sign_hash(&block_hash).await?;

    // Send the block with invalid signature from node0 to node1
    fixture.network_on(0).announce_block(block1.clone(), unauthorized_signature).await?;

    // Node1 should receive and process the invalid block
    fixture
        .expect_event_on(1)
        .timeout(Duration::from_secs(5))
        .extract(|e| {
            if let ChainOrchestratorEvent::NewBlockReceived(block_with_peer) = e {
                if block1.hash_slow() == block_with_peer.block.hash_slow() {
                    // Verify the signature is from the unauthorized signer
                    let hash = sig_encode_hash(&block_with_peer.block);
                    if let Result::Ok(recovered) =
                        block_with_peer.signature.recover_address_from_prehash(&hash)
                    {
                        return Some(recovered == unauthorized_signer.address());
                    }
                }
            }
            None
        })
        .await?;

    // Wait for reputation to decrease
    fixture
        .check_reputation_on(1)
        .of_node(0)
        .await?
        .with_timeout(Duration::from_secs(5))
        .with_poll_interval(Duration::from_millis(100))
        .eventually_less_than(0)
        .await?;

    // === Phase 3: Send valid block with invalid signature ===

    // Get current reputation before sending malformed signature
    let current_reputation = fixture.check_reputation_on(1).of_node(0).await?.get().await?.unwrap();

    let invalid_signature = Signature::new(U256::from(1), U256::from(1), false);

    // Create a new block with the same structure as before but with an invalid signature.
    // We need to make sure the block is different so that it is not filtered.
    block1.header.timestamp += 1;
    fixture.network_on(0).announce_block(block1.clone(), invalid_signature).await?;

    // Wait for the node's 0 reputation to eventually fall.
    fixture
        .check_reputation_on(1)
        .of_node(0)
        .await?
        .with_timeout(Duration::from_secs(5))
        .with_poll_interval(Duration::from_millis(100))
        .eventually_less_than(current_reputation)
        .await?;

    Ok(())
}

#[allow(clippy::large_stack_frames)]
#[tokio::test]
async fn can_forward_tx_to_sequencer() -> eyre::Result<()> {
    reth_tracing::init_test_tracing();

    // create 2 nodes
    let sequencer_node_config = default_sequencer_test_scroll_rollup_node_config();
    let mut follower_node_config = default_test_scroll_rollup_node_config();

    // Create the chain spec for scroll mainnet with Euclid v2 activated and a test genesis.
    let chain_spec = (*SCROLL_DEV).clone();
    let (mut sequencer_node, _tasks, _) =
        setup_engine(sequencer_node_config, 1, chain_spec.clone(), false, true).await.unwrap();

    let sequencer_url = format!("http://localhost:{}", sequencer_node[0].rpc_url().port().unwrap());
    follower_node_config.network_args.sequencer_url = Some(sequencer_url);
    let (mut follower_node, _tasks, wallet) =
        setup_engine(follower_node_config, 1, chain_spec, false, true).await.unwrap();

    let wallet = Arc::new(Mutex::new(wallet));

    // Connect the nodes together.
    sequencer_node[0].network.add_peer(follower_node[0].network.record()).await;
    follower_node[0].network.next_session_established().await;
    sequencer_node[0].network.next_session_established().await;

    // generate rollup node manager event streams for each node
    let sequencer_rnm_handle = sequencer_node[0].inner.add_ons_handle.rollup_manager_handle.clone();
    let mut sequencer_events = sequencer_rnm_handle.get_event_listener().await.unwrap();
    let mut follower_events = follower_node[0]
        .inner
        .add_ons_handle
        .rollup_manager_handle
        .get_event_listener()
        .await
        .unwrap();

    // Send a notification to set the L1 to synced
    let sequencer_l1_watcher_tx =
        sequencer_node[0].inner.add_ons_handle.l1_watcher_tx.clone().unwrap();
    sequencer_l1_watcher_tx.send(Arc::new(L1Notification::Synced)).await.unwrap();
    sequencer_events.next().await;
    sequencer_events.next().await;

    // have the sequencer build an empty block and gossip it to follower
    sequencer_rnm_handle.build_block();

    // wait for the sequencer to build a block with no transactions
    if let Some(ChainOrchestratorEvent::BlockSequenced(block)) = sequencer_events.next().await {
        assert_eq!(block.body.transactions.len(), 0);
    } else {
        panic!("Failed to receive block from rollup node");
    }

    // assert that the follower node has received the block from the peer
    wait_n_events(
        &mut follower_events,
        |e| matches!(e, ChainOrchestratorEvent::ChainExtended(_)),
        1,
    )
    .await;

    // inject a transaction into the pool of the follower node
    let tx = generate_tx(wallet).await;
    follower_node[0].rpc.inject_tx(tx).await.unwrap();

    tokio::time::sleep(tokio::time::Duration::from_secs(10)).await;

    // build block
    sequencer_rnm_handle.build_block();

    // wait for the sequencer to build a block with transactions
    wait_n_events(
        &mut sequencer_events,
        |e| {
            if let ChainOrchestratorEvent::BlockSequenced(block) = e {
                assert_eq!(block.header.number, 2);
                assert_eq!(block.body.transactions.len(), 1);
                return true
            }
            false
        },
        1,
    )
    .await;

    // assert that the follower node has received the block from the peer
    wait_n_events(
        &mut follower_events,
        |e| {
            if let ChainOrchestratorEvent::NewBlockReceived(block_with_peer) = e {
                assert_eq!(block_with_peer.block.body.transactions.len(), 1);
                true
            } else {
                false
            }
        },
        1,
    )
    .await;

    // assert that a chain extension is triggered on the follower node
    wait_n_events(
        &mut follower_events,
        |e| matches!(e, ChainOrchestratorEvent::ChainExtended(_)),
        1,
    )
    .await;

    Ok(())
}

#[allow(clippy::large_stack_frames)]
#[tokio::test]
async fn can_sequence_and_gossip_transactions() -> eyre::Result<()> {
    reth_tracing::init_test_tracing();

    // Create 2 nodes with the TestFixture API
    let mut fixture = TestFixture::builder()
        .sequencer()
        .followers(1)
        .block_time(0)
        .allow_empty_blocks(true)
        .build()
        .await?;

    // Send L1 synced notification to sequencer
    fixture.l1().for_node(0).sync().await?;
    fixture.expect_event_on(0).l1_synced().await?;

    // Have the sequencer build an empty block
    fixture.build_block().expect_tx_count(0).build_and_await_block().await?;

    // Assert that the follower node has received the block
    fixture.expect_event_on(1).chain_extended(1).await?;

    // Inject a transaction into the follower node's pool
    let tx = generate_tx(fixture.wallet.clone()).await;
    fixture.inject_tx_on(1, tx).await?;

    // Wait for transaction propagation
    tokio::time::sleep(Duration::from_secs(10)).await;

    // Build block on sequencer - should include the transaction gossiped from follower
    fixture.build_block().expect_tx_count(1).expect_block_number(2).build_and_await_block().await?;

    // Assert that the follower node has received the block with the transaction
    let received_block = fixture.expect_event_on(1).new_block_received().await?;
    assert_eq!(received_block.body.transactions.len(), 1);

    // Assert that the block was successfully imported by the follower node
    fixture.expect_event_on(1).chain_extended(2).await?;

    Ok(())
}

/// We test the bridge from the eth-wire protocol to the scroll-wire protocol.
///
/// This test will launch three nodes:
/// - Node 1: The bridge node that will bridge messages from the eth-wire protocol to the
///   scroll-wire protocol.
/// - Node 2: A scroll-wire node that will receive the bridged messages.
/// - Node 3: A standard node that will send messages to the bridge node on the eth-wire protocol.
///
/// The test will send messages from Node 3 to Node 1, which will bridge the messages to Node
/// Node 2 will then receive the messages and verify that they are correct.
#[tokio::test]
async fn can_bridge_blocks() -> eyre::Result<()> {
    reth_tracing::init_test_tracing();

    // Create the chain spec for scroll dev with Feynman activated and a test genesis.
    let chain_spec = (*SCROLL_DEV).clone();

    // Setup the bridge node and a standard node.
    let (mut nodes, tasks, _) =
        setup_engine(default_test_scroll_rollup_node_config(), 1, chain_spec.clone(), false, false)
            .await?;
    let mut bridge_node = nodes.pop().unwrap();
    let bridge_peer_id = bridge_node.network.record().id;
    let bridge_node_l1_watcher_tx = bridge_node.inner.add_ons_handle.l1_watcher_tx.clone().unwrap();

    // Send a notification to set the L1 to synced
    bridge_node_l1_watcher_tx.send(Arc::new(L1Notification::Synced)).await.unwrap();

    // Instantiate the scroll NetworkManager.
    let network_config = NetworkConfigBuilder::<ScrollNetworkPrimitives>::with_rng_secret_key()
        .disable_discovery()
        .with_unused_listener_port()
        .with_pow()
        .build_with_noop_provider(chain_spec.clone());
    let scroll_wire_config = ScrollWireConfig::new(true);
    let (scroll_network, scroll_network_handle) = scroll_network::ScrollNetworkManager::new(
        chain_spec.clone(),
        network_config,
        scroll_wire_config,
        None,
        Default::default(),
        None,
    )
    .await;
    tokio::spawn(scroll_network);
    let mut scroll_network_events = scroll_network_handle.event_listener().await;

    // Connect the scroll-wire node to the scroll NetworkManager.
    bridge_node.network.add_peer(scroll_network_handle.local_node_record()).await;
    bridge_node.network.next_session_established().await;

    // Create a standard NetworkManager to send blocks to the bridge node.
    let network_config = NetworkConfigBuilder::<ScrollNetworkPrimitives>::with_rng_secret_key()
        .disable_discovery()
        .with_pow()
        .with_unused_listener_port()
        .build_with_noop_provider(chain_spec);

    // Create the standard NetworkManager.
    let network = reth_network::NetworkManager::new(network_config)
        .await
        .expect("Failed to instantiate NetworkManager");
    let network_handle = network.handle().clone();
    let mut network_events = network_handle.event_listener();

    // Spawn the standard NetworkManager.
    tasks.executor().spawn(network);

    // Connect the standard NetworkManager to the bridge node.
    bridge_node.network.add_peer(network_handle.local_node_record()).await;
    bridge_node.network.next_session_established().await;
    let _ = network_events.next().await;

    // Send a block from the standard NetworkManager to the bridge node.
    let mut block_1: reth_scroll_primitives::ScrollBlock =
        serde_json::from_str(include_str!("../assets/block.json")).unwrap();

    // Compute the block hash while masking the extra data which isn't used in block hash
    // computation.
    let extra_data = block_1.extra_data.clone();
    block_1.header.extra_data = Default::default();
    let block_1_hash = block_1.hash_slow();
    block_1.header.extra_data = extra_data.clone();

    let new_block_1 = reth_eth_wire_types::NewBlock { block: block_1, ..Default::default() };

    trace!("Announcing block to eth-wire network");
    network_handle.announce_block(new_block_1, block_1_hash);

    // Assert block received from the bridge node on the scroll wire protocol is correct
    if let Some(scroll_network::ScrollNetworkManagerEvent::NewBlock(NewBlockWithPeer {
        peer_id,
        block,
        signature,
    })) = scroll_network_events.next().await
    {
        assert_eq!(peer_id, bridge_peer_id);
        assert_eq!(block.hash_slow(), block_1_hash);
        assert_eq!(
            TryInto::<Signature>::try_into(extra_data.as_ref().windows(65).last().unwrap())?,
            signature
        )
    } else {
        panic!("Failed to receive block from scroll-wire network");
    }

    Ok(())
}

/// Test that when the rollup node manager is shutdown, it consolidates the most recent batch
/// on startup.
#[allow(clippy::large_stack_frames)]
#[tokio::test]
async fn shutdown_consolidates_most_recent_batch_on_startup() -> eyre::Result<()> {
    reth_tracing::init_test_tracing();
    let chain_spec = (*SCROLL_MAINNET).clone();

    // Launch a node
    let (mut nodes, _tasks, _) =
        setup_engine(default_test_scroll_rollup_node_config(), 1, chain_spec.clone(), false, false)
            .await?;
    let node = nodes.pop().unwrap();

    // Instantiate the rollup node manager.
    let mut config = default_test_scroll_rollup_node_config();
    let path = node.inner.config.datadir().db().join("scroll.db?mode=rwc");
    let path = PathBuf::from("sqlite://".to_string() + &*path.to_string_lossy());
    config.blob_provider_args.beacon_node_urls = Some(vec!["http://dummy:8545"
        .parse()
        .expect("valid url that will not be used as test batches use calldata")]);
    config.hydrate(node.inner.config.clone()).await?;

    let (_, events) = ScrollWireProtocolHandler::new(ScrollWireConfig::new(true));
    let (chain_orchestrator, handle, l1_notification_tx) = config
        .clone()
        .build(
            RollupNodeContext::new(
                node.inner.network.clone(),
                chain_spec.clone(),
                path.clone(),
                SCROLL_GAS_LIMIT,
            ),
            events,
            node.inner.add_ons_handle.rpc_handle.rpc_server_handles.clone(),
        )
        .await?;

    // Spawn a task that constantly polls the rnm to make progress.
    let (signal, shutdown) = shutdown_signal();
    tokio::spawn(async {
        let (_signal, inner) = shutdown_signal();
        let chain_orchestrator = chain_orchestrator.run_until_shutdown(inner);
        tokio::select! {
            biased;

            _ = shutdown => {},
            _ = chain_orchestrator => {},
        }
    });

    // Request an event stream from the rollup node manager.
    let mut rnm_events = handle.get_event_listener().await?;

    // Extract the L1 notification sender
    let l1_notification_tx: tokio::sync::mpsc::Sender<Arc<L1Notification>> =
        l1_notification_tx.unwrap();

    // Load test batches
    let block_0_info = BlockInfo { number: 18318207, hash: B256::random() };
    let raw_calldata_0 = read_to_bytes("./tests/testdata/batch_0_calldata.bin")?;
    let batch_0_data = BatchCommitData {
        hash: b256!("5AAEB6101A47FC16866E80D77FFE090B6A7B3CF7D988BE981646AB6AEDFA2C42"),
        index: 1,
        block_number: 18318207,
        block_timestamp: 1696935971,
        calldata: Arc::new(raw_calldata_0),
        blob_versioned_hash: None,
        finalized_block_number: None,
        reverted_block_number: None,
    };
    let block_1_info = BlockInfo { number: 18318215, hash: B256::random() };
    let raw_calldata_1 = read_to_bytes("./tests/testdata/batch_1_calldata.bin")?;
    let batch_1_data = BatchCommitData {
        hash: b256!("AA8181F04F8E305328A6117FA6BC13FA2093A3C4C990C5281DF95A1CB85CA18F"),
        index: 2,
        block_number: 18318215,
        block_timestamp: 1696936000,
        calldata: Arc::new(raw_calldata_1),
        blob_versioned_hash: None,
        finalized_block_number: None,
        reverted_block_number: None,
    };

    // Send the first batch commit to the rollup node manager and finalize it.
    l1_notification_tx
        .send(Arc::new(L1Notification::BatchCommit {
            block_info: block_0_info,
            data: batch_0_data.clone(),
        }))
        .await?;
    l1_notification_tx
        .send(Arc::new(L1Notification::BatchFinalization {
            hash: batch_0_data.hash,
            index: batch_0_data.index,
            block_info: block_0_info,
        }))
        .await?;

    // Lets finalize the first batch
    l1_notification_tx.send(Arc::new(L1Notification::Finalized(block_0_info.number))).await?;

    // Lets iterate over all blocks expected to be derived from the first batch commit.
    let consolidation_outcome = loop {
        let event = rnm_events.next().await;
        println!("Received event: {:?}", event);
        if let Some(ChainOrchestratorEvent::BatchConsolidated(consolidation_outcome)) = event {
            break consolidation_outcome;
        }
    };
    assert_eq!(consolidation_outcome.blocks.len(), 4, "Expected 4 blocks to be consolidated");

    // Now we send the second batch commit and finalize it.
    l1_notification_tx
        .send(Arc::new(L1Notification::BatchCommit {
            block_info: block_1_info,
            data: batch_1_data.clone(),
        }))
        .await?;
    l1_notification_tx
        .send(Arc::new(L1Notification::BatchFinalization {
            hash: batch_1_data.hash,
            index: batch_1_data.index,
            block_info: block_1_info,
        }))
        .await?;

    // Lets finalize the second batch.
    l1_notification_tx.send(Arc::new(L1Notification::Finalized(block_1_info.number))).await?;

    // The second batch commit contains 42 blocks (5-57), lets iterate until the rnm has
    // consolidated up to block 40.
    let mut i = 5;
    let hash = loop {
        let hash = loop {
            if let Some(ChainOrchestratorEvent::BlockConsolidated(consolidation_outcome)) =
                rnm_events.next().await
            {
                assert_eq!(consolidation_outcome.block_info().block_info.number, i);
                break consolidation_outcome.block_info().block_info.hash;
            }
        };
        if i == 40 {
            break hash;
        }
        i += 1;
    };

    // Fetch the safe and head block hashes from the EN.
    let rpc = node.rpc.inner.eth_api();
    let safe_block_hash =
        rpc.block_by_number(BlockNumberOrTag::Safe, false).await?.expect("safe block must exist");
    let head_block_hash =
        rpc.block_by_number(BlockNumberOrTag::Latest, false).await?.expect("head block must exist");

    // Assert that the safe block hash is the same as the hash of the last consolidated block.
    assert_eq!(
        safe_block_hash.header.hash, hash,
        "Safe block hash does not match expected
    hash"
    );
    assert_eq!(
        head_block_hash.header.hash, hash,
        "Head block hash does not match
    expected hash"
    );

    // Simulate a shutdown of the rollup node manager by dropping it.
    signal.fire();
    drop(l1_notification_tx);
    drop(rnm_events);

    // Start the RNM again.
    let (_, events) = ScrollWireProtocolHandler::new(ScrollWireConfig::new(true));
    let (chain_orchestrator, handle, l1_notification_tx) = config
        .clone()
        .build(
            RollupNodeContext::new(
                node.inner.network.clone(),
                chain_spec,
                path.clone(),
                SCROLL_GAS_LIMIT,
            ),
            events,
            node.inner.add_ons_handle.rpc_handle.rpc_server_handles.clone(),
        )
        .await?;
    let l1_notification_tx = l1_notification_tx.unwrap();

    // Spawn a task that constantly polls the rnm to make progress.
    let (_signal, shutdown) = shutdown_signal();
    tokio::spawn(async {
        let (_signal, inner) = shutdown_signal();
        let chain_orchestrator = chain_orchestrator.run_until_shutdown(inner);
        tokio::select! {
            biased;

            _ = shutdown => {},
            _ = chain_orchestrator => {},
        }
    });

    // Request an event stream from the rollup node manager.
    let mut rnm_events = handle.get_event_listener().await?;

    println!("im here");

    // Send the second batch again to mimic the watcher behaviour.
    let block_1_info = BlockInfo { number: 18318215, hash: B256::random() };
    l1_notification_tx.send(Arc::new(L1Notification::Finalized(block_1_info.number))).await?;

    // Lets fetch the first consolidated block event - this should be the first block of the batch.
    let l2_block = loop {
        if let Some(ChainOrchestratorEvent::BlockConsolidated(consolidation_outcome)) =
            rnm_events.next().await
        {
            break consolidation_outcome.block_info().clone();
        }
    };

    // One issue #273 is completed, we will again have safe blocks != finalized blocks, and this
    // should be changed to 1. Assert that the consolidated block is the first block that was not
    // previously processed of the batch.
    assert_eq!(
        l2_block.block_info.number, 41,
        "Consolidated block number does not match expected number"
    );

    // Lets now iterate over all remaining blocks expected to be derived from the second batch
    // commit.
    for i in 42..=57 {
        loop {
            if let Some(ChainOrchestratorEvent::BlockConsolidated(consolidation_outcome)) =
                rnm_events.next().await
            {
                assert!(consolidation_outcome.block_info().block_info.number == i);
                break;
            }
        }
    }

    let finalized_block = rpc
        .block_by_number(BlockNumberOrTag::Finalized, false)
        .await?
        .expect("finalized block must exist");
    let safe_block =
        rpc.block_by_number(BlockNumberOrTag::Safe, false).await?.expect("safe block must exist");
    let head_block =
        rpc.block_by_number(BlockNumberOrTag::Latest, false).await?.expect("head block must exist");
    assert_eq!(
        finalized_block.header.number, 57,
        "Finalized block number should be 57 after all blocks are consolidated"
    );
    assert_eq!(
        safe_block.header.number, 57,
        "Safe block number should be 57 after all blocks are consolidated"
    );
    assert_eq!(
        head_block.header.number, 57,
        "Head block number should be 57 after all blocks are consolidated"
    );

    Ok(())
}

/// Test that when the rollup node manager is shutdown, it restarts with the head set to the latest
/// signed block stored in database.
#[tokio::test]
async fn graceful_shutdown_sets_fcs_to_latest_signed_block_in_db_on_start_up() -> eyre::Result<()> {
    reth_tracing::init_test_tracing();
    let chain_spec = (*SCROLL_DEV).clone();

    // Create a config with a random signer.
    let mut config = default_sequencer_test_scroll_rollup_node_config();
    config.signer_args.private_key = Some(PrivateKeySigner::random());

    // Launch a node
    let (mut nodes, _tasks, _) =
        setup_engine(config.clone(), 1, chain_spec.clone(), false, false).await?;
    let node = nodes.pop().unwrap();

    // Instantiate the rollup node manager.
    let test_db = setup_test_db().await;
    let path = test_db.tmp_dir().expect("Database started with temp dir").path().join("test.db");
    config.blob_provider_args.beacon_node_urls = Some(vec!["http://dummy:8545"
        .parse()
        .expect("valid url that will not be used as test batches use calldata")]);
    config.hydrate(node.inner.config.clone()).await?;

    let (_, events) = ScrollWireProtocolHandler::new(ScrollWireConfig::new(true));
    let (rnm, handle, l1_watcher_tx) = config
        .clone()
        .build(
            RollupNodeContext::new(
                node.inner.network.clone(),
                chain_spec.clone(),
                path.clone(),
                SCROLL_GAS_LIMIT,
            ),
            events,
            node.inner.add_ons_handle.rpc_handle.rpc_server_handles.clone(),
        )
        .await?;
    let (_signal, shutdown) = shutdown_signal();
    let mut rnm = Box::pin(rnm.run_until_shutdown(shutdown));
    let l1_watcher_tx: tokio::sync::mpsc::Sender<Arc<L1Notification>> = l1_watcher_tx.unwrap();

    // Poll the rnm until we get an event stream listener.
    let mut rnm_events_fut = pin!(handle.get_event_listener());
    let mut rnm_events = loop {
        let _ = rnm.poll_unpin(&mut Context::from_waker(noop_waker_ref()));
        if let Poll::Ready(Result::Ok(events)) =
            rnm_events_fut.as_mut().poll(&mut Context::from_waker(noop_waker_ref()))
        {
            break events;
        }
        tokio::time::sleep(Duration::from_millis(10)).await;
    };

    // Poll the rnm until we receive the consolidate event
    l1_watcher_tx.send(Arc::new(L1Notification::Synced)).await?;
    loop {
        let _ = rnm.poll_unpin(&mut Context::from_waker(noop_waker_ref()));
        if let Poll::Ready(Some(ChainOrchestratorEvent::ChainConsolidated { from: _, to: _ })) =
            rnm_events.poll_next_unpin(&mut Context::from_waker(noop_waker_ref()))
        {
            break
        }
        tokio::time::sleep(Duration::from_millis(10)).await;
    }

    // Wait for the EN to be synced to block 10.
    let execution_node_provider = node.inner.provider;
    loop {
        handle.build_block();
        let block_number = loop {
            let _ = rnm.poll_unpin(&mut Context::from_waker(noop_waker_ref()));
            if let Poll::Ready(Some(ChainOrchestratorEvent::SignedBlock { block, signature: _ })) =
                rnm_events.poll_next_unpin(&mut Context::from_waker(noop_waker_ref()))
            {
                break block.header.number
            }
            tokio::time::sleep(Duration::from_millis(10)).await;
        };
        if block_number == 10 {
            break
        }
    }

    // Get the block info for block 10.
    let db_head_block_info = execution_node_provider
        .block(10u64.into())?
        .map(|b| BlockInfo { number: b.number, hash: b.hash_slow() })
        .expect("block exists");

    // At this point, we have the EN synced to a block > 10 and the RNM has sequenced one additional
    // block, validating it with the EN, but not updating the last sequenced block in the DB.
    // Simulate a shutdown of the rollup node manager by dropping it.
    drop(rnm_events);
    drop(rnm);

    // Start the RNM again.
    let (_, events) = ScrollWireProtocolHandler::new(ScrollWireConfig::new(true));
    let (rnm, handle, _) = config
        .clone()
        .build(
            RollupNodeContext::new(
                node.inner.network.clone(),
                chain_spec,
                path.clone(),
                SCROLL_GAS_LIMIT,
            ),
            events,
            node.inner.add_ons_handle.rpc_handle.rpc_server_handles.clone(),
        )
        .await?;

    // Launch the rnm in a task.
    tokio::spawn(async {
        let (_signal, inner) = shutdown_signal();
        rnm.run_until_shutdown(inner).await;
    });

    // Check the fcs.
    let status = handle.status().await?;

    // The fcs should be set to the database head.
    assert_eq!(status.l2.fcs.head_block_info(), &db_head_block_info);

    Ok(())
}

#[tokio::test]
async fn consolidates_committed_batches_after_chain_consolidation() -> eyre::Result<()> {
    reth_tracing::init_test_tracing();
    let chain_spec = (*SCROLL_MAINNET).clone();

<<<<<<< HEAD
    // Create a follower node
    let mut fixture =
        TestFixture::builder().followers(1).with_chain_spec(chain_spec).build().await?;

    // Send the first batch.
    fixture.l1().for_node(0).batch_commit(Some("./tests/testdata/batch_0_calldata.bin"), 1).await?;
=======
    // Launch a node
    let (mut nodes, _tasks, _) =
        setup_engine(default_test_scroll_rollup_node_config(), 1, chain_spec.clone(), false, false)
            .await?;
    let node = nodes.pop().unwrap();
    let handle = node.inner.add_ons_handle.rollup_manager_handle.clone();
    let l1_watcher_tx = node.inner.add_ons_handle.l1_watcher_tx.clone().unwrap();

    // Request an event stream from the rollup node manager and manually poll rnm to process the
    // event stream request from the handle.
    let mut rnm_events = handle.get_event_listener().await?;

    // Load test batches
    let batch_0_block_info = BlockInfo { number: 18318207, hash: B256::random() };
    let raw_calldata_0 = read_to_bytes("./tests/testdata/batch_0_calldata.bin")?;
    let batch_0_data = BatchCommitData {
        hash: b256!("5AAEB6101A47FC16866E80D77FFE090B6A7B3CF7D988BE981646AB6AEDFA2C42"),
        index: 1,
        block_number: 18318207,
        block_timestamp: 1696935971,
        calldata: Arc::new(raw_calldata_0),
        blob_versioned_hash: None,
        finalized_block_number: None,
        reverted_block_number: None,
    };
    let batch_0_info = BatchInfo { index: batch_0_data.index, hash: batch_0_data.hash };
    let batch_0_finalization_block_info = BlockInfo { number: 18318210, hash: B256::random() };
    let batch_1_block_info = BlockInfo { number: 18318215, hash: B256::random() };
    let raw_calldata_1 = read_to_bytes("./tests/testdata/batch_1_calldata.bin")?;
    let batch_1_data = BatchCommitData {
        hash: b256!("AA8181F04F8E305328A6117FA6BC13FA2093A3C4C990C5281DF95A1CB85CA18F"),
        index: 2,
        block_number: 18318215,
        block_timestamp: 1696936000,
        calldata: Arc::new(raw_calldata_1),
        blob_versioned_hash: None,
        finalized_block_number: None,
        reverted_block_number: None,
    };
    let batch_1_info = BatchInfo { index: batch_1_data.index, hash: batch_1_data.hash };
    let batch_1_finalization_block_info = BlockInfo { number: 18318220, hash: B256::random() };

    // Send the first batch.
    l1_watcher_tx
        .send(Arc::new(L1Notification::BatchCommit {
            block_info: batch_0_block_info,
            data: batch_0_data,
        }))
        .await?;

    // Send a batch finalization for the first batch.
    l1_watcher_tx
        .send(Arc::new(L1Notification::BatchFinalization {
            hash: batch_0_info.hash,
            index: batch_0_info.index,
            block_info: batch_0_finalization_block_info,
        }))
        .await?;
    // Send the L1 block finalized notification.
    l1_watcher_tx
        .send(Arc::new(L1Notification::Finalized(batch_0_finalization_block_info.number)))
        .await?;

    wait_for_event_predicate_5s(&mut rnm_events, |event| {
        matches!(event, ChainOrchestratorEvent::BatchConsolidated(_))
    })
    .await?;

    // Send the second batch.
    l1_watcher_tx
        .send(Arc::new(L1Notification::BatchCommit {
            block_info: batch_1_block_info,
            data: batch_1_data,
        }))
        .await?;

    // send the Synced notification to the chain orchestrator
    l1_watcher_tx.send(Arc::new(L1Notification::Synced)).await?;

    wait_for_event_predicate_5s(&mut rnm_events, |event| {
        matches!(event, ChainOrchestratorEvent::BatchConsolidated(_))
    })
    .await?;

    let status = handle.status().await?;

    assert_eq!(status.l2.fcs.safe_block_info().number, 57);
    assert_eq!(status.l2.fcs.finalized_block_info().number, 4);

    // Now send the batch finalization event for the second batch and finalize the L1 block.
    l1_watcher_tx
        .send(Arc::new(L1Notification::BatchFinalization {
            hash: batch_1_info.hash,
            index: batch_1_info.index,
            block_info: batch_1_finalization_block_info,
        }))
        .await?;
    l1_watcher_tx
        .send(Arc::new(L1Notification::Finalized(batch_1_finalization_block_info.number)))
        .await?;

    wait_for_event_predicate_5s(&mut rnm_events, |event| {
        matches!(event, ChainOrchestratorEvent::L1BlockFinalized(_, _))
    })
    .await?;

    let status = handle.status().await?;

    assert_eq!(status.l2.fcs.safe_block_info().number, 57);
    assert_eq!(status.l2.fcs.finalized_block_info().number, 57);

    Ok(())
}

#[tokio::test]
async fn can_handle_batch_revert_with_reorg() -> eyre::Result<()> {
    reth_tracing::init_test_tracing();
    let chain_spec = (*SCROLL_MAINNET).clone();

    // Launch a node
    let (mut nodes, _tasks, _) =
        setup_engine(default_test_scroll_rollup_node_config(), 1, chain_spec.clone(), false, false)
            .await?;
    let node = nodes.pop().unwrap();
    let handle = node.inner.add_ons_handle.rollup_manager_handle.clone();
    let l1_watcher_tx = node.inner.add_ons_handle.l1_watcher_tx.clone().unwrap();

    // Request an event stream from the rollup node manager and manually poll rnm to process the
    // event stream request from the handle.
    let mut rnm_events = handle.get_event_listener().await?;

    // send a Synced notification to the chain orchestrator
    l1_watcher_tx.send(Arc::new(L1Notification::Synced)).await.unwrap();

    // Load test batches
    let batch_0_block_info = BlockInfo { number: 18318207, hash: B256::random() };
    let raw_calldata_0 = read_to_bytes("./tests/testdata/batch_0_calldata.bin")?;
    let batch_0_data = BatchCommitData {
        hash: b256!("5AAEB6101A47FC16866E80D77FFE090B6A7B3CF7D988BE981646AB6AEDFA2C42"),
        index: 1,
        block_number: 18318207,
        block_timestamp: 1696935971,
        calldata: Arc::new(raw_calldata_0),
        blob_versioned_hash: None,
        finalized_block_number: None,
        reverted_block_number: None,
    };
    let batch_0_info = BatchInfo { index: batch_0_data.index, hash: batch_0_data.hash };
    let batch_1_block_info = BlockInfo { number: 18318215, hash: B256::random() };
    let raw_calldata_1 = read_to_bytes("./tests/testdata/batch_1_calldata.bin")?;
    let batch_1_data = BatchCommitData {
        hash: b256!("AA8181F04F8E305328A6117FA6BC13FA2093A3C4C990C5281DF95A1CB85CA18F"),
        index: 2,
        block_number: 18318215,
        block_timestamp: 1696936000,
        calldata: Arc::new(raw_calldata_1),
        blob_versioned_hash: None,
        finalized_block_number: None,
        reverted_block_number: None,
    };
    let batch_1_revert_block_info = BlockInfo { number: 18318216, hash: B256::random() };
    let batch_1_revert = L1Notification::BatchRevert {
        batch_info: BatchInfo { index: batch_1_data.index, hash: batch_1_data.hash },
        block_info: batch_1_revert_block_info,
    };

    // Send the first batch.
    l1_watcher_tx
        .send(Arc::new(L1Notification::BatchCommit {
            block_info: batch_0_block_info,
            data: batch_0_data,
        }))
        .await?;
>>>>>>> a0643df5

    // Read the first 4 blocks.
    fixture
        .expect_event()
        .where_n_events(4, |e| matches!(e, ChainOrchestratorEvent::BlockConsolidated(_)))
        .await?;

    // Send the second batch.
<<<<<<< HEAD
    fixture.l1().for_node(0).batch_commit(Some("./tests/testdata/batch_1_calldata.bin"), 2).await?;
=======
    l1_watcher_tx
        .send(Arc::new(L1Notification::BatchCommit {
            block_info: batch_1_block_info,
            data: batch_1_data,
        }))
        .await?;
>>>>>>> a0643df5

    // Read the next 42 blocks.
    fixture
        .expect_event()
        .where_n_events(42, |e| matches!(e, ChainOrchestratorEvent::BlockConsolidated(_)))
        .await?;

    let status = fixture.follower(0).rollup_manager_handle.status().await?;

    // Assert the forkchoice state is above 4
    assert!(status.l2.fcs.head_block_info().number > 4);
    assert!(status.l2.fcs.safe_block_info().number > 4);

<<<<<<< HEAD
    // Send the third batch which should trigger the revert.
    fixture.l1().for_node(0).batch_commit(None, 2).await?;

    // Wait for the third batch to be proceeded.
    tokio::time::sleep(Duration::from_millis(300)).await;
=======
    // Send the revert for the second batch.
    l1_watcher_tx.send(Arc::new(batch_1_revert)).await?;
    wait_for_event(
        &mut rnm_events,
        ChainOrchestratorEvent::BatchReverted {
            batch_info: batch_0_info,
            safe_head: BlockInfo {
                number: 4,
                hash: B256::from_hex(
                    "30af93536b9f2899c2f5e77be24a4447a8e49c5683c74c4aab8c880c1508fdc5",
                )
                .unwrap(),
            },
        },
        Duration::from_secs(5),
    )
    .await?;
>>>>>>> a0643df5

    let status = fixture.follower(0).rollup_manager_handle.status().await?;

    // Assert the forkchoice state was reset to 4.
    assert_eq!(status.l2.fcs.head_block_info().number, 57);
    assert_eq!(status.l2.fcs.safe_block_info().number, 4);

    // Now lets reorg the L1 such that the batch revert should be reorged out.
    l1_watcher_tx.send(Arc::new(L1Notification::Reorg(18318215))).await?;
    wait_for_event(
        &mut rnm_events,
        ChainOrchestratorEvent::L1Reorg {
            l1_block_number: 18318215,
            queue_index: None,
            l2_head_block_info: None,
            l2_safe_block_info: Some(BlockInfo {
                number: 57,
                hash: B256::from_hex(
                    "88ab32bd52bdbab5dd148bad0de208c634d357570055a62bacc46e7a78b371dd",
                )
                .unwrap(),
            }),
        },
        Duration::from_secs(5),
    )
    .await?;

    let status = handle.status().await?;

    // Assert the forkchoice state safe block was reset to 57.
    assert_eq!(status.l2.fcs.safe_block_info().number, 57);

    Ok(())
}

#[allow(clippy::large_stack_frames)]
#[tokio::test]
async fn can_handle_l1_message_reorg() -> eyre::Result<()> {
    reth_tracing::init_test_tracing();
    color_eyre::install()?;

    // Launch 2 nodes: node0=sequencer and node1=follower.
    let mut fixture = TestFixture::builder().sequencer().followers(1).block_time(0).build().await?;

    // Set L1 synced on both the sequencer and follower nodes.
    fixture.l1().sync().await?;
    fixture.expect_event_on_all_nodes().l1_synced().await?;

    // Let the sequencer build 10 blocks before performing the reorg process.
    let mut reorg_block = None;
    for i in 1..=10 {
        let b = fixture.build_block().expect_block_number(i).build_and_await_block().await?;
        tracing::info!(target: "scroll::test", block_number = ?b.header.number, block_hash = ?b.header.hash_slow(), "Sequenced block");
        reorg_block = Some(b);
    }

    // Assert that the follower node has received all 10 blocks from the sequencer node.
<<<<<<< HEAD
    fixture
        .expect_event_on(1)
        .where_n_events(10, |e| matches!(e, ChainOrchestratorEvent::ChainExtended(_)))
        .await?;

    // Send the L1 message to the nodes.
    fixture
        .l1()
        .add_message()
        .at_block(10)
        .sender(address!("f39Fd6e51aad88F6F4ce6aB8827279cffFb92266"))
        .send()
        .await?;
    fixture.l1().new_block(10).await?;

    // Expect the events to reach all nodes.
    fixture.expect_event_on_all_nodes().l1_message_committed().await?;
    fixture.expect_event_on_all_nodes().new_l1_block().await?;
=======
    wait_for_block_imported_5s(&mut node1_rnm_events, 10).await?;

    // Send a L1 message and wait for it to be indexed.
    let block_10_block_info = BlockInfo { number: 10, hash: B256::random() };
    let l1_message_notification = L1Notification::L1Message {
        message: TxL1Message {
            queue_index: 0,
            gas_limit: 21000,
            to: Default::default(),
            value: Default::default(),
            sender: address!("f39Fd6e51aad88F6F4ce6aB8827279cffFb92266"),
            input: Default::default(),
        },
        block_info: block_10_block_info,
        block_timestamp: 0,
    };

    // Send the L1 message to the sequencer node.
    node0_l1_watcher_tx.send(Arc::new(l1_message_notification.clone())).await?;
    node0_l1_watcher_tx.send(Arc::new(L1Notification::NewBlock(block_10_block_info))).await?;
    wait_for_event_5s(&mut node0_rnm_events, ChainOrchestratorEvent::L1MessageCommitted(0)).await?;
    wait_for_event_5s(&mut node0_rnm_events, ChainOrchestratorEvent::NewL1Block(10)).await?;

    // Send L1 the L1 message to follower node.
    node1_l1_watcher_tx.send(Arc::new(l1_message_notification)).await?;
    node1_l1_watcher_tx.send(Arc::new(L1Notification::NewBlock(block_10_block_info))).await?;
    wait_for_event_5s(&mut node1_rnm_events, ChainOrchestratorEvent::L1MessageCommitted(0)).await?;
    wait_for_event_5s(&mut node1_rnm_events, ChainOrchestratorEvent::NewL1Block(10)).await?;
>>>>>>> a0643df5

    // Build block that contains the L1 message.
    let block11_before_reorg = fixture
        .build_block()
        .expect_block_number(11)
        .expect_l1_message_count(1)
        .build_and_await_block()
        .await?;

    for i in 12..=15 {
        fixture.build_block().expect_block_number(i).build_and_await_block().await?;
    }

    // Assert that the follower node has received the latest block from the sequencer node.
    fixture
        .expect_event_on(1)
        .where_n_events(5, |e| matches!(e, ChainOrchestratorEvent::ChainExtended(_)))
        .await?;

    // Assert both nodes are at block 15.
    let sequencer_latest_block = fixture.get_sequencer_block().await?;
    let follower_latest_block = fixture.get_block(1).await?;
    assert_eq!(sequencer_latest_block.header.number, 15);
    assert_eq!(sequencer_latest_block.header.hash_slow(), follower_latest_block.header.hash_slow());

    // Issue and wait for the reorg.
    fixture.l1().reorg_to(9).await?;
    fixture
        .expect_event_on_all_nodes()
        .where_event(|e| {
            matches!(
                e,
                ChainOrchestratorEvent::L1Reorg {
                    l1_block_number: 9,
                    queue_index: Some(0),
                    l2_head_block_info: b,
                    l2_safe_block_info: None,
                }
                if *b == reorg_block.as_ref().map(|b| b.into())
            )
        })
        .await?;

    // Wait for block to handle the reorg
    tokio::time::sleep(Duration::from_secs(1)).await;

    // Assert both nodes are at block 10.
    assert_eq!(fixture.get_sequencer_block().await?.header.number, 10);
    assert_eq!(fixture.get_block(1).await?.header.number, 10);

    // Since the L1 reorg reverted the L1 message included in block 11, the sequencer
    // should produce a new block at height 11.
    fixture.build_block().expect_block_number(11).build_and_await_block().await?;

    // Assert that the follower node has received the new block from the sequencer node.
    fixture.expect_event_on(1).chain_extended(11).await?;

    // Assert both nodes are at block 11.
    let sequencer_block11 = fixture.get_sequencer_block().await?;
    assert_eq!(sequencer_block11.header.number, 11);
    assert_eq!(fixture.get_block(1).await?.header.number, 11);

    // Assert that block 11 has a different hash after the reorg.
    assert_ne!(block11_before_reorg.hash_slow(), sequencer_block11.header.hash_slow());

    Ok(())
}

/// Test that when L2 block reorg happens due to an L1 reorg, the transactions that were reverted
/// are requeued.
#[tokio::test]
async fn requeues_transactions_after_l1_reorg() -> eyre::Result<()> {
    reth_tracing::init_test_tracing();

    let mut sequencer =
        TestFixture::builder().sequencer().auto_start(false).block_time(0).build().await?;

    // Set the l1 as being synced.
    sequencer.l1().sync().await?;

    // Let the sequencer build 10 blocks.
    for i in 1..=10 {
        let b = sequencer.build_block().expect_block_number(i).build_and_await_block().await?;
        tracing::info!(target: "scroll::test", block_number = ?b.header.number, block_hash = ?b.header.hash_slow(), "Sequenced block");
    }

    // Send a L1 message and wait for it to be indexed.
<<<<<<< HEAD
    sequencer.l1().add_message().at_block(2).send().await?;
    sequencer.expect_event().l1_message_committed().await?;

    // Send the L1 block which finalizes the L1 message.
    sequencer.l1().new_block(2).await?;
    sequencer.expect_event().new_l1_block().await?;

    // Build a L2 block with L1 message, so we can revert it later.
    sequencer.build_block().build_and_await_block().await?;
=======
    let block_2_info = BlockInfo { number: 2, hash: B256::random() };
    let l1_message_notification = L1Notification::L1Message {
        message: TxL1Message {
            queue_index: 0,
            gas_limit: 21000,
            to: Default::default(),
            value: Default::default(),
            sender: Default::default(),
            input: Default::default(),
        },
        block_info: block_2_info,
        block_timestamp: 0,
    };

    // Build a L2 block with L1 message, so we can revert it later.
    l1_watcher_tx.send(Arc::new(l1_message_notification.clone())).await?;
    l1_watcher_tx.send(Arc::new(L1Notification::NewBlock(block_2_info))).await?;
    wait_for_event_5s(&mut events, ChainOrchestratorEvent::L1MessageCommitted(0)).await?;
    wait_for_event_5s(&mut events, ChainOrchestratorEvent::NewL1Block(2)).await?;
    rnm_handle.build_block();
    wait_for_block_sequenced_5s(&mut events, 11).await?;
>>>>>>> a0643df5

    // Inject a user transaction and force the sequencer to include it in the next block
    let hash = sequencer.inject_transfer().await?;
    sequencer.build_block().expect_tx(hash).expect_tx_count(1).build_and_await_block().await?;

    // Trigger an L1 reorg that reverts the block containing the transaction
    sequencer.l1().reorg_to(1).await?;
    sequencer.expect_event().l1_reorg().await?;

    // Build the next block – the reverted transaction should have been requeued
    sequencer.build_block().expect_tx(hash).expect_tx_count(1).build_and_await_block().await?;

    Ok(())
}

/// Test that when the FCS head is reset to an earlier block via `UpdateFcsHead`,
/// the transactions from reverted blocks are requeued into the tx pool and can
/// be included again.
#[tokio::test]
async fn requeues_transactions_after_update_fcs_head() -> eyre::Result<()> {
    reth_tracing::init_test_tracing();

    let mut sequencer =
        TestFixture::builder().sequencer().auto_start(false).block_time(0).build().await?;

    // Set the l1 as being synced.
    sequencer.l1().sync().await?;

    // Build a few blocks and remember block #4 as the future reset target.
    let mut target_head: Option<BlockInfo> = None;
    for i in 1..=4 {
        let b =
            sequencer.build_block().expect_block_number(i as u64).build_and_await_block().await?;
        if i == 4 {
            target_head = Some(BlockInfo { number: b.header.number, hash: b.header.hash_slow() });
        }
    }

    // Inject a user transaction and include it in block 5.
    let hash = sequencer.inject_transfer().await?;
    sequencer
        .build_block()
        .expect_block_number(5)
        .expect_tx(hash)
        .expect_tx_count(1)
        .build_and_await_block()
        .await?;

    // Reset FCS head back to block 4; this should collect block 5's txs and requeue them.
    let head = target_head.expect("target head exists");
    sequencer
        .sequencer()
        .rollup_manager_handle
        .update_fcs_head(head)
        .await
        .expect("update_fcs_head should succeed");

    // Build the next block – the reverted transaction should have been requeued and included.
    sequencer
        .build_block()
        .expect_block_number(5)
        .expect_tx(hash)
        .expect_tx_count(1)
        .build_and_await_block()
        .await?;

    Ok(())
}

/// Tests that a sequencer and follower node can produce blocks using a custom local genesis
/// configuration and properly propagate them between nodes.
#[tokio::test]
async fn test_custom_genesis_block_production_and_propagation() -> eyre::Result<()> {
    reth_tracing::init_test_tracing();
    color_eyre::install()?;

    // Create a custom genesis config.
    // In a real scenario, this JSON would be loaded from a file using --chain flag.
    let custom_genesis_json = r#"{
        "config": {
            "chainId": 999999,
            "homesteadBlock": 0,
            "eip150Block": 0,
            "eip155Block": 0,
            "eip158Block": 0,
            "byzantiumBlock": 0,
            "constantinopleBlock": 0,
            "petersburgBlock": 0,
            "istanbulBlock": 0,
            "berlinBlock": 0,
            "londonBlock": 0,
            "archimedesBlock": 0,
            "shanghaiBlock": 0,
            "bernoulliBlock": 0,
            "curieBlock": 0,
            "darwinTime": 0,
            "darwinV2Time": 0,
            "euclidTime": 0,
            "euclidV2Time": 0,
            "feynmanTime": 0,
            "scroll": {
                "feeVaultAddress": "0x5300000000000000000000000000000000000005",
                "maxTxPayloadBytesPerBlock": 122880,
                "l1Config": {
                    "l1ChainId": 1,
                    "l1MessageQueueAddress": "0x0d7E906BD9cAFa154b048cFa766Cc1E54E39AF9B",
                    "l1MessageQueueV2Address": "0x000000000000000000000000000000000003dead",
                    "scrollChainAddress": "0x000000000000000000000000000000000003dead",
                    "l2SystemConfigAddress": "0x0000000000000000000000000000000dddd3dead",
                    "systemContractAddress": "0x110000000000000000000000000000000003dead",
                    "numL1MessagesPerBlock": 10,
                    "startL1Block": 12345
                }
            }
        },
        "nonce": "0x0",
        "timestamp": "0x12345678",
        "extraData": "0x637573746f6d5f67656e657369735f74657374",
        "gasLimit": "0x1312D00",
        "baseFeePerGas": "0x1",
        "difficulty": "0x0",
        "mixHash": "0x0000000000000000000000000000000000000000000000000000000000000000",
        "coinbase": "0x0000000000000000000000000000000000000000",
        "alloc": {
            "0x8626f6940E2eb28930eFb4CeF49B2d1F2C9C1199": {
                "balance": "0xD3C21BCECCEDA1000000"
            },
            "0x5300000000000000000000000000000000000002": {
                "balance": "0xd3c21bcecceda1000000",
                "storage": {
                    "0x01": "0x000000000000000000000000000000000000000000000000000000003758e6b0",
                    "0x02": "0x0000000000000000000000000000000000000000000000000000000000000038",
                    "0x03": "0x000000000000000000000000000000000000000000000000000000003e95ba80",
                    "0x04": "0x0000000000000000000000005300000000000000000000000000000000000003",
                    "0x05": "0x000000000000000000000000000000000000000000000000000000008390c2c1",
                    "0x06": "0x00000000000000000000000000000000000000000000000000000069cf265bfe",
                    "0x07": "0x00000000000000000000000000000000000000000000000000000000168b9aa3"
                }
            }
        },
        "number": "0x0",
        "gasUsed": "0x0",
        "parentHash": "0x0000000000000000000000000000000000000000000000000000000000000000"
    }"#;

    let custom_genesis =
        serde_json::from_str(custom_genesis_json).expect("Custom genesis JSON should be valid");

    // Create a custom ScrollChainSpec using the from_custom_genesis method
    // This simulates what would happen when using --chain flag with a custom file
    let custom_chain_spec = Arc::new(ScrollChainSpec::from_custom_genesis(custom_genesis));

    // Launch 2 nodes: node0=sequencer and node1=follower.
    let mut fixture = TestFixture::builder()
        .sequencer()
        .followers(1)
        .with_chain_spec(custom_chain_spec.clone())
        .build()
        .await?;

    // Verify the genesis hash is different from all predefined networks
    assert_ne!(custom_chain_spec.genesis_hash(), SCROLL_DEV.genesis_hash());
    assert_ne!(custom_chain_spec.genesis_hash(), SCROLL_SEPOLIA.genesis_hash());
    assert_ne!(custom_chain_spec.genesis_hash(), SCROLL_MAINNET.genesis_hash());

    // Verify both nodes start with the same genesis hash from the custom chain spec
    assert_eq!(
        custom_chain_spec.genesis_hash(),
        fixture.get_sequencer_block().await?.header.hash_slow(),
        "Node0 should have the custom genesis hash"
    );
    assert_eq!(
        custom_chain_spec.genesis_hash(),
        fixture.get_block(1).await?.header.hash_slow(),
        "Node1 should have the custom genesis hash"
    );

    // Set L1 synced on sequencer node
    fixture.l1().for_node(0).sync().await?;
    fixture.expect_event().l1_synced().await?;

    // Let the sequencer build 10 blocks.
    for _ in 1..=10 {
        let b = fixture.build_block().build_and_await_block().await?;
        tracing::info!(target: "scroll::test", block_number = ?b.header.number, block_hash = ?b.header.hash_slow(), "Sequenced block");
    }

    // Assert that the follower node has received all 10 blocks from the sequencer node.
    fixture
        .expect_event_on(1)
        .where_n_events(10, |e| matches!(e, ChainOrchestratorEvent::ChainExtended(_)))
        .await?;

    // Assert both nodes have the same latest block hash.
    assert_eq!(
        fixture.get_sequencer_block().await?.header.number,
        10,
        "Node0 should be at block 10"
    );
    assert_eq!(
        fixture.get_sequencer_block().await?.header.hash_slow(),
        fixture.get_block(1).await?.header.hash_slow(),
        "Both nodes should have the same latest block hash"
    );

    Ok(())
}

#[tokio::test]
async fn can_rpc_enable_disable_sequencing() -> eyre::Result<()> {
    reth_tracing::init_test_tracing();
    color_eyre::install()?;

    // Launch sequencer node with automatic sequencing enabled.
    let mut fixture = TestFixture::builder()
        .sequencer()
        .followers(1)
        .block_time(40)
        .with_sequencer_auto_start(true)
        .build()
        .await?;

    // Set L1 synced
    fixture.l1().sync().await?;

    // Test that sequencing is initially enabled (blocks produced automatically)
    tokio::time::sleep(Duration::from_millis(100)).await;
    assert_ne!(fixture.get_sequencer_block().await?.header.number, 0, "Should produce blocks");

    // Disable automatic sequencing via RPC
    let client = fixture.sequencer().node.rpc_client().expect("Should have rpc client");
    let result = RollupNodeExtApiClient::disable_automatic_sequencing(&client).await?;
    assert!(result, "Disable automatic sequencing should return true");

    // Wait a bit and verify no more blocks are produced automatically.
    // +1 blocks is okay due to still being processed
    let block_num_before_wait = fixture.get_sequencer_block().await?.header.number;
    tokio::time::sleep(Duration::from_millis(300)).await;
    let block_num_after_wait = fixture.get_sequencer_block().await?.header.number;
    assert!(
        (block_num_before_wait..=block_num_before_wait + 1).contains(&block_num_after_wait),
        "No blocks should be produced automatically after disabling"
    );

    // Make sure follower is at same block
    fixture.expect_event_on(1).chain_extended(block_num_after_wait).await?;
    assert_eq!(block_num_after_wait, fixture.get_block(1).await?.header.number);

    // Verify manual block building still works
    fixture
        .build_block()
        .expect_block_number(block_num_after_wait + 1)
        .build_and_await_block()
        .await?;

    // Wait for the follower to import the block
    fixture.expect_event_on(1).chain_extended(block_num_after_wait + 1).await?;

    // Enable sequencing again
    let result = RollupNodeExtApiClient::enable_automatic_sequencing(&client).await?;
    assert!(result, "Enable automatic sequencing should return true");

    // Make sure automatic sequencing resumes
    fixture.expect_event().block_sequenced(block_num_after_wait + 2).await?;
    fixture.expect_event_on(1).chain_extended(block_num_after_wait + 2).await?;

    Ok(())
}

/// Tests that a follower node correctly rejects L2 blocks containing L1 messages it hasn't received
/// yet.
///
/// This test verifies the security mechanism that prevents nodes from processing blocks with
/// unknown L1 messages, ensuring L2 chain consistency.
///
/// # Test scenario
/// 1. Sets up two nodes: a sequencer and a follower
/// 2. The sequencer builds 10 initial blocks that are successfully imported by the follower
/// 3. An L1 message is sent only to the sequencer (not to the follower)
/// 4. The sequencer includes this L1 message in block 11 and continues building blocks up to block
///    15
/// 5. The follower detects the unknown L1 message and stops processing at block 10
/// 6. Once the L1 message is finally sent to the follower, it can process the previously rejected
///    blocks
/// 7. The test confirms both nodes are synchronized at block 16 after the follower catches up
///
/// # Key verification points
/// - The follower correctly identifies missing L1 messages with a `L1MessageMissingInDatabase`
///   event
/// - Block processing halts at the last valid block when an unknown L1 message is encountered
/// - The follower can resume processing and catch up once it receives the missing L1 message
/// - This prevents nodes from accepting blocks with L1 messages they cannot validate
#[tokio::test]
async fn can_reject_l2_block_with_unknown_l1_message() -> eyre::Result<()> {
    reth_tracing::init_test_tracing();
    color_eyre::install()?;

    // Launch 2 nodes: node0=sequencer and node1=follower.
    let mut fixture = TestFixture::builder().sequencer().followers(1).build().await?;

    // Set L1 synced
    fixture.l1().sync().await?;
    fixture.expect_event_on_all_nodes().l1_synced().await?;

    // Let the sequencer build 10 blocks before performing the reorg process.
    for i in 1..=10 {
        let b = fixture.build_block().expect_block_number(i).build_and_await_block().await?;
        tracing::info!(target: "scroll::test", block_number = ?b.header.number, block_hash = ?b.header.hash_slow(), "Sequenced block")
    }

    // Assert that the follower node has received all 10 blocks from the sequencer node.
<<<<<<< HEAD
    fixture.expect_event_on(1).chain_extended(10).await?;

    // Send the L1 message to the sequencer node but not to follower node.
    fixture
        .l1()
        .for_node(0)
        .add_message()
        .at_block(10)
        .sender(address!("f39Fd6e51aad88F6F4ce6aB8827279cffFb92266"))
        .value(0)
        .to(Address::ZERO)
        .send()
        .await?;
    fixture.expect_event().l1_message_committed().await?;
=======
    wait_for_block_imported_5s(&mut node1_rnm_events, 10).await?;

    // Send a L1 message and wait for it to be indexed.
    let block_10_block_info = BlockInfo { number: 10, hash: B256::random() };
    let l1_message_notification = L1Notification::L1Message {
        message: TxL1Message {
            queue_index: 0,
            gas_limit: 21000,
            to: Default::default(),
            value: Default::default(),
            sender: address!("f39Fd6e51aad88F6F4ce6aB8827279cffFb92266"),
            input: Default::default(),
        },
        block_info: block_10_block_info,
        block_timestamp: 0,
    };

    // Send the L1 message to the sequencer node but not to follower node.
    node0_l1_watcher_tx.send(Arc::new(l1_message_notification.clone())).await?;
    node0_l1_watcher_tx.send(Arc::new(L1Notification::NewBlock(block_10_block_info))).await?;
    wait_for_event_5s(&mut node0_rnm_events, ChainOrchestratorEvent::L1MessageCommitted(0)).await?;
    wait_for_event_5s(&mut node0_rnm_events, ChainOrchestratorEvent::NewL1Block(10)).await?;
>>>>>>> a0643df5

    fixture.l1().for_node(0).new_block(10).await?;
    fixture.expect_event().new_l1_block().await?;

    // Build block that contains the L1 message.
    fixture
        .build_block()
        .expect_block_number(11)
        .expect_l1_message()
        .build_and_await_block()
        .await?;

    for i in 12..=15 {
        fixture.build_block().expect_block_number(i).build_and_await_block().await?;
    }

    fixture
        .expect_event_on(1)
        .where_event(|e| {
            matches!(
                e,
                ChainOrchestratorEvent::L1MessageNotFoundInDatabase(L1MessageKey::TransactionHash(
                    hash
                )) if hash == &b256!("0x0a2f8e75392ab51a26a2af835042c614eb141cd934fe1bdd4934c10f2fe17e98")
            )
        })
        .await?;

    // follower node should not import block 15
    // follower node doesn't know about the L1 message so stops processing the chain at block 10
    assert_eq!(fixture.get_block(1).await?.header.number, 10);

    // Finally send L1 the L1 message to follower node.
<<<<<<< HEAD
    fixture
        .l1()
        .for_node(1)
        .add_message()
        .at_block(10)
        .sender(address!("f39Fd6e51aad88F6F4ce6aB8827279cffFb92266"))
        .value(0)
        .to(Address::ZERO)
        .send()
        .await?;
    fixture.expect_event_on(1).l1_message_committed().await?;

    fixture.l1().for_node(1).new_block(10).await?;
    fixture.expect_event_on(1).new_l1_block().await?;
=======
    node1_l1_watcher_tx.send(Arc::new(l1_message_notification)).await?;
    node1_l1_watcher_tx.send(Arc::new(L1Notification::NewBlock(block_10_block_info))).await?;
    wait_for_event_5s(&mut node1_rnm_events, ChainOrchestratorEvent::L1MessageCommitted(0)).await?;
    wait_for_event_5s(&mut node1_rnm_events, ChainOrchestratorEvent::NewL1Block(10)).await?;
>>>>>>> a0643df5

    // Produce another block and send to follower node.
    fixture.build_block().expect_block_number(16).build_and_await_block().await?;

    // Assert that the follower node has received the latest block from the sequencer node and
    // processed the missing chain before.
    // This is possible now because it has received the L1 message.
    fixture.expect_event_on(1).chain_extended(16).await?;

    // Assert both nodes are at block 16.
    let node0_latest_block = fixture.get_sequencer_block().await?;
    assert_eq!(node0_latest_block.header.number, 16);
    assert_eq!(
        node0_latest_block.header.hash_slow(),
        fixture.get_block(1).await?.header.hash_slow()
    );

    Ok(())
}

#[tokio::test]
async fn can_gossip_over_eth_wire() -> eyre::Result<()> {
    reth_tracing::init_test_tracing();

    // Create the chain spec for scroll dev with Feynman activated and a test genesis.
    let mut fixture = TestFixture::builder()
        .sequencer()
        .followers(1)
        .with_sequencer_auto_start(true)
        .block_time(40)
        .build()
        .await?;

    // Set the L1 synced on the sequencer node to start block production.
    fixture.l1().for_node(0).sync().await?;
    fixture.expect_event().l1_synced().await?;

    let mut eth_wire_blocks =
        fixture.follower(0).node.inner.network.eth_wire_block_listener().await?;

    if let Some(block) = eth_wire_blocks.next().await {
        println!("Received block from eth-wire network: {block:?}");
    } else {
        panic!("Failed to receive block from eth-wire network");
    }

    Ok(())
}

#[allow(clippy::large_stack_frames)]
#[tokio::test]
async fn signer_rotation() -> eyre::Result<()> {
    reth_tracing::init_test_tracing();

    // Create the chain spec for scroll dev with Feynman activated and a test genesis.
    let chain_spec = (*SCROLL_DEV).clone();

    // Create two signers.
    let signer_1 = PrivateKeySigner::random().with_chain_id(Some(chain_spec.chain().id()));
    let signer_1_address = signer_1.address();
    let signer_2 = PrivateKeySigner::random().with_chain_id(Some(chain_spec.chain().id()));
    let signer_2_address = signer_2.address();

    let mut fixture1 = TestFixture::builder()
        .sequencer()
        .followers(1)
        .with_test(false)
        .with_consensus_system_contract(signer_1_address)
        .with_signer(signer_1)
        .with_sequencer_auto_start(true)
        .with_eth_scroll_bridge(false)
        .block_time(40)
        .build()
        .await?;

    let mut fixture2 = TestFixture::builder()
        .sequencer()
        .with_test(false)
        .with_consensus_system_contract(signer_1_address)
        .with_signer(signer_2)
        .with_sequencer_auto_start(true)
        .with_eth_scroll_bridge(false)
        .block_time(40)
        .build()
        .await?;

    // Set the L1 synced on both nodes to start block production.
    fixture1.l1().for_node(0).sync().await?;
    fixture2.l1().for_node(0).sync().await?;

    // connect the two sequencers
    fixture1.sequencer().node.connect(&mut fixture2.sequencer().node).await;

    // wait for 5 blocks to be produced.
    for i in 1..=5 {
        fixture1
            .expect_event_on(1)
            .where_event(|event| {
                if let ChainOrchestratorEvent::NewBlockReceived(block) = event {
                    let signature = block.signature;
                    let hash = sig_encode_hash(&block.block);
                    // Verify that the block is signed by the first sequencer.
                    let recovered_address = signature.recover_address_from_prehash(&hash).unwrap();
                    recovered_address == signer_1_address
                } else {
                    false
                }
            })
            .await?;
        fixture1.expect_event_on(1).chain_extended(i).await?;
    }

    fixture2.expect_event().chain_extended(5).await?;

    // now update the authorized signer to sequencer 2
    fixture1.l1().signer_update(signer_2_address).await?;
    fixture2.l1().signer_update(signer_2_address).await?;

    tokio::time::sleep(Duration::from_secs(1)).await;

    fixture1
        .expect_event_on(1)
        .where_n_events(5, |event| {
            if let ChainOrchestratorEvent::NewBlockReceived(block) = event {
                let signature = block.signature;
                let hash = sig_encode_hash(&block.block);
                let recovered_address = signature.recover_address_from_prehash(&hash).unwrap();
                // Verify that the block is signed by the second sequencer.
                recovered_address == signer_2_address
            } else {
                false
            }
        })
        .await?;

    Ok(())
}

/// Read the file provided at `path` as a [`Bytes`].
pub fn read_to_bytes<P: AsRef<std::path::Path>>(path: P) -> eyre::Result<Bytes> {
    use std::str::FromStr;
    Ok(Bytes::from_str(&std::fs::read_to_string(path)?)?)
}

/// Waits for n events to be emitted.
async fn wait_n_events(
    events: &mut EventStream<ChainOrchestratorEvent>,
    mut matches: impl FnMut(ChainOrchestratorEvent) -> bool,
    mut n: u64,
) {
    // TODO: refactor using `wait_for_event_predicate`
    while let Some(event) = events.next().await {
        if matches(event) {
            n -= 1;
        }
        if n == 0 {
            break
        }
    }
}

/// Helper function to wait until a predicate is true or a timeout occurs.
pub async fn eventually<F, Fut>(timeout: Duration, tick: Duration, message: &str, mut predicate: F)
where
    F: FnMut() -> Fut,
    Fut: Future<Output = bool>,
{
    let mut interval = time::interval(tick);
    let start = time::Instant::now();
    loop {
        if predicate().await {
            return;
        }

        assert!(start.elapsed() <= timeout, "Timeout while waiting for condition: {message}");

        interval.tick().await;
    }
}<|MERGE_RESOLUTION|>--- conflicted
+++ resolved
@@ -1,13 +1,7 @@
 //! End-to-end tests for the rollup node.
 
-<<<<<<< HEAD
 use alloy_eips::BlockNumberOrTag;
-use alloy_primitives::{address, b256, Address, Bytes, Signature, U256};
-=======
-use alloy_eips::{eip2718::Encodable2718, BlockNumberOrTag};
-use alloy_primitives::{address, b256, hex::FromHex, Address, Bytes, Signature, B256, U256};
-use alloy_rpc_types_eth::Block;
->>>>>>> a0643df5
+use alloy_primitives::{address, b256, Address, Bytes, Signature, B256, U256};
 use alloy_signer::Signer;
 use alloy_signer_local::PrivateKeySigner;
 use futures::{task::noop_waker_ref, FutureExt, StreamExt};
@@ -31,14 +25,7 @@
     RollupNodeContext, RollupNodeExtApiClient,
 };
 use rollup_node_chain_orchestrator::ChainOrchestratorEvent;
-<<<<<<< HEAD
 use rollup_node_primitives::{sig_encode_hash, BatchCommitData, BlockInfo};
-=======
-use rollup_node_primitives::{
-    sig_encode_hash, BatchCommitData, BatchInfo, BlockInfo, ConsensusUpdate,
-};
-use rollup_node_sequencer::L1MessageInclusionMode;
->>>>>>> a0643df5
 use rollup_node_watcher::L1Notification;
 use scroll_db::{test_utils::setup_test_db, L1MessageKey};
 use scroll_network::NewBlockWithPeer;
@@ -67,7 +54,6 @@
         .await?;
 
     // Send a notification to set the L1 to synced
-<<<<<<< HEAD
     fixture.l1().sync().await?;
 
     // Create and send an L1 message
@@ -81,25 +67,6 @@
         .value(1u32)
         .at_block(0)
         .send()
-=======
-    l1_watcher_tx.send(Arc::new(L1Notification::Synced)).await?;
-
-    let block_info = BlockInfo { number: 0, hash: B256::random() };
-    let l1_message = TxL1Message {
-        queue_index: 0,
-        gas_limit: 21000,
-        sender: Address::random(),
-        to: Address::random(),
-        value: U256::from(1),
-        input: Default::default(),
-    };
-    l1_watcher_tx
-        .send(Arc::new(L1Notification::L1Message {
-            message: l1_message.clone(),
-            block_info,
-            block_timestamp: 1000,
-        }))
->>>>>>> a0643df5
         .await?;
 
     // Wait for the L1 message to be committed
@@ -978,123 +945,92 @@
 #[tokio::test]
 async fn consolidates_committed_batches_after_chain_consolidation() -> eyre::Result<()> {
     reth_tracing::init_test_tracing();
-    let chain_spec = (*SCROLL_MAINNET).clone();
-
-<<<<<<< HEAD
-    // Create a follower node
-    let mut fixture =
-        TestFixture::builder().followers(1).with_chain_spec(chain_spec).build().await?;
-
-    // Send the first batch.
-    fixture.l1().for_node(0).batch_commit(Some("./tests/testdata/batch_0_calldata.bin"), 1).await?;
-=======
-    // Launch a node
-    let (mut nodes, _tasks, _) =
-        setup_engine(default_test_scroll_rollup_node_config(), 1, chain_spec.clone(), false, false)
-            .await?;
-    let node = nodes.pop().unwrap();
-    let handle = node.inner.add_ons_handle.rollup_manager_handle.clone();
-    let l1_watcher_tx = node.inner.add_ons_handle.l1_watcher_tx.clone().unwrap();
-
-    // Request an event stream from the rollup node manager and manually poll rnm to process the
-    // event stream request from the handle.
-    let mut rnm_events = handle.get_event_listener().await?;
+
+    // Create a follower test fixture using SCROLL_MAINNET chain spec
+    let mut fixture = TestFixture::builder()
+        .followers(1)
+        .with_chain_spec(SCROLL_MAINNET.clone())
+        .with_memory_db()
+        .build()
+        .await?;
 
     // Load test batches
     let batch_0_block_info = BlockInfo { number: 18318207, hash: B256::random() };
     let raw_calldata_0 = read_to_bytes("./tests/testdata/batch_0_calldata.bin")?;
-    let batch_0_data = BatchCommitData {
-        hash: b256!("5AAEB6101A47FC16866E80D77FFE090B6A7B3CF7D988BE981646AB6AEDFA2C42"),
-        index: 1,
-        block_number: 18318207,
-        block_timestamp: 1696935971,
-        calldata: Arc::new(raw_calldata_0),
-        blob_versioned_hash: None,
-        finalized_block_number: None,
-        reverted_block_number: None,
-    };
-    let batch_0_info = BatchInfo { index: batch_0_data.index, hash: batch_0_data.hash };
+    let batch_0_hash = b256!("5AAEB6101A47FC16866E80D77FFE090B6A7B3CF7D988BE981646AB6AEDFA2C42");
+
     let batch_0_finalization_block_info = BlockInfo { number: 18318210, hash: B256::random() };
     let batch_1_block_info = BlockInfo { number: 18318215, hash: B256::random() };
     let raw_calldata_1 = read_to_bytes("./tests/testdata/batch_1_calldata.bin")?;
-    let batch_1_data = BatchCommitData {
-        hash: b256!("AA8181F04F8E305328A6117FA6BC13FA2093A3C4C990C5281DF95A1CB85CA18F"),
-        index: 2,
-        block_number: 18318215,
-        block_timestamp: 1696936000,
-        calldata: Arc::new(raw_calldata_1),
-        blob_versioned_hash: None,
-        finalized_block_number: None,
-        reverted_block_number: None,
-    };
-    let batch_1_info = BatchInfo { index: batch_1_data.index, hash: batch_1_data.hash };
+    let batch_1_hash = b256!("AA8181F04F8E305328A6117FA6BC13FA2093A3C4C990C5281DF95A1CB85CA18F");
+
     let batch_1_finalization_block_info = BlockInfo { number: 18318220, hash: B256::random() };
 
-    // Send the first batch.
-    l1_watcher_tx
-        .send(Arc::new(L1Notification::BatchCommit {
-            block_info: batch_0_block_info,
-            data: batch_0_data,
-        }))
-        .await?;
-
-    // Send a batch finalization for the first batch.
-    l1_watcher_tx
-        .send(Arc::new(L1Notification::BatchFinalization {
-            hash: batch_0_info.hash,
-            index: batch_0_info.index,
-            block_info: batch_0_finalization_block_info,
-        }))
-        .await?;
-    // Send the L1 block finalized notification.
-    l1_watcher_tx
-        .send(Arc::new(L1Notification::Finalized(batch_0_finalization_block_info.number)))
-        .await?;
-
-    wait_for_event_predicate_5s(&mut rnm_events, |event| {
-        matches!(event, ChainOrchestratorEvent::BatchConsolidated(_))
-    })
-    .await?;
-
-    // Send the second batch.
-    l1_watcher_tx
-        .send(Arc::new(L1Notification::BatchCommit {
-            block_info: batch_1_block_info,
-            data: batch_1_data,
-        }))
-        .await?;
-
-    // send the Synced notification to the chain orchestrator
-    l1_watcher_tx.send(Arc::new(L1Notification::Synced)).await?;
-
-    wait_for_event_predicate_5s(&mut rnm_events, |event| {
-        matches!(event, ChainOrchestratorEvent::BatchConsolidated(_))
-    })
-    .await?;
-
-    let status = handle.status().await?;
+    // Send the first batch
+    let (_, batch_0_index) = fixture
+        .l1()
+        .commit_batch()
+        .at_block(batch_0_block_info)
+        .hash(batch_0_hash)
+        .index(1)
+        .calldata(raw_calldata_0)
+        .send()
+        .await?;
+
+    // Send a batch finalization for the first batch
+    fixture
+        .l1()
+        .finalize_batch()
+        .hash(batch_0_hash)
+        .index(batch_0_index)
+        .at_block(batch_0_finalization_block_info)
+        .send()
+        .await?;
+
+    // Send the L1 block finalized notification
+    fixture.l1().finalize_l1_block(batch_0_finalization_block_info.number).await?;
+
+    // Wait for batch consolidated event
+    fixture.expect_event().batch_consolidated().await?;
+
+    // Send the second batch
+    let (_, batch_1_index) = fixture
+        .l1()
+        .commit_batch()
+        .at_block(batch_1_block_info)
+        .hash(batch_1_hash)
+        .index(2)
+        .calldata(raw_calldata_1)
+        .send()
+        .await?;
+
+    // Send the Synced notification to the chain orchestrator
+    fixture.l1().sync().await?;
+
+    // Wait for the second batch to be consolidated
+    fixture.expect_event().batch_consolidated().await?;
+
+    let status = fixture.get_sequencer_status().await?;
 
     assert_eq!(status.l2.fcs.safe_block_info().number, 57);
     assert_eq!(status.l2.fcs.finalized_block_info().number, 4);
 
-    // Now send the batch finalization event for the second batch and finalize the L1 block.
-    l1_watcher_tx
-        .send(Arc::new(L1Notification::BatchFinalization {
-            hash: batch_1_info.hash,
-            index: batch_1_info.index,
-            block_info: batch_1_finalization_block_info,
-        }))
-        .await?;
-    l1_watcher_tx
-        .send(Arc::new(L1Notification::Finalized(batch_1_finalization_block_info.number)))
-        .await?;
-
-    wait_for_event_predicate_5s(&mut rnm_events, |event| {
-        matches!(event, ChainOrchestratorEvent::L1BlockFinalized(_, _))
-    })
-    .await?;
-
-    let status = handle.status().await?;
+    // Now send the batch finalization event for the second batch and finalize the L1 block
+    fixture
+        .l1()
+        .finalize_batch()
+        .hash(batch_1_hash)
+        .index(batch_1_index)
+        .at_block(batch_1_finalization_block_info)
+        .send()
+        .await?;
+
+    fixture.l1().finalize_l1_block(batch_1_finalization_block_info.number).await?;
+
+    // Wait for L1 block finalized event
+    fixture.expect_event().l1_block_finalized().await?;
+
+    let status = fixture.get_sequencer_status().await?;
 
     assert_eq!(status.l2.fcs.safe_block_info().number, 57);
     assert_eq!(status.l2.fcs.finalized_block_info().number, 57);
@@ -1105,149 +1041,93 @@
 #[tokio::test]
 async fn can_handle_batch_revert_with_reorg() -> eyre::Result<()> {
     reth_tracing::init_test_tracing();
-    let chain_spec = (*SCROLL_MAINNET).clone();
-
-    // Launch a node
-    let (mut nodes, _tasks, _) =
-        setup_engine(default_test_scroll_rollup_node_config(), 1, chain_spec.clone(), false, false)
-            .await?;
-    let node = nodes.pop().unwrap();
-    let handle = node.inner.add_ons_handle.rollup_manager_handle.clone();
-    let l1_watcher_tx = node.inner.add_ons_handle.l1_watcher_tx.clone().unwrap();
-
-    // Request an event stream from the rollup node manager and manually poll rnm to process the
-    // event stream request from the handle.
-    let mut rnm_events = handle.get_event_listener().await?;
-
-    // send a Synced notification to the chain orchestrator
-    l1_watcher_tx.send(Arc::new(L1Notification::Synced)).await.unwrap();
+
+    // Create a follower test fixture using SCROLL_MAINNET chain spec
+    let mut fixture = TestFixture::builder()
+        .followers(1)
+        .with_chain_spec(SCROLL_MAINNET.clone())
+        .with_memory_db()
+        .build()
+        .await?;
+
+    // Send a Synced notification to the chain orchestrator
+    fixture.l1().sync().await?;
 
     // Load test batches
     let batch_0_block_info = BlockInfo { number: 18318207, hash: B256::random() };
     let raw_calldata_0 = read_to_bytes("./tests/testdata/batch_0_calldata.bin")?;
-    let batch_0_data = BatchCommitData {
-        hash: b256!("5AAEB6101A47FC16866E80D77FFE090B6A7B3CF7D988BE981646AB6AEDFA2C42"),
-        index: 1,
-        block_number: 18318207,
-        block_timestamp: 1696935971,
-        calldata: Arc::new(raw_calldata_0),
-        blob_versioned_hash: None,
-        finalized_block_number: None,
-        reverted_block_number: None,
-    };
-    let batch_0_info = BatchInfo { index: batch_0_data.index, hash: batch_0_data.hash };
+    let batch_0_hash = b256!("5AAEB6101A47FC16866E80D77FFE090B6A7B3CF7D988BE981646AB6AEDFA2C42");
+
     let batch_1_block_info = BlockInfo { number: 18318215, hash: B256::random() };
     let raw_calldata_1 = read_to_bytes("./tests/testdata/batch_1_calldata.bin")?;
-    let batch_1_data = BatchCommitData {
-        hash: b256!("AA8181F04F8E305328A6117FA6BC13FA2093A3C4C990C5281DF95A1CB85CA18F"),
-        index: 2,
-        block_number: 18318215,
-        block_timestamp: 1696936000,
-        calldata: Arc::new(raw_calldata_1),
-        blob_versioned_hash: None,
-        finalized_block_number: None,
-        reverted_block_number: None,
-    };
+    let batch_1_hash = b256!("AA8181F04F8E305328A6117FA6BC13FA2093A3C4C990C5281DF95A1CB85CA18F");
+
     let batch_1_revert_block_info = BlockInfo { number: 18318216, hash: B256::random() };
-    let batch_1_revert = L1Notification::BatchRevert {
-        batch_info: BatchInfo { index: batch_1_data.index, hash: batch_1_data.hash },
-        block_info: batch_1_revert_block_info,
-    };
-
-    // Send the first batch.
-    l1_watcher_tx
-        .send(Arc::new(L1Notification::BatchCommit {
-            block_info: batch_0_block_info,
-            data: batch_0_data,
-        }))
-        .await?;
->>>>>>> a0643df5
-
-    // Read the first 4 blocks.
-    fixture
-        .expect_event()
-        .where_n_events(4, |e| matches!(e, ChainOrchestratorEvent::BlockConsolidated(_)))
-        .await?;
-
-    // Send the second batch.
-<<<<<<< HEAD
-    fixture.l1().for_node(0).batch_commit(Some("./tests/testdata/batch_1_calldata.bin"), 2).await?;
-=======
-    l1_watcher_tx
-        .send(Arc::new(L1Notification::BatchCommit {
-            block_info: batch_1_block_info,
-            data: batch_1_data,
-        }))
-        .await?;
->>>>>>> a0643df5
-
-    // Read the next 42 blocks.
-    fixture
-        .expect_event()
-        .where_n_events(42, |e| matches!(e, ChainOrchestratorEvent::BlockConsolidated(_)))
-        .await?;
-
-    let status = fixture.follower(0).rollup_manager_handle.status().await?;
-
-    // Assert the forkchoice state is above 4
+
+    // Send the first batch
+    fixture
+        .l1()
+        .commit_batch()
+        .at_block(batch_0_block_info)
+        .hash(batch_0_hash)
+        .index(1)
+        .block_number(18318207)
+        .block_timestamp(1696935971)
+        .calldata(raw_calldata_0)
+        .send()
+        .await?;
+
+    // Wait for block 4 to be consolidated
+    fixture.expect_event().block_consolidated(4).await?;
+
+    // Send the second batch
+    let (_, batch_1_index) = fixture
+        .l1()
+        .commit_batch()
+        .at_block(batch_1_block_info)
+        .hash(batch_1_hash)
+        .index(2)
+        .block_number(18318215)
+        .block_timestamp(1696936000)
+        .calldata(raw_calldata_1)
+        .send()
+        .await?;
+
+    // Wait for block 57 to be consolidated (after processing batch 1)
+    fixture.expect_event().block_consolidated(57).await?;
+
+    let status = fixture.get_sequencer_status().await?;
     assert!(status.l2.fcs.head_block_info().number > 4);
     assert!(status.l2.fcs.safe_block_info().number > 4);
 
-<<<<<<< HEAD
-    // Send the third batch which should trigger the revert.
-    fixture.l1().for_node(0).batch_commit(None, 2).await?;
-
-    // Wait for the third batch to be proceeded.
-    tokio::time::sleep(Duration::from_millis(300)).await;
-=======
-    // Send the revert for the second batch.
-    l1_watcher_tx.send(Arc::new(batch_1_revert)).await?;
-    wait_for_event(
-        &mut rnm_events,
-        ChainOrchestratorEvent::BatchReverted {
-            batch_info: batch_0_info,
-            safe_head: BlockInfo {
-                number: 4,
-                hash: B256::from_hex(
-                    "30af93536b9f2899c2f5e77be24a4447a8e49c5683c74c4aab8c880c1508fdc5",
-                )
-                .unwrap(),
-            },
-        },
-        Duration::from_secs(5),
-    )
-    .await?;
->>>>>>> a0643df5
-
-    let status = fixture.follower(0).rollup_manager_handle.status().await?;
-
-    // Assert the forkchoice state was reset to 4.
+    // Send the revert for the second batch
+    fixture
+        .l1()
+        .revert_batch()
+        .hash(batch_1_hash)
+        .index(batch_1_index)
+        .at_block(batch_1_revert_block_info)
+        .send()
+        .await?;
+
+    // Wait for batch reverted event
+    fixture.expect_event().batch_reverted().await?;
+
+    let status = fixture.get_sequencer_status().await?;
+
+    // Assert the forkchoice state was reset to 4
     assert_eq!(status.l2.fcs.head_block_info().number, 57);
     assert_eq!(status.l2.fcs.safe_block_info().number, 4);
 
-    // Now lets reorg the L1 such that the batch revert should be reorged out.
-    l1_watcher_tx.send(Arc::new(L1Notification::Reorg(18318215))).await?;
-    wait_for_event(
-        &mut rnm_events,
-        ChainOrchestratorEvent::L1Reorg {
-            l1_block_number: 18318215,
-            queue_index: None,
-            l2_head_block_info: None,
-            l2_safe_block_info: Some(BlockInfo {
-                number: 57,
-                hash: B256::from_hex(
-                    "88ab32bd52bdbab5dd148bad0de208c634d357570055a62bacc46e7a78b371dd",
-                )
-                .unwrap(),
-            }),
-        },
-        Duration::from_secs(5),
-    )
-    .await?;
-
-    let status = handle.status().await?;
-
-    // Assert the forkchoice state safe block was reset to 57.
+    // Now let's reorg the L1 such that the batch revert should be reorged out
+    fixture.l1().reorg_to(18318215).await?;
+
+    // Wait for L1 reorg event
+    fixture.expect_event().l1_reorg().await?;
+
+    let status = fixture.get_sequencer_status().await?;
+
+    // Assert the forkchoice state safe block was reset to 57
     assert_eq!(status.l2.fcs.safe_block_info().number, 57);
 
     Ok(())
@@ -1275,7 +1155,6 @@
     }
 
     // Assert that the follower node has received all 10 blocks from the sequencer node.
-<<<<<<< HEAD
     fixture
         .expect_event_on(1)
         .where_n_events(10, |e| matches!(e, ChainOrchestratorEvent::ChainExtended(_)))
@@ -1294,36 +1173,6 @@
     // Expect the events to reach all nodes.
     fixture.expect_event_on_all_nodes().l1_message_committed().await?;
     fixture.expect_event_on_all_nodes().new_l1_block().await?;
-=======
-    wait_for_block_imported_5s(&mut node1_rnm_events, 10).await?;
-
-    // Send a L1 message and wait for it to be indexed.
-    let block_10_block_info = BlockInfo { number: 10, hash: B256::random() };
-    let l1_message_notification = L1Notification::L1Message {
-        message: TxL1Message {
-            queue_index: 0,
-            gas_limit: 21000,
-            to: Default::default(),
-            value: Default::default(),
-            sender: address!("f39Fd6e51aad88F6F4ce6aB8827279cffFb92266"),
-            input: Default::default(),
-        },
-        block_info: block_10_block_info,
-        block_timestamp: 0,
-    };
-
-    // Send the L1 message to the sequencer node.
-    node0_l1_watcher_tx.send(Arc::new(l1_message_notification.clone())).await?;
-    node0_l1_watcher_tx.send(Arc::new(L1Notification::NewBlock(block_10_block_info))).await?;
-    wait_for_event_5s(&mut node0_rnm_events, ChainOrchestratorEvent::L1MessageCommitted(0)).await?;
-    wait_for_event_5s(&mut node0_rnm_events, ChainOrchestratorEvent::NewL1Block(10)).await?;
-
-    // Send L1 the L1 message to follower node.
-    node1_l1_watcher_tx.send(Arc::new(l1_message_notification)).await?;
-    node1_l1_watcher_tx.send(Arc::new(L1Notification::NewBlock(block_10_block_info))).await?;
-    wait_for_event_5s(&mut node1_rnm_events, ChainOrchestratorEvent::L1MessageCommitted(0)).await?;
-    wait_for_event_5s(&mut node1_rnm_events, ChainOrchestratorEvent::NewL1Block(10)).await?;
->>>>>>> a0643df5
 
     // Build block that contains the L1 message.
     let block11_before_reorg = fixture
@@ -1411,7 +1260,6 @@
     }
 
     // Send a L1 message and wait for it to be indexed.
-<<<<<<< HEAD
     sequencer.l1().add_message().at_block(2).send().await?;
     sequencer.expect_event().l1_message_committed().await?;
 
@@ -1421,29 +1269,6 @@
 
     // Build a L2 block with L1 message, so we can revert it later.
     sequencer.build_block().build_and_await_block().await?;
-=======
-    let block_2_info = BlockInfo { number: 2, hash: B256::random() };
-    let l1_message_notification = L1Notification::L1Message {
-        message: TxL1Message {
-            queue_index: 0,
-            gas_limit: 21000,
-            to: Default::default(),
-            value: Default::default(),
-            sender: Default::default(),
-            input: Default::default(),
-        },
-        block_info: block_2_info,
-        block_timestamp: 0,
-    };
-
-    // Build a L2 block with L1 message, so we can revert it later.
-    l1_watcher_tx.send(Arc::new(l1_message_notification.clone())).await?;
-    l1_watcher_tx.send(Arc::new(L1Notification::NewBlock(block_2_info))).await?;
-    wait_for_event_5s(&mut events, ChainOrchestratorEvent::L1MessageCommitted(0)).await?;
-    wait_for_event_5s(&mut events, ChainOrchestratorEvent::NewL1Block(2)).await?;
-    rnm_handle.build_block();
-    wait_for_block_sequenced_5s(&mut events, 11).await?;
->>>>>>> a0643df5
 
     // Inject a user transaction and force the sequencer to include it in the next block
     let hash = sequencer.inject_transfer().await?;
@@ -1755,7 +1580,6 @@
     }
 
     // Assert that the follower node has received all 10 blocks from the sequencer node.
-<<<<<<< HEAD
     fixture.expect_event_on(1).chain_extended(10).await?;
 
     // Send the L1 message to the sequencer node but not to follower node.
@@ -1770,30 +1594,6 @@
         .send()
         .await?;
     fixture.expect_event().l1_message_committed().await?;
-=======
-    wait_for_block_imported_5s(&mut node1_rnm_events, 10).await?;
-
-    // Send a L1 message and wait for it to be indexed.
-    let block_10_block_info = BlockInfo { number: 10, hash: B256::random() };
-    let l1_message_notification = L1Notification::L1Message {
-        message: TxL1Message {
-            queue_index: 0,
-            gas_limit: 21000,
-            to: Default::default(),
-            value: Default::default(),
-            sender: address!("f39Fd6e51aad88F6F4ce6aB8827279cffFb92266"),
-            input: Default::default(),
-        },
-        block_info: block_10_block_info,
-        block_timestamp: 0,
-    };
-
-    // Send the L1 message to the sequencer node but not to follower node.
-    node0_l1_watcher_tx.send(Arc::new(l1_message_notification.clone())).await?;
-    node0_l1_watcher_tx.send(Arc::new(L1Notification::NewBlock(block_10_block_info))).await?;
-    wait_for_event_5s(&mut node0_rnm_events, ChainOrchestratorEvent::L1MessageCommitted(0)).await?;
-    wait_for_event_5s(&mut node0_rnm_events, ChainOrchestratorEvent::NewL1Block(10)).await?;
->>>>>>> a0643df5
 
     fixture.l1().for_node(0).new_block(10).await?;
     fixture.expect_event().new_l1_block().await?;
@@ -1827,7 +1627,6 @@
     assert_eq!(fixture.get_block(1).await?.header.number, 10);
 
     // Finally send L1 the L1 message to follower node.
-<<<<<<< HEAD
     fixture
         .l1()
         .for_node(1)
@@ -1842,12 +1641,6 @@
 
     fixture.l1().for_node(1).new_block(10).await?;
     fixture.expect_event_on(1).new_l1_block().await?;
-=======
-    node1_l1_watcher_tx.send(Arc::new(l1_message_notification)).await?;
-    node1_l1_watcher_tx.send(Arc::new(L1Notification::NewBlock(block_10_block_info))).await?;
-    wait_for_event_5s(&mut node1_rnm_events, ChainOrchestratorEvent::L1MessageCommitted(0)).await?;
-    wait_for_event_5s(&mut node1_rnm_events, ChainOrchestratorEvent::NewL1Block(10)).await?;
->>>>>>> a0643df5
 
     // Produce another block and send to follower node.
     fixture.build_block().expect_block_number(16).build_and_await_block().await?;
