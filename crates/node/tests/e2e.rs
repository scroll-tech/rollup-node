//! End-to-end tests for the rollup node.

<<<<<<< HEAD
use alloy_eips::BlockNumberOrTag;
use alloy_primitives::{address, b256, Address, Bytes, Signature, U256};
=======
use alloy_eips::{eip2718::Encodable2718, BlockNumberOrTag};
use alloy_primitives::{address, b256, Address, Bytes, Signature, B256, U256};
use alloy_rpc_types_eth::Block;
>>>>>>> 78999f4d
use alloy_signer::Signer;
use alloy_signer_local::PrivateKeySigner;
use futures::{task::noop_waker_ref, FutureExt, StreamExt};
use reth_chainspec::EthChainSpec;
use reth_network::{NetworkConfigBuilder, NetworkEventListenerProvider, PeersInfo};
use reth_network_api::block::EthWireProvider;
use reth_rpc_api::EthApiServer;
use reth_scroll_chainspec::{ScrollChainSpec, SCROLL_DEV, SCROLL_MAINNET, SCROLL_SEPOLIA};
use reth_scroll_node::ScrollNetworkPrimitives;
use reth_scroll_primitives::ScrollBlock;
use reth_storage_api::BlockReader;
use reth_tasks::shutdown::signal as shutdown_signal;
use reth_tokio_util::EventStream;
use rollup_node::{
    constants::SCROLL_GAS_LIMIT,
    test_utils::{
        default_sequencer_test_scroll_rollup_node_config, default_test_scroll_rollup_node_config,
        generate_tx, setup_engine, EventAssertions, NetworkHelpers, ReputationChecks, TestFixture,
    },
    RollupNodeContext, RollupNodeExtApiClient,
};
use rollup_node_chain_orchestrator::ChainOrchestratorEvent;
use rollup_node_primitives::{sig_encode_hash, BatchCommitData, BlockInfo};
use rollup_node_watcher::L1Notification;
use scroll_db::{test_utils::setup_test_db, L1MessageKey};
use scroll_network::NewBlockWithPeer;
use scroll_wire::{ScrollWireConfig, ScrollWireProtocolHandler};
use std::{
    future::Future,
    path::PathBuf,
    pin::pin,
    sync::Arc,
    task::{Context, Poll},
    time::Duration,
};
use tokio::{sync::Mutex, time};
use tracing::trace;

#[tokio::test]
async fn can_bridge_l1_messages() -> eyre::Result<()> {
    reth_tracing::init_test_tracing();

    // Create a sequencer test fixture
    let mut fixture = TestFixture::builder()
        .sequencer()
        .with_l1_message_delay(0)
        .allow_empty_blocks(true)
        .build()
        .await?;

    // Send a notification to set the L1 to synced
    fixture.l1().sync().await?;

    // Create and send an L1 message
    fixture
        .l1()
        .add_message()
        .queue_index(0)
        .gas_limit(21000)
        .sender(Address::random())
        .to(Address::random())
        .value(1u32)
        .at_block(0)
        .send()
        .await?;

    // Wait for the L1 message to be committed
    fixture.expect_event().l1_message_committed().await?;

    // Build a block and expect it to contain the L1 message
    fixture.build_block().expect_l1_message_count(1).await_block().await?;

    Ok(())
}

#[tokio::test]
async fn can_sequence_and_gossip_blocks() -> eyre::Result<()> {
    reth_tracing::init_test_tracing();

    // create 2 nodes with the new TestFixture API
    let mut fixture = TestFixture::builder()
        .sequencer()
        .followers(1)
        .block_time(0)
        .allow_empty_blocks(true)
        .with_eth_scroll_bridge(true)
        .with_scroll_wire(true)
        .payload_building_duration(1000)
        .build()
        .await?;

    // Send L1 synced notification to the sequencer
    fixture.l1().for_node(0).sync().await?;

    // Inject a transaction into the sequencer node
    let tx_hash = fixture.inject_transfer().await?;

    // Build a block and wait for it to be sequenced
    fixture.build_block().expect_tx(tx_hash).expect_tx_count(1).await_block().await?;

    // Assert that the follower node receives the block from the network
    let received_block = fixture.expect_event_on(1).new_block_received().await?;
    assert_eq!(received_block.body.transactions.len(), 1);

    // Assert that a chain extension is triggered on the follower node
    fixture.expect_event_on(1).chain_extended(1).await?;

    Ok(())
}

#[tokio::test]
async fn can_penalize_peer_for_invalid_block() -> eyre::Result<()> {
    reth_tracing::init_test_tracing();

    // Create 2 nodes with the TestFixture API
    let mut fixture = TestFixture::builder()
        .sequencer()
        .followers(1)
        .block_time(0)
        .allow_empty_blocks(true)
        .with_eth_scroll_bridge(true)
        .with_scroll_wire(true)
        .payload_building_duration(1000)
        .build()
        .await?;

    // Check initial reputation of node 0 from node 1's perspective
    fixture.check_reputation_on(1).of_node(0).await?.equals(0).await?;

    // Create invalid block
    let mut block = ScrollBlock::default();
    block.header.number = 1;
    block.header.parent_hash =
        b256!("0x14844a4fc967096c628e90df3bb0c3e98941bdd31d1982c2f3e70ed17250d98b");

    // Send invalid block from node0 to node1. We don't care about the signature here since we use a
    // NoopConsensus in the test.
    fixture
        .network_on(0)
        .announce_block(block, Signature::new(U256::from(1), U256::from(1), false))
        .await?;

    // Wait for reputation to decrease
    fixture
        .check_reputation_on(1)
        .of_node(0)
        .await?
        .with_timeout(Duration::from_secs(5))
        .with_poll_interval(Duration::from_millis(10))
        .eventually_less_than(0)
        .await?;

    Ok(())
}

/// Tests that peers are penalized for broadcasting blocks with invalid signatures.
///
/// This test verifies the network's ability to detect and penalize peers that send
/// blocks with either unauthorized or malformed signatures when using the `SystemContract`
/// consensus algorithm.
///
/// The test proceeds in three phases:
/// 1. **Valid signature verification**: Confirms that blocks signed by the authorized signer are
///    accepted and processed normally without peer penalization.
/// 2. **Unauthorized signer detection**: Sends a block signed by an unauthorized signer and
///    verifies that the sending peer's reputation is decreased.
/// 3. **Invalid signature detection**: Sends a block with a malformed signature and verifies
///    further reputation decrease or peer disconnection.
#[tokio::test]
async fn can_penalize_peer_for_invalid_signature() -> eyre::Result<()> {
    reth_tracing::init_test_tracing();

    let chain_spec = (*SCROLL_DEV).clone();

    // Create two signers - one authorized and one unauthorized
    let authorized_signer = PrivateKeySigner::random().with_chain_id(Some(chain_spec.chain().id()));
    let authorized_address = authorized_signer.address();
    let unauthorized_signer =
        PrivateKeySigner::random().with_chain_id(Some(chain_spec.chain().id()));

    // Build fixture with SystemContract consensus
    let mut fixture = TestFixture::builder()
        .sequencer()
        .followers(1)
        .with_chain_spec(chain_spec)
        .block_time(0)
        .allow_empty_blocks(true)
        .with_consensus_system_contract(authorized_address)
        .with_signer(authorized_signer.clone())
        .payload_building_duration(1000)
        .build()
        .await?;

    // Set the L1 to synced on the sequencer node
    fixture.l1().for_node(0).sync().await?;
    fixture.expect_event_on(0).l1_synced().await?;

    // === Phase 1: Test valid block with correct signature ===

    // Have the legitimate sequencer build and sign a block
    let block0 = fixture.build_block().expect_tx_count(0).await_block().await?;

    // Wait for node1 to receive and validate the block with correct signature
    let received_block = fixture.expect_event_on(1).new_block_received().await?;
    assert_eq!(block0.hash_slow(), received_block.hash_slow());

    // Wait for successful import
    fixture.expect_event_on(1).chain_extended(block0.header.number).await?;

    // === Phase 2: Create and send valid block with unauthorized signer signature ===

    // Check initial reputation
    fixture.check_reputation_on(1).of_node(0).await?.equals(0).await?;

    // Create a new block manually (we'll reuse the valid block structure but with wrong signature)
    let mut block1 = block0.clone();
    block1.header.number += 1;
    block1.header.parent_hash = block0.hash_slow();
    block1.header.timestamp += 1;

    // Sign the block with the unauthorized signer
    let block_hash = sig_encode_hash(&block1);
    let unauthorized_signature = unauthorized_signer.sign_hash(&block_hash).await?;

    // Send the block with invalid signature from node0 to node1
    fixture.network_on(0).announce_block(block1.clone(), unauthorized_signature).await?;

    // Node1 should receive and process the invalid block
    fixture
        .expect_event_on(1)
        .timeout(Duration::from_secs(5))
        .extract(|e| {
            if let ChainOrchestratorEvent::NewBlockReceived(block_with_peer) = e {
                if block1.hash_slow() == block_with_peer.block.hash_slow() {
                    // Verify the signature is from the unauthorized signer
                    let hash = sig_encode_hash(&block_with_peer.block);
                    if let Result::Ok(recovered) =
                        block_with_peer.signature.recover_address_from_prehash(&hash)
                    {
                        return Some(recovered == unauthorized_signer.address());
                    }
                }
            }
            None
        })
        .await?;

    // Wait for reputation to decrease
    fixture
        .check_reputation_on(1)
        .of_node(0)
        .await?
        .with_timeout(Duration::from_secs(5))
        .with_poll_interval(Duration::from_millis(100))
        .eventually_less_than(0)
        .await?;

    // === Phase 3: Send valid block with invalid signature ===

    // Get current reputation before sending malformed signature
    let current_reputation = fixture.check_reputation_on(1).of_node(0).await?.get().await?.unwrap();

    let invalid_signature = Signature::new(U256::from(1), U256::from(1), false);

    // Create a new block with the same structure as before but with an invalid signature.
    // We need to make sure the block is different so that it is not filtered.
    block1.header.timestamp += 1;
    fixture.network_on(0).announce_block(block1.clone(), invalid_signature).await?;

    // Wait for the node's 0 reputation to eventually fall.
    fixture
        .check_reputation_on(1)
        .of_node(0)
        .await?
        .with_timeout(Duration::from_secs(5))
        .with_poll_interval(Duration::from_millis(100))
        .eventually_less_than(current_reputation)
        .await?;

    Ok(())
}

#[allow(clippy::large_stack_frames)]
#[tokio::test]
async fn can_forward_tx_to_sequencer() -> eyre::Result<()> {
    reth_tracing::init_test_tracing();

    // create 2 nodes
    let sequencer_node_config = default_sequencer_test_scroll_rollup_node_config();
    let mut follower_node_config = default_test_scroll_rollup_node_config();

    // Create the chain spec for scroll mainnet with Euclid v2 activated and a test genesis.
    let chain_spec = (*SCROLL_DEV).clone();
    let (mut sequencer_node, _tasks, _) =
        setup_engine(sequencer_node_config, 1, chain_spec.clone(), false, true).await.unwrap();

    let sequencer_url = format!("http://localhost:{}", sequencer_node[0].rpc_url().port().unwrap());
    follower_node_config.network_args.sequencer_url = Some(sequencer_url);
    let (mut follower_node, _tasks, wallet) =
        setup_engine(follower_node_config, 1, chain_spec, false, true).await.unwrap();

    let wallet = Arc::new(Mutex::new(wallet));

    // Connect the nodes together.
    sequencer_node[0].network.add_peer(follower_node[0].network.record()).await;
    follower_node[0].network.next_session_established().await;
    sequencer_node[0].network.next_session_established().await;

    // generate rollup node manager event streams for each node
    let sequencer_rnm_handle = sequencer_node[0].inner.add_ons_handle.rollup_manager_handle.clone();
    let mut sequencer_events = sequencer_rnm_handle.get_event_listener().await.unwrap();
    let mut follower_events = follower_node[0]
        .inner
        .add_ons_handle
        .rollup_manager_handle
        .get_event_listener()
        .await
        .unwrap();

    // Send a notification to set the L1 to synced
    let sequencer_l1_watcher_tx =
        sequencer_node[0].inner.add_ons_handle.l1_watcher_tx.clone().unwrap();
    sequencer_l1_watcher_tx.send(Arc::new(L1Notification::Synced)).await.unwrap();
    sequencer_events.next().await;
    sequencer_events.next().await;

    // have the sequencer build an empty block and gossip it to follower
    sequencer_rnm_handle.build_block();

    // wait for the sequencer to build a block with no transactions
    if let Some(ChainOrchestratorEvent::BlockSequenced(block)) = sequencer_events.next().await {
        assert_eq!(block.body.transactions.len(), 0);
    } else {
        panic!("Failed to receive block from rollup node");
    }

    // assert that the follower node has received the block from the peer
    wait_n_events(
        &mut follower_events,
        |e| matches!(e, ChainOrchestratorEvent::ChainExtended(_)),
        1,
    )
    .await;

    // inject a transaction into the pool of the follower node
    let tx = generate_tx(wallet).await;
    follower_node[0].rpc.inject_tx(tx).await.unwrap();

    tokio::time::sleep(tokio::time::Duration::from_secs(10)).await;

    // build block
    sequencer_rnm_handle.build_block();

    // wait for the sequencer to build a block with transactions
    wait_n_events(
        &mut sequencer_events,
        |e| {
            if let ChainOrchestratorEvent::BlockSequenced(block) = e {
                assert_eq!(block.header.number, 2);
                assert_eq!(block.body.transactions.len(), 1);
                return true
            }
            false
        },
        1,
    )
    .await;

    // assert that the follower node has received the block from the peer
    wait_n_events(
        &mut follower_events,
        |e| {
            if let ChainOrchestratorEvent::NewBlockReceived(block_with_peer) = e {
                assert_eq!(block_with_peer.block.body.transactions.len(), 1);
                true
            } else {
                false
            }
        },
        1,
    )
    .await;

    // assert that a chain extension is triggered on the follower node
    wait_n_events(
        &mut follower_events,
        |e| matches!(e, ChainOrchestratorEvent::ChainExtended(_)),
        1,
    )
    .await;

    Ok(())
}

#[allow(clippy::large_stack_frames)]
#[tokio::test]
async fn can_sequence_and_gossip_transactions() -> eyre::Result<()> {
    reth_tracing::init_test_tracing();

    // Create 2 nodes with the TestFixture API
    let mut fixture = TestFixture::builder()
        .sequencer()
        .followers(1)
        .block_time(0)
        .allow_empty_blocks(true)
        .build()
        .await?;

    // Send L1 synced notification to sequencer
    fixture.l1().for_node(0).sync().await?;
    fixture.expect_event_on(0).l1_synced().await?;

    // Have the sequencer build an empty block
    fixture.build_block().expect_tx_count(0).await_block().await?;

    // Assert that the follower node has received the block
    fixture.expect_event_on(1).chain_extended(1).await?;

    // Inject a transaction into the follower node's pool
    let tx = generate_tx(fixture.wallet.clone()).await;
    fixture.inject_tx_on(1, tx).await?;

    // Wait for transaction propagation
    tokio::time::sleep(Duration::from_secs(10)).await;

    // Build block on sequencer - should include the transaction gossiped from follower
    fixture.build_block().expect_tx_count(1).expect_block_number(2).await_block().await?;

    // Assert that the follower node has received the block with the transaction
    let received_block = fixture.expect_event_on(1).new_block_received().await?;
    assert_eq!(received_block.body.transactions.len(), 1);

    // Assert that the block was successfully imported by the follower node
    fixture.expect_event_on(1).chain_extended(2).await?;

    Ok(())
}

/// We test the bridge from the eth-wire protocol to the scroll-wire protocol.
///
/// This test will launch three nodes:
/// - Node 1: The bridge node that will bridge messages from the eth-wire protocol to the
///   scroll-wire protocol.
/// - Node 2: A scroll-wire node that will receive the bridged messages.
/// - Node 3: A standard node that will send messages to the bridge node on the eth-wire protocol.
///
/// The test will send messages from Node 3 to Node 1, which will bridge the messages to Node
/// Node 2 will then receive the messages and verify that they are correct.
#[tokio::test]
async fn can_bridge_blocks() -> eyre::Result<()> {
    reth_tracing::init_test_tracing();

    // Create the chain spec for scroll dev with Feynman activated and a test genesis.
    let chain_spec = (*SCROLL_DEV).clone();

    // Setup the bridge node and a standard node.
    let (mut nodes, tasks, _) =
        setup_engine(default_test_scroll_rollup_node_config(), 1, chain_spec.clone(), false, false)
            .await?;
    let mut bridge_node = nodes.pop().unwrap();
    let bridge_peer_id = bridge_node.network.record().id;
    let bridge_node_l1_watcher_tx = bridge_node.inner.add_ons_handle.l1_watcher_tx.clone().unwrap();

    // Send a notification to set the L1 to synced
    bridge_node_l1_watcher_tx.send(Arc::new(L1Notification::Synced)).await.unwrap();

    // Instantiate the scroll NetworkManager.
    let network_config = NetworkConfigBuilder::<ScrollNetworkPrimitives>::with_rng_secret_key()
        .disable_discovery()
        .with_unused_listener_port()
        .with_pow()
        .build_with_noop_provider(chain_spec.clone());
    let scroll_wire_config = ScrollWireConfig::new(true);
    let (scroll_network, scroll_network_handle) = scroll_network::ScrollNetworkManager::new(
        chain_spec.clone(),
        network_config,
        scroll_wire_config,
        None,
        Default::default(),
        None,
    )
    .await;
    tokio::spawn(scroll_network);
    let mut scroll_network_events = scroll_network_handle.event_listener().await;

    // Connect the scroll-wire node to the scroll NetworkManager.
    bridge_node.network.add_peer(scroll_network_handle.local_node_record()).await;
    bridge_node.network.next_session_established().await;

    // Create a standard NetworkManager to send blocks to the bridge node.
    let network_config = NetworkConfigBuilder::<ScrollNetworkPrimitives>::with_rng_secret_key()
        .disable_discovery()
        .with_pow()
        .with_unused_listener_port()
        .build_with_noop_provider(chain_spec);

    // Create the standard NetworkManager.
    let network = reth_network::NetworkManager::new(network_config)
        .await
        .expect("Failed to instantiate NetworkManager");
    let network_handle = network.handle().clone();
    let mut network_events = network_handle.event_listener();

    // Spawn the standard NetworkManager.
    tasks.executor().spawn(network);

    // Connect the standard NetworkManager to the bridge node.
    bridge_node.network.add_peer(network_handle.local_node_record()).await;
    bridge_node.network.next_session_established().await;
    let _ = network_events.next().await;

    // Send a block from the standard NetworkManager to the bridge node.
    let mut block_1: reth_scroll_primitives::ScrollBlock =
        serde_json::from_str(include_str!("../assets/block.json")).unwrap();

    // Compute the block hash while masking the extra data which isn't used in block hash
    // computation.
    let extra_data = block_1.extra_data.clone();
    block_1.header.extra_data = Default::default();
    let block_1_hash = block_1.hash_slow();
    block_1.header.extra_data = extra_data.clone();

    let new_block_1 = reth_eth_wire_types::NewBlock { block: block_1, ..Default::default() };

    trace!("Announcing block to eth-wire network");
    network_handle.announce_block(new_block_1, block_1_hash);

    // Assert block received from the bridge node on the scroll wire protocol is correct
    if let Some(scroll_network::ScrollNetworkManagerEvent::NewBlock(NewBlockWithPeer {
        peer_id,
        block,
        signature,
    })) = scroll_network_events.next().await
    {
        assert_eq!(peer_id, bridge_peer_id);
        assert_eq!(block.hash_slow(), block_1_hash);
        assert_eq!(
            TryInto::<Signature>::try_into(extra_data.as_ref().windows(65).last().unwrap())?,
            signature
        )
    } else {
        panic!("Failed to receive block from scroll-wire network");
    }

    Ok(())
}

/// Test that when the rollup node manager is shutdown, it consolidates the most recent batch
/// on startup.
#[allow(clippy::large_stack_frames)]
#[tokio::test]
async fn shutdown_consolidates_most_recent_batch_on_startup() -> eyre::Result<()> {
    reth_tracing::init_test_tracing();
    let chain_spec = (*SCROLL_MAINNET).clone();

    // Launch a node
    let (mut nodes, _tasks, _) =
        setup_engine(default_test_scroll_rollup_node_config(), 1, chain_spec.clone(), false, false)
            .await?;
    let node = nodes.pop().unwrap();

    // Instantiate the rollup node manager.
    let mut config = default_test_scroll_rollup_node_config();
    let path = node.inner.config.datadir().db().join("scroll.db?mode=rwc");
    let path = PathBuf::from("sqlite://".to_string() + &*path.to_string_lossy());
    config.blob_provider_args.beacon_node_urls = Some(vec!["http://dummy:8545"
        .parse()
        .expect("valid url that will not be used as test batches use calldata")]);
    config.hydrate(node.inner.config.clone()).await?;

    let (_, events) = ScrollWireProtocolHandler::new(ScrollWireConfig::new(true));
    let (chain_orchestrator, handle, l1_notification_tx) = config
        .clone()
        .build(
            RollupNodeContext::new(
                node.inner.network.clone(),
                chain_spec.clone(),
                path.clone(),
                SCROLL_GAS_LIMIT,
            ),
            events,
            node.inner.add_ons_handle.rpc_handle.rpc_server_handles.clone(),
        )
        .await?;

    // Spawn a task that constantly polls the rnm to make progress.
    let (signal, shutdown) = shutdown_signal();
    tokio::spawn(async {
        let (_signal, inner) = shutdown_signal();
        let chain_orchestrator = chain_orchestrator.run_until_shutdown(inner);
        tokio::select! {
            biased;

            _ = shutdown => {},
            _ = chain_orchestrator => {},
        }
    });

    // Request an event stream from the rollup node manager.
    let mut rnm_events = handle.get_event_listener().await?;

    // Extract the L1 notification sender
    let l1_notification_tx: tokio::sync::mpsc::Sender<Arc<L1Notification>> =
        l1_notification_tx.unwrap();

    // Load test batches
    let raw_calldata_0 = read_to_bytes("./tests/testdata/batch_0_calldata.bin")?;
    let batch_0_data = BatchCommitData {
        hash: b256!("5AAEB6101A47FC16866E80D77FFE090B6A7B3CF7D988BE981646AB6AEDFA2C42"),
        index: 1,
        block_number: 18318207,
        block_timestamp: 1696935971,
        calldata: Arc::new(raw_calldata_0),
        blob_versioned_hash: None,
        finalized_block_number: None,
    };
    let raw_calldata_1 = read_to_bytes("./tests/testdata/batch_1_calldata.bin")?;
    let batch_1_data = BatchCommitData {
        hash: b256!("AA8181F04F8E305328A6117FA6BC13FA2093A3C4C990C5281DF95A1CB85CA18F"),
        index: 2,
        block_number: 18318215,
        block_timestamp: 1696936000,
        calldata: Arc::new(raw_calldata_1),
        blob_versioned_hash: None,
        finalized_block_number: None,
    };

    println!("Sending first batch commit and finalization");

    // Send the first batch commit to the rollup node manager and finalize it.
    l1_notification_tx.send(Arc::new(L1Notification::BatchCommit(batch_0_data.clone()))).await?;
    l1_notification_tx
        .send(Arc::new(L1Notification::BatchFinalization {
            hash: batch_0_data.hash,
            index: batch_0_data.index,
            block_number: batch_0_data.block_number,
        }))
        .await?;

    // Lets finalize the first batch
    l1_notification_tx.send(Arc::new(L1Notification::Finalized(batch_0_data.block_number))).await?;

    println!("First batch finalized, iterating until first batch is consolidated");

    // Lets iterate over all blocks expected to be derived from the first batch commit.
    let consolidation_outcome = loop {
        let event = rnm_events.next().await;
        println!("Received event: {:?}", event);
        if let Some(ChainOrchestratorEvent::BatchConsolidated(consolidation_outcome)) = event {
            break consolidation_outcome;
        }
    };
    assert_eq!(consolidation_outcome.blocks.len(), 4, "Expected 4 blocks to be consolidated");

    println!("First batch consolidated, sending second batch commit and finalization");

    // Now we send the second batch commit and finalize it.
    l1_notification_tx.send(Arc::new(L1Notification::BatchCommit(batch_1_data.clone()))).await?;
    l1_notification_tx
        .send(Arc::new(L1Notification::BatchFinalization {
            hash: batch_1_data.hash,
            index: batch_1_data.index,
            block_number: batch_1_data.block_number,
        }))
        .await?;

    // Lets finalize the second batch.
    l1_notification_tx.send(Arc::new(L1Notification::Finalized(batch_1_data.block_number))).await?;

    println!("Second batch finalized, iterating until block 40 is consolidated");

    // The second batch commit contains 42 blocks (5-57), lets iterate until the rnm has
    // consolidated up to block 40.
    let mut i = 5;
    let hash = loop {
        let hash = loop {
            if let Some(ChainOrchestratorEvent::BlockConsolidated(consolidation_outcome)) =
                rnm_events.next().await
            {
                assert_eq!(consolidation_outcome.block_info().block_info.number, i);
                break consolidation_outcome.block_info().block_info.hash;
            }
        };
        if i == 40 {
            break hash;
        }
        i += 1;
    };

    println!("Block 40 consolidated, checking safe and head block hashes");

    // Fetch the safe and head block hashes from the EN.
    let rpc = node.rpc.inner.eth_api();
    let safe_block_hash =
        rpc.block_by_number(BlockNumberOrTag::Safe, false).await?.expect("safe block must exist");
    let head_block_hash =
        rpc.block_by_number(BlockNumberOrTag::Latest, false).await?.expect("head block must exist");

    // Assert that the safe block hash is the same as the hash of the last consolidated block.
    assert_eq!(
        safe_block_hash.header.hash, hash,
        "Safe block hash does not match expected
    hash"
    );
    assert_eq!(
        head_block_hash.header.hash, hash,
        "Head block hash does not match
    expected hash"
    );

    // Simulate a shutdown of the rollup node manager by dropping it.
    signal.fire();
    drop(l1_notification_tx);
    drop(rnm_events);

    // Start the RNM again.
    let (_, events) = ScrollWireProtocolHandler::new(ScrollWireConfig::new(true));
    let (chain_orchestrator, handle, l1_notification_tx) = config
        .clone()
        .build(
            RollupNodeContext::new(
                node.inner.network.clone(),
                chain_spec,
                path.clone(),
                SCROLL_GAS_LIMIT,
            ),
            events,
            node.inner.add_ons_handle.rpc_handle.rpc_server_handles.clone(),
        )
        .await?;
    let l1_notification_tx = l1_notification_tx.unwrap();

    // Spawn a task that constantly polls the rnm to make progress.
    let (_signal, shutdown) = shutdown_signal();
    tokio::spawn(async {
        let (_signal, inner) = shutdown_signal();
        let chain_orchestrator = chain_orchestrator.run_until_shutdown(inner);
        tokio::select! {
            biased;

            _ = shutdown => {},
            _ = chain_orchestrator => {},
        }
    });

    // Request an event stream from the rollup node manager.
    let mut rnm_events = handle.get_event_listener().await?;

    // Send the second batch again to mimic the watcher behaviour.
    l1_notification_tx.send(Arc::new(L1Notification::BatchCommit(batch_1_data.clone()))).await?;
    l1_notification_tx
        .send(Arc::new(L1Notification::BatchFinalization {
            hash: batch_1_data.hash,
            index: batch_1_data.index,
            block_number: batch_1_data.block_number,
        }))
        .await?;
    // Lets finalize the second batch.
    l1_notification_tx.send(Arc::new(L1Notification::Finalized(batch_1_data.block_number))).await?;

    // Lets fetch the first consolidated block event - this should be the first block of the batch.
    let l2_block = loop {
        if let Some(ChainOrchestratorEvent::BlockConsolidated(consolidation_outcome)) =
            rnm_events.next().await
        {
            break consolidation_outcome.block_info().clone();
        }
    };

    // One issue #273 is completed, we will again have safe blocks != finalized blocks, and this
    // should be changed to 1. Assert that the consolidated block is the first block that was not
    // previously processed of the batch.
    assert_eq!(
        l2_block.block_info.number, 41,
        "Consolidated block number does not match expected number"
    );

    // Lets now iterate over all remaining blocks expected to be derived from the second batch
    // commit.
    for i in 42..=57 {
        loop {
            if let Some(ChainOrchestratorEvent::BlockConsolidated(consolidation_outcome)) =
                rnm_events.next().await
            {
                assert!(consolidation_outcome.block_info().block_info.number == i);
                break;
            }
        }
    }

    let finalized_block = rpc
        .block_by_number(BlockNumberOrTag::Finalized, false)
        .await?
        .expect("finalized block must exist");
    let safe_block =
        rpc.block_by_number(BlockNumberOrTag::Safe, false).await?.expect("safe block must exist");
    let head_block =
        rpc.block_by_number(BlockNumberOrTag::Latest, false).await?.expect("head block must exist");
    assert_eq!(
        finalized_block.header.number, 57,
        "Finalized block number should be 57 after all blocks are consolidated"
    );
    assert_eq!(
        safe_block.header.number, 57,
        "Safe block number should be 57 after all blocks are consolidated"
    );
    assert_eq!(
        head_block.header.number, 57,
        "Head block number should be 57 after all blocks are consolidated"
    );

    Ok(())
}

/// Test that when the rollup node manager is shutdown, it restarts with the head set to the latest
/// signed block stored in database.
#[tokio::test]
async fn graceful_shutdown_sets_fcs_to_latest_signed_block_in_db_on_start_up() -> eyre::Result<()> {
    reth_tracing::init_test_tracing();
    let chain_spec = (*SCROLL_DEV).clone();

    // Create a config with a random signer.
    let mut config = default_sequencer_test_scroll_rollup_node_config();
    config.signer_args.private_key = Some(PrivateKeySigner::random());

    // Launch a node
    let (mut nodes, _tasks, _) =
        setup_engine(config.clone(), 1, chain_spec.clone(), false, false).await?;
    let node = nodes.pop().unwrap();

    // Instantiate the rollup node manager.
    let test_db = setup_test_db().await;
    let path = test_db.tmp_dir().expect("Database started with temp dir").path().join("test.db");
    config.blob_provider_args.beacon_node_urls = Some(vec!["http://dummy:8545"
        .parse()
        .expect("valid url that will not be used as test batches use calldata")]);
    config.hydrate(node.inner.config.clone()).await?;

    let (_, events) = ScrollWireProtocolHandler::new(ScrollWireConfig::new(true));
    let (rnm, handle, l1_watcher_tx) = config
        .clone()
        .build(
            RollupNodeContext::new(
                node.inner.network.clone(),
                chain_spec.clone(),
                path.clone(),
                SCROLL_GAS_LIMIT,
            ),
            events,
            node.inner.add_ons_handle.rpc_handle.rpc_server_handles.clone(),
        )
        .await?;
    let (_signal, shutdown) = shutdown_signal();
    let mut rnm = Box::pin(rnm.run_until_shutdown(shutdown));
    let l1_watcher_tx: tokio::sync::mpsc::Sender<Arc<L1Notification>> = l1_watcher_tx.unwrap();

    // Poll the rnm until we get an event stream listener.
    let mut rnm_events_fut = pin!(handle.get_event_listener());
    let mut rnm_events = loop {
        let _ = rnm.poll_unpin(&mut Context::from_waker(noop_waker_ref()));
        if let Poll::Ready(Result::Ok(events)) =
            rnm_events_fut.as_mut().poll(&mut Context::from_waker(noop_waker_ref()))
        {
            break events;
        }
        tokio::time::sleep(Duration::from_millis(10)).await;
    };

    // Poll the rnm until we receive the consolidate event
    l1_watcher_tx.send(Arc::new(L1Notification::Synced)).await?;
    loop {
        let _ = rnm.poll_unpin(&mut Context::from_waker(noop_waker_ref()));
        if let Poll::Ready(Some(ChainOrchestratorEvent::ChainConsolidated { from: _, to: _ })) =
            rnm_events.poll_next_unpin(&mut Context::from_waker(noop_waker_ref()))
        {
            break
        }
        tokio::time::sleep(Duration::from_millis(10)).await;
    }

    // Wait for the EN to be synced to block 10.
    let execution_node_provider = node.inner.provider;
    loop {
        handle.build_block();
        let block_number = loop {
            let _ = rnm.poll_unpin(&mut Context::from_waker(noop_waker_ref()));
            if let Poll::Ready(Some(ChainOrchestratorEvent::SignedBlock { block, signature: _ })) =
                rnm_events.poll_next_unpin(&mut Context::from_waker(noop_waker_ref()))
            {
                break block.header.number
            }
            tokio::time::sleep(Duration::from_millis(10)).await;
        };
        if block_number == 10 {
            break
        }
    }

    // Get the block info for block 10.
    let db_head_block_info = execution_node_provider
        .block(10u64.into())?
        .map(|b| BlockInfo { number: b.number, hash: b.hash_slow() })
        .expect("block exists");

    // At this point, we have the EN synced to a block > 10 and the RNM has sequenced one additional
    // block, validating it with the EN, but not updating the last sequenced block in the DB.
    // Simulate a shutdown of the rollup node manager by dropping it.
    drop(rnm_events);
    drop(rnm);

    // Start the RNM again.
    let (_, events) = ScrollWireProtocolHandler::new(ScrollWireConfig::new(true));
    let (rnm, handle, _) = config
        .clone()
        .build(
            RollupNodeContext::new(
                node.inner.network.clone(),
                chain_spec,
                path.clone(),
                SCROLL_GAS_LIMIT,
            ),
            events,
            node.inner.add_ons_handle.rpc_handle.rpc_server_handles.clone(),
        )
        .await?;

    // Launch the rnm in a task.
    tokio::spawn(async {
        let (_signal, inner) = shutdown_signal();
        rnm.run_until_shutdown(inner).await;
    });

    // Check the fcs.
    let status = handle.status().await?;

    // The fcs should be set to the database head.
    assert_eq!(status.l2.fcs.head_block_info(), &db_head_block_info);

    Ok(())
}

#[tokio::test]
#[ignore = "Enable once we implement issue #273"]
async fn can_handle_batch_revert() -> eyre::Result<()> {
    reth_tracing::init_test_tracing();
    let chain_spec = (*SCROLL_MAINNET).clone();

    // Create a follower node
    let mut fixture =
        TestFixture::builder().followers(1).with_chain_spec(chain_spec).build().await?;

    // Send the first batch.
    fixture.l1().for_node(0).batch_commit(Some("./tests/testdata/batch_0_calldata.bin"), 1).await?;

    // Read the first 4 blocks.
    fixture
        .expect_event()
        .where_event_n(4, |e| matches!(e, ChainOrchestratorEvent::BlockConsolidated(_)))
        .await?;

    // Send the second batch.
    fixture.l1().for_node(0).batch_commit(Some("./tests/testdata/batch_1_calldata.bin"), 2).await?;

    // Read the next 42 blocks.
    fixture
        .expect_event()
        .where_event_n(42, |e| matches!(e, ChainOrchestratorEvent::BlockConsolidated(_)))
        .await?;

    let status = fixture.follower(0).rollup_manager_handle.status().await?;

    // Assert the forkchoice state is above 4
    assert!(status.l2.fcs.head_block_info().number > 4);
    assert!(status.l2.fcs.safe_block_info().number > 4);

    // Send the third batch which should trigger the revert.
    fixture.l1().for_node(0).batch_commit(None, 2).await?;

    // Wait for the third batch to be proceeded.
    tokio::time::sleep(Duration::from_millis(300)).await;

    let status = fixture.follower(0).rollup_manager_handle.status().await?;

    // Assert the forkchoice state was reset to 4.
    assert_eq!(status.l2.fcs.head_block_info().number, 4);
    assert_eq!(status.l2.fcs.safe_block_info().number, 4);

    Ok(())
}

#[allow(clippy::large_stack_frames)]
#[tokio::test]
async fn can_handle_l1_message_reorg() -> eyre::Result<()> {
    reth_tracing::init_test_tracing();
    color_eyre::install()?;

    // Launch 2 nodes: node0=sequencer and node1=follower.
    let mut fixture = TestFixture::builder().sequencer().followers(1).block_time(0).build().await?;

    // Set L1 synced on both the sequencer and follower nodes.
    fixture.l1().sync().await?;
    fixture.expect_event_on_all_nodes().l1_synced().await?;

    // Let the sequencer build 10 blocks before performing the reorg process.
    let mut reorg_block = None;
    for i in 1..=10 {
        let b = fixture.build_block().expect_block_number(i).await_block().await?;
        tracing::info!(target: "scroll::test", block_number = ?b.header.number, block_hash = ?b.header.hash_slow(), "Sequenced block");
        reorg_block = Some(b);
    }

    // Assert that the follower node has received all 10 blocks from the sequencer node.
    fixture
        .expect_event_on(1)
        .where_event_n(10, |e| matches!(e, ChainOrchestratorEvent::ChainExtended(_)))
        .await?;

    // Send the L1 message to the nodes.
    fixture
        .l1()
        .add_message()
        .at_block(10)
        .sender(address!("f39Fd6e51aad88F6F4ce6aB8827279cffFb92266"))
        .send()
        .await?;
    fixture.l1().new_block(10).await?;

    // Expect the events to reach all nodes.
    fixture.expect_event_on_all_nodes().l1_message_committed().await?;
    fixture.expect_event_on_all_nodes().new_l1_block().await?;

    // Build block that contains the L1 message.
    let block11_before_reorg = fixture
        .build_block()
        .expect_block_number(11)
        .expect_l1_message_count(1)
        .await_block()
        .await?;

    for i in 12..=15 {
        fixture.build_block().expect_block_number(i).await_block().await?;
    }

    // Assert that the follower node has received the latest block from the sequencer node.
    fixture
        .expect_event_on(1)
        .where_event_n(5, |e| matches!(e, ChainOrchestratorEvent::ChainExtended(_)))
        .await?;

    // Assert both nodes are at block 15.
    let sequencer_latest_block = fixture.get_sequencer_block().await?;
    let follower_latest_block = fixture.get_block(1).await?;
    assert_eq!(sequencer_latest_block.header.number, 15);
    assert_eq!(sequencer_latest_block.header.hash_slow(), follower_latest_block.header.hash_slow());

    // Issue and wait for the reorg.
    fixture.l1().reorg_to(9).await?;
    fixture
        .expect_event_on_all_nodes()
        .where_event(|e| {
            matches!(
                e,
                ChainOrchestratorEvent::L1Reorg {
                    l1_block_number: 9,
                    queue_index: Some(0),
                    l2_head_block_info: b,
                    l2_safe_block_info: None,
                }
                if *b == reorg_block.as_ref().map(|b| b.into())
            )
        })
        .await?;

    // Wait for block to handle the reorg
    tokio::time::sleep(Duration::from_secs(1)).await;

    // Assert both nodes are at block 10.
    assert_eq!(fixture.get_sequencer_block().await?.header.number, 10);
    assert_eq!(fixture.get_block(1).await?.header.number, 10);

    // Since the L1 reorg reverted the L1 message included in block 11, the sequencer
    // should produce a new block at height 11.
    fixture.build_block().expect_block_number(11).await_block().await?;

    // Assert that the follower node has received the new block from the sequencer node.
    fixture.expect_event_on(1).chain_extended(11).await?;

    // Assert both nodes are at block 11.
    let sequencer_block11 = fixture.get_sequencer_block().await?;
    assert_eq!(sequencer_block11.header.number, 11);
    assert_eq!(fixture.get_block(1).await?.header.number, 11);

    // Assert that block 11 has a different hash after the reorg.
    assert_ne!(block11_before_reorg.hash_slow(), sequencer_block11.header.hash_slow());

    Ok(())
}

/// Test that when L2 block reorg happens due to an L1 reorg, the transactions that were reverted
/// are requeued.
#[tokio::test]
async fn requeues_transactions_after_l1_reorg() -> eyre::Result<()> {
    reth_tracing::init_test_tracing();

    let chain_spec = (*SCROLL_DEV).clone();
    let mut config = default_sequencer_test_scroll_rollup_node_config();
    config.sequencer_args.auto_start = false;
    config.sequencer_args.block_time = 0;

    let (mut nodes, _tasks, wallet) =
        setup_engine(config, 1, chain_spec.clone(), false, false).await?;
    let node = nodes.pop().expect("node exists");

    let rnm_handle = node.inner.add_ons_handle.rollup_manager_handle.clone();
    let mut events = rnm_handle.get_event_listener().await?;
    let l1_watcher_tx = node.inner.add_ons_handle.l1_watcher_tx.clone().unwrap();

    l1_watcher_tx.send(Arc::new(L1Notification::Synced)).await?;
    let _ = events.next().await;
    let _ = events.next().await;

    // Let the sequencer build 10 blocks.
    for i in 1..=10 {
        rnm_handle.build_block();
        let b = wait_for_block_sequenced_5s(&mut events, i).await?;
        tracing::info!(target: "scroll::test", block_number = ?b.header.number, block_hash = ?b.header.hash_slow(), "Sequenced block");
    }

    // Send a L1 message and wait for it to be indexed.
    let l1_message_notification = L1Notification::L1Message {
        message: TxL1Message {
            queue_index: 0,
            gas_limit: 21000,
            to: Default::default(),
            value: Default::default(),
            sender: Default::default(),
            input: Default::default(),
        },
        block_number: 2,
        block_timestamp: 0,
    };

    // Build a L2 block with L1 message, so we can revert it later.
    l1_watcher_tx.send(Arc::new(l1_message_notification.clone())).await?;
    l1_watcher_tx.send(Arc::new(L1Notification::NewBlock(2))).await?;
    wait_for_event_5s(&mut events, ChainOrchestratorEvent::L1MessageCommitted(0)).await?;
    wait_for_event_5s(&mut events, ChainOrchestratorEvent::NewL1Block(2)).await?;
    rnm_handle.build_block();
    wait_for_block_sequenced_5s(&mut events, 11).await?;

    // Inject a user transaction and force the sequencer to include it in the next block
    let wallet = Arc::new(Mutex::new(wallet));
    let tx = generate_tx(wallet.clone()).await;
    let injected_tx_bytes: Vec<u8> = tx.clone().into();
    node.rpc.inject_tx(tx).await?;

    rnm_handle.build_block();
    let block_with_tx = wait_for_block_sequenced_5s(&mut events, 12).await?;
    assert!(
        block_contains_raw_tx(&block_with_tx, &injected_tx_bytes),
        "block 11 should contain the injected transaction before the reorg"
    );

    // Trigger an L1 reorg that reverts the block containing the transaction
    l1_watcher_tx.send(Arc::new(L1Notification::Reorg(1))).await?;
    wait_for_event_predicate_5s(&mut events, |event| {
        matches!(event, ChainOrchestratorEvent::L1Reorg { l1_block_number: 1, .. })
    })
    .await?;

    // Build the next block – the reverted transaction should have been requeued
    rnm_handle.build_block();
    let reseq_block = wait_for_block_sequenced_5s(&mut events, 11).await?;
    assert!(
        block_contains_raw_tx(&reseq_block, &injected_tx_bytes),
        "re-sequenced block should contain the reverted transaction"
    );

    Ok(())
}

/// Test that when the FCS head is reset to an earlier block via `UpdateFcsHead`,
/// the transactions from reverted blocks are requeued into the tx pool and can
/// be included again.
#[tokio::test]
async fn requeues_transactions_after_update_fcs_head() -> eyre::Result<()> {
    reth_tracing::init_test_tracing();

    let chain_spec = (*SCROLL_DEV).clone();
    let mut config = default_sequencer_test_scroll_rollup_node_config();
    config.sequencer_args.auto_start = false;
    config.sequencer_args.block_time = 0;

    let (mut nodes, _tasks, wallet) =
        setup_engine(config, 1, chain_spec.clone(), false, false).await?;
    let node = nodes.pop().expect("node exists");

    let handle = node.inner.add_ons_handle.rollup_manager_handle.clone();
    let mut events = handle.get_event_listener().await?;

    // Set L1 synced to allow sequencing.
    let l1_watcher_tx = node.inner.add_ons_handle.l1_watcher_tx.clone().unwrap();
    l1_watcher_tx.send(Arc::new(L1Notification::Synced)).await?;
    let _ = events.next().await;
    let _ = events.next().await;

    // Build a few blocks and remember block #4 as the future reset target.
    let mut target_head: Option<BlockInfo> = None;
    for i in 1..=4 {
        handle.build_block();
        let b = wait_for_block_sequenced_5s(&mut events, i).await?;
        if i == 4 {
            target_head = Some(BlockInfo { number: b.header.number, hash: b.header.hash_slow() });
        }
    }

    // Inject a user transaction and include it in block 5.
    let wallet = Arc::new(Mutex::new(wallet));
    let tx = generate_tx(wallet.clone()).await;
    let injected_tx_bytes: Vec<u8> = tx.clone().into();
    node.rpc.inject_tx(tx).await?;

    handle.build_block();
    let block_with_tx = wait_for_block_sequenced_5s(&mut events, 5).await?;
    assert!(
        block_contains_raw_tx(&block_with_tx, &injected_tx_bytes),
        "block 5 should contain the injected transaction before the FCS reset",
    );

    // Reset FCS head back to block 4; this should collect block 5's txs and requeue them.
    let head = target_head.expect("target head exists");
    handle.update_fcs_head(head).await.expect("update_fcs_head should succeed");

    // Build the next block – the reverted transaction should have been requeued and included.
    handle.build_block();
    let reseq_block = wait_for_block_sequenced_5s(&mut events, 5).await?;
    assert!(
        block_contains_raw_tx(&reseq_block, &injected_tx_bytes),
        "re-sequenced block should contain the reverted transaction after FCS reset",
    );

    Ok(())
}

/// Tests that a sequencer and follower node can produce blocks using a custom local genesis
/// configuration and properly propagate them between nodes.
#[tokio::test]
async fn test_custom_genesis_block_production_and_propagation() -> eyre::Result<()> {
    reth_tracing::init_test_tracing();
    color_eyre::install()?;

    // Create a custom genesis config.
    // In a real scenario, this JSON would be loaded from a file using --chain flag.
    let custom_genesis_json = r#"{
        "config": {
            "chainId": 999999,
            "homesteadBlock": 0,
            "eip150Block": 0,
            "eip155Block": 0,
            "eip158Block": 0,
            "byzantiumBlock": 0,
            "constantinopleBlock": 0,
            "petersburgBlock": 0,
            "istanbulBlock": 0,
            "berlinBlock": 0,
            "londonBlock": 0,
            "archimedesBlock": 0,
            "shanghaiBlock": 0,
            "bernoulliBlock": 0,
            "curieBlock": 0,
            "darwinTime": 0,
            "darwinV2Time": 0,
            "euclidTime": 0,
            "euclidV2Time": 0,
            "feynmanTime": 0,
            "scroll": {
                "feeVaultAddress": "0x5300000000000000000000000000000000000005",
                "maxTxPayloadBytesPerBlock": 122880,
                "l1Config": {
                    "l1ChainId": 1,
                    "l1MessageQueueAddress": "0x0d7E906BD9cAFa154b048cFa766Cc1E54E39AF9B",
                    "l1MessageQueueV2Address": "0x000000000000000000000000000000000003dead",
                    "scrollChainAddress": "0x000000000000000000000000000000000003dead",
                    "l2SystemConfigAddress": "0x0000000000000000000000000000000dddd3dead",
                    "systemContractAddress": "0x110000000000000000000000000000000003dead",
                    "numL1MessagesPerBlock": 10,
                    "startL1Block": 12345
                }
            }
        },
        "nonce": "0x0",
        "timestamp": "0x12345678",
        "extraData": "0x637573746f6d5f67656e657369735f74657374",
        "gasLimit": "0x1312D00",
        "baseFeePerGas": "0x1",
        "difficulty": "0x0",
        "mixHash": "0x0000000000000000000000000000000000000000000000000000000000000000",
        "coinbase": "0x0000000000000000000000000000000000000000",
        "alloc": {
            "0x8626f6940E2eb28930eFb4CeF49B2d1F2C9C1199": {
                "balance": "0xD3C21BCECCEDA1000000"
            },
            "0x5300000000000000000000000000000000000002": {
                "balance": "0xd3c21bcecceda1000000",
                "storage": {
                    "0x01": "0x000000000000000000000000000000000000000000000000000000003758e6b0",
                    "0x02": "0x0000000000000000000000000000000000000000000000000000000000000038",
                    "0x03": "0x000000000000000000000000000000000000000000000000000000003e95ba80",
                    "0x04": "0x0000000000000000000000005300000000000000000000000000000000000003",
                    "0x05": "0x000000000000000000000000000000000000000000000000000000008390c2c1",
                    "0x06": "0x00000000000000000000000000000000000000000000000000000069cf265bfe",
                    "0x07": "0x00000000000000000000000000000000000000000000000000000000168b9aa3"
                }
            }
        },
        "number": "0x0",
        "gasUsed": "0x0",
        "parentHash": "0x0000000000000000000000000000000000000000000000000000000000000000"
    }"#;

    let custom_genesis =
        serde_json::from_str(custom_genesis_json).expect("Custom genesis JSON should be valid");

    // Create a custom ScrollChainSpec using the from_custom_genesis method
    // This simulates what would happen when using --chain flag with a custom file
    let custom_chain_spec = Arc::new(ScrollChainSpec::from_custom_genesis(custom_genesis));

    // Launch 2 nodes: node0=sequencer and node1=follower.
    let mut fixture = TestFixture::builder()
        .sequencer()
        .followers(1)
        .with_chain_spec(custom_chain_spec.clone())
        .build()
        .await?;

    // Verify the genesis hash is different from all predefined networks
    assert_ne!(custom_chain_spec.genesis_hash(), SCROLL_DEV.genesis_hash());
    assert_ne!(custom_chain_spec.genesis_hash(), SCROLL_SEPOLIA.genesis_hash());
    assert_ne!(custom_chain_spec.genesis_hash(), SCROLL_MAINNET.genesis_hash());

    // Verify both nodes start with the same genesis hash from the custom chain spec
    assert_eq!(
        custom_chain_spec.genesis_hash(),
        fixture.get_sequencer_block().await?.header.hash_slow(),
        "Node0 should have the custom genesis hash"
    );
    assert_eq!(
        custom_chain_spec.genesis_hash(),
        fixture.get_block(1).await?.header.hash_slow(),
        "Node1 should have the custom genesis hash"
    );

    // Set L1 synced on sequencer node
    fixture.l1().for_node(0).sync().await?;
    fixture.expect_event().l1_synced().await?;

    // Let the sequencer build 10 blocks.
    for _ in 1..=10 {
        let b = fixture.build_block().await_block().await?;
        tracing::info!(target: "scroll::test", block_number = ?b.header.number, block_hash = ?b.header.hash_slow(), "Sequenced block");
    }

    // Assert that the follower node has received all 10 blocks from the sequencer node.
    fixture
        .expect_event_on(1)
        .where_event_n(10, |e| matches!(e, ChainOrchestratorEvent::ChainExtended(_)))
        .await?;

    // Assert both nodes have the same latest block hash.
    assert_eq!(
        fixture.get_sequencer_block().await?.header.number,
        10,
        "Node0 should be at block 10"
    );
    assert_eq!(
        fixture.get_sequencer_block().await?.header.hash_slow(),
        fixture.get_block(1).await?.header.hash_slow(),
        "Both nodes should have the same latest block hash"
    );

    Ok(())
}

#[tokio::test]
async fn can_rpc_enable_disable_sequencing() -> eyre::Result<()> {
    reth_tracing::init_test_tracing();
    color_eyre::install()?;

    // Launch sequencer node with automatic sequencing enabled.
    let mut fixture = TestFixture::builder()
        .sequencer()
        .followers(1)
        .block_time(40)
        .with_sequencer_auto_start(true)
        .build()
        .await?;

    // Set L1 synced
    fixture.l1().sync().await?;

    // Test that sequencing is initially enabled (blocks produced automatically)
    tokio::time::sleep(Duration::from_millis(100)).await;
    assert_ne!(fixture.get_sequencer_block().await?.header.number, 0, "Should produce blocks");

    // Disable automatic sequencing via RPC
    let client = fixture.sequencer().node.rpc_client().expect("Should have rpc client");
    let result = RollupNodeExtApiClient::disable_automatic_sequencing(&client).await?;
    assert!(result, "Disable automatic sequencing should return true");

    // Wait a bit and verify no more blocks are produced automatically.
    // +1 blocks is okay due to still being processed
    let block_num_before_wait = fixture.get_sequencer_block().await?.header.number;
    tokio::time::sleep(Duration::from_millis(300)).await;
    let block_num_after_wait = fixture.get_sequencer_block().await?.header.number;
    assert!(
        (block_num_before_wait..=block_num_before_wait + 1).contains(&block_num_after_wait),
        "No blocks should be produced automatically after disabling"
    );

    // Make sure follower is at same block
    fixture.expect_event_on(1).chain_extended(block_num_after_wait).await?;
    assert_eq!(block_num_after_wait, fixture.get_block(1).await?.header.number);

    // Verify manual block building still works
    fixture.build_block().expect_block_number(block_num_after_wait + 1).await_block().await?;

    // Wait for the follower to import the block
    fixture.expect_event_on(1).chain_extended(block_num_after_wait + 1).await?;

    // Enable sequencing again
    let result = RollupNodeExtApiClient::enable_automatic_sequencing(&client).await?;
    assert!(result, "Enable automatic sequencing should return true");

    // Make sure automatic sequencing resumes
    fixture.expect_event().block_sequenced(block_num_after_wait + 2).await?;
    fixture.expect_event_on(1).chain_extended(block_num_after_wait + 2).await?;

    Ok(())
}

/// Tests that a follower node correctly rejects L2 blocks containing L1 messages it hasn't received
/// yet.
///
/// This test verifies the security mechanism that prevents nodes from processing blocks with
/// unknown L1 messages, ensuring L2 chain consistency.
///
/// # Test scenario
/// 1. Sets up two nodes: a sequencer and a follower
/// 2. The sequencer builds 10 initial blocks that are successfully imported by the follower
/// 3. An L1 message is sent only to the sequencer (not to the follower)
/// 4. The sequencer includes this L1 message in block 11 and continues building blocks up to block
///    15
/// 5. The follower detects the unknown L1 message and stops processing at block 10
/// 6. Once the L1 message is finally sent to the follower, it can process the previously rejected
///    blocks
/// 7. The test confirms both nodes are synchronized at block 16 after the follower catches up
///
/// # Key verification points
/// - The follower correctly identifies missing L1 messages with a `L1MessageMissingInDatabase`
///   event
/// - Block processing halts at the last valid block when an unknown L1 message is encountered
/// - The follower can resume processing and catch up once it receives the missing L1 message
/// - This prevents nodes from accepting blocks with L1 messages they cannot validate
#[tokio::test]
async fn can_reject_l2_block_with_unknown_l1_message() -> eyre::Result<()> {
    reth_tracing::init_test_tracing();
    color_eyre::install()?;

    // Launch 2 nodes: node0=sequencer and node1=follower.
    let mut fixture = TestFixture::builder().sequencer().followers(1).build().await?;

    // Set L1 synced
    fixture.l1().sync().await?;
    fixture.expect_event_on_all_nodes().l1_synced().await?;

    // Let the sequencer build 10 blocks before performing the reorg process.
    for i in 1..=10 {
        let b = fixture.build_block().expect_block_number(i).await_block().await?;
        tracing::info!(target: "scroll::test", block_number = ?b.header.number, block_hash = ?b.header.hash_slow(), "Sequenced block")
    }

    // Assert that the follower node has received all 10 blocks from the sequencer node.
    fixture.expect_event_on(1).chain_extended(10).await?;

    // Send the L1 message to the sequencer node but not to follower node.
    fixture
        .l1()
        .for_node(0)
        .add_message()
        .at_block(10)
        .sender(address!("f39Fd6e51aad88F6F4ce6aB8827279cffFb92266"))
        .value(0)
        .to(Address::ZERO)
        .send()
        .await?;
    fixture.expect_event().l1_message_committed().await?;

    fixture.l1().for_node(0).new_block(10).await?;
    fixture.expect_event().new_l1_block().await?;

    // Build block that contains the L1 message.
    fixture.build_block().expect_block_number(11).expect_l1_message().await_block().await?;

    for i in 12..=15 {
        fixture.build_block().expect_block_number(i).await_block().await?;
    }

    fixture
        .expect_event_on(1)
        .where_event(|e| {
            matches!(
                e,
                ChainOrchestratorEvent::L1MessageNotFoundInDatabase(L1MessageKey::TransactionHash(
                    hash
                )) if hash == &b256!("0x0a2f8e75392ab51a26a2af835042c614eb141cd934fe1bdd4934c10f2fe17e98")
            )
        })
        .await?;

    // follower node should not import block 15
    // follower node doesn't know about the L1 message so stops processing the chain at block 10
    assert_eq!(fixture.get_block(1).await?.header.number, 10);

    // Finally send L1 the L1 message to follower node.
    fixture
        .l1()
        .for_node(1)
        .add_message()
        .at_block(10)
        .sender(address!("f39Fd6e51aad88F6F4ce6aB8827279cffFb92266"))
        .value(0)
        .to(Address::ZERO)
        .send()
        .await?;
    fixture.expect_event_on(1).l1_message_committed().await?;

    fixture.l1().for_node(1).new_block(10).await?;
    fixture.expect_event_on(1).new_l1_block().await?;

    // Produce another block and send to follower node.
    fixture.build_block().expect_block_number(16).await_block().await?;

    // Assert that the follower node has received the latest block from the sequencer node and
    // processed the missing chain before.
    // This is possible now because it has received the L1 message.
    fixture.expect_event_on(1).chain_extended(16).await?;

    // Assert both nodes are at block 16.
    let node0_latest_block = fixture.get_sequencer_block().await?;
    assert_eq!(node0_latest_block.header.number, 16);
    assert_eq!(
        node0_latest_block.header.hash_slow(),
        fixture.get_block(1).await?.header.hash_slow()
    );

    Ok(())
}

#[tokio::test]
async fn can_gossip_over_eth_wire() -> eyre::Result<()> {
    reth_tracing::init_test_tracing();

    // Create the chain spec for scroll dev with Feynman activated and a test genesis.
    let mut fixture = TestFixture::builder()
        .sequencer()
        .followers(1)
        .with_sequencer_auto_start(true)
        .block_time(40)
        .build()
        .await?;

    // Set the L1 synced on the sequencer node to start block production.
    fixture.l1().for_node(0).sync().await?;
    fixture.expect_event().l1_synced().await?;

    let mut eth_wire_blocks =
        fixture.follower(0).node.inner.network.eth_wire_block_listener().await?;

    if let Some(block) = eth_wire_blocks.next().await {
        println!("Received block from eth-wire network: {block:?}");
    } else {
        panic!("Failed to receive block from eth-wire network");
    }

    Ok(())
}

#[allow(clippy::large_stack_frames)]
#[tokio::test]
async fn signer_rotation() -> eyre::Result<()> {
    reth_tracing::init_test_tracing();

    // Create the chain spec for scroll dev with Feynman activated and a test genesis.
    let chain_spec = (*SCROLL_DEV).clone();

    // Create two signers.
    let signer_1 = PrivateKeySigner::random().with_chain_id(Some(chain_spec.chain().id()));
    let signer_1_address = signer_1.address();
    let signer_2 = PrivateKeySigner::random().with_chain_id(Some(chain_spec.chain().id()));
    let signer_2_address = signer_2.address();

    let mut fixture1 = TestFixture::builder()
        .sequencer()
        .followers(1)
        .with_test(false)
        .with_consensus_system_contract(signer_1_address)
        .with_signer(signer_1)
        .with_sequencer_auto_start(true)
        .with_eth_scroll_bridge(true)
        .block_time(40)
        .build()
        .await?;

    let mut fixture2 = TestFixture::builder()
        .sequencer()
        .with_test(false)
        .with_consensus_system_contract(signer_1_address)
        .with_signer(signer_2)
        .with_sequencer_auto_start(true)
        .with_eth_scroll_bridge(true)
        .block_time(40)
        .build()
        .await?;

    // Set the L1 synced on both nodes to start block production.
    fixture1.l1().for_node(0).sync().await?;
    fixture2.l1().for_node(0).sync().await?;

    // connect the two sequencers
    fixture1.sequencer().node.connect(&mut fixture2.sequencer().node).await;

    // wait for 5 blocks to be produced.
    for i in 1..=5 {
        fixture1
            .expect_event_on(1)
            .where_event(|event| {
                if let ChainOrchestratorEvent::NewBlockReceived(block) = event {
                    let signature = block.signature;
                    let hash = sig_encode_hash(&block.block);
                    // Verify that the block is signed by the first sequencer.
                    let recovered_address = signature.recover_address_from_prehash(&hash).unwrap();
                    recovered_address == signer_1_address
                } else {
                    false
                }
            })
            .await?;
        fixture1.expect_event_on(1).chain_extended(i).await?;
    }

    fixture2.expect_event().chain_extended(5).await?;

    // now update the authorized signer to sequencer 2
    fixture1.l1().signer_update(signer_2_address).await?;
    fixture2.l1().signer_update(signer_2_address).await?;

    fixture1
        .expect_event_on(1)
        .where_event_n(5, |event| {
            if let ChainOrchestratorEvent::NewBlockReceived(block) = event {
                let signature = block.signature;
                let hash = sig_encode_hash(&block.block);
                let recovered_address = signature.recover_address_from_prehash(&hash).unwrap();
                // Verify that the block is signed by the second sequencer.
                recovered_address == signer_2_address
            } else {
                false
            }
        })
        .await?;

    Ok(())
}

/// Read the file provided at `path` as a [`Bytes`].
pub fn read_to_bytes<P: AsRef<std::path::Path>>(path: P) -> eyre::Result<Bytes> {
    use std::str::FromStr;
    Ok(Bytes::from_str(&std::fs::read_to_string(path)?)?)
}

/// Waits for n events to be emitted.
async fn wait_n_events(
    events: &mut EventStream<ChainOrchestratorEvent>,
    mut matches: impl FnMut(ChainOrchestratorEvent) -> bool,
    mut n: u64,
) {
    // TODO: refactor using `wait_for_event_predicate`
    while let Some(event) = events.next().await {
        if matches(event) {
            n -= 1;
        }
        if n == 0 {
            break
        }
    }
}

/// Helper function to wait until a predicate is true or a timeout occurs.
pub async fn eventually<F, Fut>(timeout: Duration, tick: Duration, message: &str, mut predicate: F)
where
    F: FnMut() -> Fut,
    Fut: Future<Output = bool>,
{
    let mut interval = time::interval(tick);
    let start = time::Instant::now();
    loop {
        if predicate().await {
            return;
        }

        assert!(start.elapsed() <= timeout, "Timeout while waiting for condition: {message}");

        interval.tick().await;
    }
<<<<<<< HEAD
=======
}

async fn assert_latest_block_on_rpc_by_number(
    node: &NodeHelperType<
        ScrollRollupNode,
        BlockchainProvider<NodeTypesWithDBAdapter<ScrollRollupNode, TmpDB>>,
    >,
    block_number: u64,
) {
    eventually(
        Duration::from_secs(5),
        Duration::from_millis(100),
        "Waiting for latest block by number on node",
        || async {
            println!(
                "Latest block number: {}, hash: {}",
                latest_block(node).await.unwrap().header.number,
                latest_block(node).await.unwrap().header.hash_slow()
            );
            latest_block(node).await.unwrap().header.number == block_number
        },
    )
    .await;
}

async fn assert_latest_block_on_rpc_by_hash(
    node: &NodeHelperType<
        ScrollRollupNode,
        BlockchainProvider<NodeTypesWithDBAdapter<ScrollRollupNode, TmpDB>>,
    >,
    block_hash: B256,
) {
    eventually(
        Duration::from_secs(5),
        Duration::from_millis(100),
        "Waiting for latest block by hash on node",
        || async { latest_block(node).await.unwrap().header.hash_slow() == block_hash },
    )
    .await;
}

fn block_contains_raw_tx(block: &ScrollBlock, raw_tx: &[u8]) -> bool {
    block.body.transactions.iter().any(|tx| tx.encoded_2718().as_slice() == raw_tx)
>>>>>>> 78999f4d
}<|MERGE_RESOLUTION|>--- conflicted
+++ resolved
@@ -1,13 +1,7 @@
 //! End-to-end tests for the rollup node.
 
-<<<<<<< HEAD
 use alloy_eips::BlockNumberOrTag;
 use alloy_primitives::{address, b256, Address, Bytes, Signature, U256};
-=======
-use alloy_eips::{eip2718::Encodable2718, BlockNumberOrTag};
-use alloy_primitives::{address, b256, Address, Bytes, Signature, B256, U256};
-use alloy_rpc_types_eth::Block;
->>>>>>> 78999f4d
 use alloy_signer::Signer;
 use alloy_signer_local::PrivateKeySigner;
 use futures::{task::noop_waker_ref, FutureExt, StreamExt};
@@ -1722,50 +1716,4 @@
 
         interval.tick().await;
     }
-<<<<<<< HEAD
-=======
-}
-
-async fn assert_latest_block_on_rpc_by_number(
-    node: &NodeHelperType<
-        ScrollRollupNode,
-        BlockchainProvider<NodeTypesWithDBAdapter<ScrollRollupNode, TmpDB>>,
-    >,
-    block_number: u64,
-) {
-    eventually(
-        Duration::from_secs(5),
-        Duration::from_millis(100),
-        "Waiting for latest block by number on node",
-        || async {
-            println!(
-                "Latest block number: {}, hash: {}",
-                latest_block(node).await.unwrap().header.number,
-                latest_block(node).await.unwrap().header.hash_slow()
-            );
-            latest_block(node).await.unwrap().header.number == block_number
-        },
-    )
-    .await;
-}
-
-async fn assert_latest_block_on_rpc_by_hash(
-    node: &NodeHelperType<
-        ScrollRollupNode,
-        BlockchainProvider<NodeTypesWithDBAdapter<ScrollRollupNode, TmpDB>>,
-    >,
-    block_hash: B256,
-) {
-    eventually(
-        Duration::from_secs(5),
-        Duration::from_millis(100),
-        "Waiting for latest block by hash on node",
-        || async { latest_block(node).await.unwrap().header.hash_slow() == block_hash },
-    )
-    .await;
-}
-
-fn block_contains_raw_tx(block: &ScrollBlock, raw_tx: &[u8]) -> bool {
-    block.body.transactions.iter().any(|tx| tx.encoded_2718().as_slice() == raw_tx)
->>>>>>> 78999f4d
 }