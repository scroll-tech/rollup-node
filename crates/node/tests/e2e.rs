//! End-to-end tests for the rollup node.

<<<<<<< HEAD
use alloy_eips::BlockNumberOrTag;
use alloy_primitives::{address, b256, hex::FromHex, Address, Bytes, Signature, B256, U256};
=======
use alloy_eips::{eip2718::Encodable2718, BlockNumberOrTag};
use alloy_primitives::{address, b256, Address, Bytes, Signature, B256, U256};
>>>>>>> 78999f4d
use alloy_rpc_types_eth::Block;
use alloy_signer::Signer;
use alloy_signer_local::PrivateKeySigner;
use eyre::Ok;
use futures::{task::noop_waker_ref, FutureExt, StreamExt};
use reth_chainspec::EthChainSpec;
use reth_e2e_test_utils::{NodeHelperType, TmpDB};
use reth_network::{NetworkConfigBuilder, NetworkEventListenerProvider, Peers, PeersInfo};
use reth_network_api::block::EthWireProvider;
use reth_node_api::NodeTypesWithDBAdapter;
use reth_provider::providers::BlockchainProvider;
use reth_rpc_api::EthApiServer;
use reth_scroll_chainspec::{ScrollChainSpec, SCROLL_DEV, SCROLL_MAINNET, SCROLL_SEPOLIA};
use reth_scroll_node::ScrollNetworkPrimitives;
use reth_scroll_primitives::ScrollBlock;
use reth_storage_api::BlockReader;
use reth_tasks::shutdown::signal as shutdown_signal;
use reth_tokio_util::EventStream;
use rollup_node::{
    constants::SCROLL_GAS_LIMIT,
    test_utils::{
        default_sequencer_test_scroll_rollup_node_config, default_test_scroll_rollup_node_config,
        generate_tx, setup_engine,
    },
    BlobProviderArgs, ChainOrchestratorArgs, ConsensusAlgorithm, ConsensusArgs, EngineDriverArgs,
    L1ProviderArgs, RollupNodeContext, RollupNodeDatabaseArgs, RollupNodeExtApiClient,
    RollupNodeGasPriceOracleArgs, RollupNodeNetworkArgs as ScrollNetworkArgs, RpcArgs,
    ScrollRollupNode, ScrollRollupNodeConfig, SequencerArgs,
};
use rollup_node_chain_orchestrator::ChainOrchestratorEvent;
use rollup_node_primitives::{
    sig_encode_hash, BatchCommitData, BatchInfo, BlockInfo, ConsensusUpdate,
};
use rollup_node_sequencer::L1MessageInclusionMode;
use rollup_node_watcher::L1Notification;
use scroll_alloy_consensus::TxL1Message;
use scroll_alloy_rpc_types::Transaction as ScrollAlloyTransaction;
use scroll_db::{test_utils::setup_test_db, L1MessageKey};
use scroll_network::NewBlockWithPeer;
use scroll_wire::{ScrollWireConfig, ScrollWireProtocolHandler};
use std::{
    future::Future,
    path::PathBuf,
    pin::pin,
    sync::Arc,
    task::{Context, Poll},
    time::Duration,
};
use tokio::{sync::Mutex, time};
use tracing::trace;

#[tokio::test]
async fn can_bridge_l1_messages() -> eyre::Result<()> {
    reth_tracing::init_test_tracing();

    // Create the chain spec for scroll mainnet with Feynman activated and a test genesis.
    let chain_spec = (*SCROLL_DEV).clone();
    let node_args = ScrollRollupNodeConfig {
        test: true,
        network_args: ScrollNetworkArgs::default(),
        database_args: RollupNodeDatabaseArgs {
            rn_db_path: Some(PathBuf::from("sqlite::memory:")),
        },
        l1_provider_args: L1ProviderArgs::default(),
        engine_driver_args: EngineDriverArgs::default(),
        chain_orchestrator_args: ChainOrchestratorArgs::default(),
        sequencer_args: SequencerArgs {
            sequencer_enabled: true,
            auto_start: false,
            block_time: 0,
            l1_message_inclusion_mode: L1MessageInclusionMode::BlockDepth(0),
            allow_empty_blocks: true,
            ..SequencerArgs::default()
        },
        blob_provider_args: BlobProviderArgs { mock: true, ..Default::default() },
        signer_args: Default::default(),
        gas_price_oracle_args: RollupNodeGasPriceOracleArgs::default(),
        consensus_args: ConsensusArgs::noop(),
        database: None,
        rpc_args: RpcArgs::default(),
    };
    let (mut nodes, _tasks, _wallet) = setup_engine(node_args, 1, chain_spec, false, false).await?;
    let node = nodes.pop().unwrap();

    let chain_orchestrator = node.inner.add_ons_handle.rollup_manager_handle.clone();
    let mut events = chain_orchestrator.get_event_listener().await?;
    let l1_watcher_tx = node.inner.add_ons_handle.l1_watcher_tx.clone().unwrap();

    // Send a notification to set the L1 to synced
    l1_watcher_tx.send(Arc::new(L1Notification::Synced)).await?;

    let block_info = BlockInfo { number: 0, hash: B256::random() };
    let l1_message = TxL1Message {
        queue_index: 0,
        gas_limit: 21000,
        sender: Address::random(),
        to: Address::random(),
        value: U256::from(1),
        input: Default::default(),
    };
    l1_watcher_tx
        .send(Arc::new(L1Notification::L1Message {
            message: l1_message.clone(),
            block_info,
            block_timestamp: 1000,
        }))
        .await?;

    wait_n_events(
        &mut events,
        |e| {
            if let ChainOrchestratorEvent::L1MessageCommitted(index) = e {
                assert_eq!(index, 0);
                true
            } else {
                false
            }
        },
        1,
    )
    .await;

    chain_orchestrator.build_block();

    wait_n_events(
        &mut events,
        |e| {
            if let ChainOrchestratorEvent::BlockSequenced(block) = e {
                assert_eq!(block.body.transactions.len(), 1);
                assert_eq!(
                    block.body.transactions[0].as_l1_message().unwrap().inner(),
                    &l1_message
                );
                true
            } else {
                false
            }
        },
        1,
    )
    .await;

    Ok(())
}

#[tokio::test]
async fn can_sequence_and_gossip_blocks() {
    reth_tracing::init_test_tracing();

    // create 2 nodes
    let chain_spec = (*SCROLL_DEV).clone();
    let rollup_manager_args = ScrollRollupNodeConfig {
        test: true,
        network_args: ScrollNetworkArgs {
            enable_eth_scroll_wire_bridge: true,
            enable_scroll_wire: true,
            sequencer_url: None,
            signer_address: None,
        },
        database_args: RollupNodeDatabaseArgs {
            rn_db_path: Some(PathBuf::from("sqlite::memory:")),
        },
        l1_provider_args: L1ProviderArgs::default(),
        engine_driver_args: EngineDriverArgs::default(),
        chain_orchestrator_args: ChainOrchestratorArgs::default(),
        sequencer_args: SequencerArgs {
            sequencer_enabled: true,
            auto_start: false,
            block_time: 0,
            l1_message_inclusion_mode: L1MessageInclusionMode::BlockDepth(0),
            payload_building_duration: 1000,
            allow_empty_blocks: true,
            ..SequencerArgs::default()
        },
        blob_provider_args: BlobProviderArgs { mock: true, ..Default::default() },
        signer_args: Default::default(),
        gas_price_oracle_args: RollupNodeGasPriceOracleArgs::default(),
        consensus_args: ConsensusArgs::noop(),
        database: None,
        rpc_args: RpcArgs::default(),
    };

    let (nodes, _tasks, wallet) =
        setup_engine(rollup_manager_args, 2, chain_spec, false, false).await.unwrap();
    let wallet = Arc::new(Mutex::new(wallet));

    // generate rollup node manager event streams for each node
    let sequencer_rnm_handle = nodes[0].inner.add_ons_handle.rollup_manager_handle.clone();
    let mut sequencer_events = sequencer_rnm_handle.get_event_listener().await.unwrap();
    let sequencer_l1_watcher_tx = nodes[0].inner.add_ons_handle.l1_watcher_tx.clone().unwrap();
    let mut follower_events =
        nodes[1].inner.add_ons_handle.rollup_manager_handle.get_event_listener().await.unwrap();

    // Send a notification to set the L1 to synced
    sequencer_l1_watcher_tx.send(Arc::new(L1Notification::Synced)).await.unwrap();

    // inject a transaction into the pool of the first node
    let tx = generate_tx(wallet).await;
    nodes[0].rpc.inject_tx(tx).await.unwrap();
    sequencer_rnm_handle.build_block();

    // wait for the sequencer to build a block
    wait_n_events(
        &mut sequencer_events,
        |e| {
            if let ChainOrchestratorEvent::BlockSequenced(block) = e {
                assert_eq!(block.body.transactions.len(), 1);
                true
            } else {
                false
            }
        },
        1,
    )
    .await;

    // assert that the follower node has received the block from the peer
    wait_n_events(
        &mut follower_events,
        |e| {
            if let ChainOrchestratorEvent::NewBlockReceived(block_with_peer) = e {
                assert_eq!(block_with_peer.block.body.transactions.len(), 1);
                true
            } else {
                false
            }
        },
        1,
    )
    .await;

    // assert that a chain extension is triggered on the follower node
    wait_n_events(
        &mut follower_events,
        |e| matches!(e, ChainOrchestratorEvent::ChainExtended(_)),
        1,
    )
    .await;
}

#[tokio::test]
async fn can_penalize_peer_for_invalid_block() {
    reth_tracing::init_test_tracing();

    // create 2 nodes
    let chain_spec = (*SCROLL_DEV).clone();
    let rollup_manager_args = ScrollRollupNodeConfig {
        test: true,
        network_args: ScrollNetworkArgs {
            enable_eth_scroll_wire_bridge: true,
            enable_scroll_wire: true,
            sequencer_url: None,
            signer_address: None,
        },
        database_args: RollupNodeDatabaseArgs {
            rn_db_path: Some(PathBuf::from("sqlite::memory:")),
        },
        l1_provider_args: L1ProviderArgs::default(),
        engine_driver_args: EngineDriverArgs::default(),
        sequencer_args: SequencerArgs {
            sequencer_enabled: true,
            auto_start: false,
            block_time: 0,
            l1_message_inclusion_mode: L1MessageInclusionMode::BlockDepth(0),
            payload_building_duration: 1000,
            allow_empty_blocks: true,
            ..SequencerArgs::default()
        },
        blob_provider_args: BlobProviderArgs { mock: true, ..Default::default() },
        signer_args: Default::default(),
        gas_price_oracle_args: RollupNodeGasPriceOracleArgs::default(),
        consensus_args: ConsensusArgs::noop(),
        chain_orchestrator_args: ChainOrchestratorArgs::default(),
        database: None,
        rpc_args: RpcArgs::default(),
    };

    let (nodes, _tasks, _) =
        setup_engine(rollup_manager_args, 2, chain_spec, false, false).await.unwrap();

    let node0_rmn_handle = nodes[0].inner.add_ons_handle.rollup_manager_handle.clone();
    let node0_network_handle = node0_rmn_handle.get_network_handle().await.unwrap();
    let node0_id = node0_network_handle.inner().peer_id();

    let node1_rnm_handle = nodes[1].inner.add_ons_handle.rollup_manager_handle.clone();
    let node1_network_handle = node1_rnm_handle.get_network_handle().await.unwrap();

    // get initial reputation of node0 from pov of node1
    let initial_reputation =
        node1_network_handle.inner().reputation_by_id(*node0_id).await.unwrap().unwrap();
    assert_eq!(initial_reputation, 0);

    // create invalid block
    let mut block = ScrollBlock::default();
    block.header.number = 1;
    block.header.parent_hash =
        b256!("0x14844a4fc967096c628e90df3bb0c3e98941bdd31d1982c2f3e70ed17250d98b");

    // send invalid block from node0 to node1. We don't care about the signature here since we use a
    // NoopConsensus in the test.
    node0_network_handle.announce_block(block, Signature::new(U256::from(1), U256::from(1), false));

    eventually(
        Duration::from_secs(5),
        Duration::from_millis(10),
        "Peer0 reputation should be lower after sending invalid block",
        || async {
            // check that the node0 is penalized on node1
            let slashed_reputation =
                node1_network_handle.inner().reputation_by_id(*node0_id).await.unwrap().unwrap();
            slashed_reputation < initial_reputation
        },
    )
    .await;
}

/// Tests that peers are penalized for broadcasting blocks with invalid signatures.
///
/// This test verifies the network's ability to detect and penalize peers that send
/// blocks with either unauthorized or malformed signatures when using the `SystemContract`
/// consensus algorithm.
///
/// The test proceeds in three phases:
/// 1. **Valid signature verification**: Confirms that blocks signed by the authorized signer are
///    accepted and processed normally without peer penalization.
/// 2. **Unauthorized signer detection**: Sends a block signed by an unauthorized signer and
///    verifies that the sending peer's reputation is decreased.
/// 3. **Invalid signature detection**: Sends a block with a malformed signature and verifies
///    further reputation decrease or peer disconnection.
#[tokio::test]
async fn can_penalize_peer_for_invalid_signature() -> eyre::Result<()> {
    reth_tracing::init_test_tracing();

    let chain_spec = (*SCROLL_DEV).clone();

    // Create two signers - one authorized and one unauthorized
    let authorized_signer = PrivateKeySigner::random().with_chain_id(Some(chain_spec.chain().id()));
    let authorized_address = authorized_signer.address();
    let unauthorized_signer =
        PrivateKeySigner::random().with_chain_id(Some(chain_spec.chain().id()));

    let mut test_config = default_sequencer_test_scroll_rollup_node_config();
    test_config.consensus_args.algorithm = ConsensusAlgorithm::SystemContract;
    test_config.consensus_args.authorized_signer = Some(authorized_address);
    test_config.signer_args.private_key = Some(authorized_signer.clone());

    // Setup nodes
    let (mut nodes, _tasks, _) =
        setup_engine(test_config, 2, chain_spec.clone(), false, false).await.unwrap();

    let node0 = nodes.remove(0);
    let node1 = nodes.remove(0);

    // Get handles
    let node0_rmn_handle = node0.inner.add_ons_handle.rollup_manager_handle.clone();
    let node0_network_handle = node0_rmn_handle.get_network_handle().await.unwrap();
    let node0_l1_watcher_tx = node0.inner.add_ons_handle.l1_watcher_tx.clone().unwrap();
    let node0_id = node0_network_handle.inner().peer_id();

    let node1_rnm_handle = node1.inner.add_ons_handle.rollup_manager_handle.clone();
    let node1_network_handle = node1_rnm_handle.get_network_handle().await.unwrap();

    // Get event streams
    let mut node0_events = node0_rmn_handle.get_event_listener().await.unwrap();
    let mut node1_events = node1_rnm_handle.get_event_listener().await.unwrap();

    // Set the L1 to synced on the sequencer node
    node0_l1_watcher_tx.send(Arc::new(L1Notification::Synced)).await.unwrap();
    node0_events.next().await;
    node0_events.next().await;

    // === Phase 1: Test valid block with correct signature ===

    // Have the legitimate sequencer build and sign a block
    node0_rmn_handle.build_block();

    // Wait for the sequencer to build the block
    let block0 =
        if let Some(ChainOrchestratorEvent::BlockSequenced(block)) = node0_events.next().await {
            assert_eq!(block.body.transactions.len(), 0, "Block should have no transactions");
            block
        } else {
            panic!("Failed to receive block from sequencer");
        };

    // Node1 should receive and accept the valid block
    if let Some(ChainOrchestratorEvent::NewBlockReceived(block_with_peer)) =
        node1_events.next().await
    {
        assert_eq!(block0.hash_slow(), block_with_peer.block.hash_slow());

        // Verify the signature is from the authorized signer
        let hash = sig_encode_hash(&block_with_peer.block);
        let recovered = block_with_peer.signature.recover_address_from_prehash(&hash).unwrap();
        assert_eq!(recovered, authorized_address, "Block should be signed by authorized signer");
    } else {
        panic!("Failed to receive valid block at follower");
    }

    // Wait for successful import
    wait_n_events(&mut node1_events, |e| matches!(e, ChainOrchestratorEvent::ChainExtended(_)), 1)
        .await;

    // === Phase 2: Create and send valid block with unauthorized signer signature ===

    // Get initial reputation of node0 from node1's perspective
    let initial_reputation =
        node1_network_handle.inner().reputation_by_id(*node0_id).await.unwrap().unwrap();
    assert_eq!(initial_reputation, 0, "Initial reputation should be zero");

    // Create a new block manually (we'll reuse the valid block structure but with wrong signature)
    let mut block1 = block0.clone();
    block1.header.number += 1;
    block1.header.parent_hash = block0.hash_slow();
    block1.header.timestamp += 1;

    // Sign the block with the unauthorized signer
    let block_hash = sig_encode_hash(&block1);
    let unauthorized_signature = unauthorized_signer.sign_hash(&block_hash).await.unwrap();

    // Send the block with invalid signature from node0 to node1
    node0_network_handle.announce_block(block1.clone(), unauthorized_signature);

    // Node1 should receive and process the invalid block
    wait_for_event_predicate_5s(&mut node1_events, |e| {
        if let ChainOrchestratorEvent::NewBlockReceived(block_with_peer) = e {
            assert_eq!(block1.hash_slow(), block_with_peer.block.hash_slow());

            // Verify the signature is from the unauthorized signer
            let hash = sig_encode_hash(&block_with_peer.block);
            let recovered = block_with_peer.signature.recover_address_from_prehash(&hash).unwrap();
            return recovered == unauthorized_signer.address();
        }
        false
    })
    .await?;

    eventually(
        Duration::from_secs(5),
        Duration::from_millis(100),
        "Node0 reputation should be lower after sending block with invalid signature",
        || async {
            let current_reputation =
                node1_network_handle.inner().reputation_by_id(*node0_id).await.unwrap().unwrap();
            current_reputation < initial_reputation
        },
    )
    .await;

    // === Phase 3: Send valid block with invalid signature ===
    // Get current reputation of node0 from node1's perspective
    let current_reputation =
        node1_network_handle.inner().reputation_by_id(*node0_id).await.unwrap().unwrap();

    let invalid_signature = Signature::new(U256::from(1), U256::from(1), false);

    // Create a new block with the same structure as before but with an invalid signature.
    // We need to make sure the block is different so that it is not filtered.
    block1.header.timestamp += 1;
    node0_network_handle.announce_block(block1.clone(), invalid_signature);

    eventually(
        Duration::from_secs(5),
        Duration::from_millis(100),
        "Node0 reputation should be lower after sending block with invalid signature",
        || async {
            let all_peers = node1_network_handle.inner().get_all_peers().await.unwrap();
            if all_peers.is_empty() {
                return true; // No peers to check, assume penalization and peer0 is blocked and
                             // disconnected
            }

            let penalized_reputation =
                node1_network_handle.inner().reputation_by_id(*node0_id).await.unwrap().unwrap();
            penalized_reputation < current_reputation
        },
    )
    .await;

    Ok(())
}

#[allow(clippy::large_stack_frames)]
#[tokio::test]
async fn can_forward_tx_to_sequencer() {
    reth_tracing::init_test_tracing();

    // create 2 nodes
    let sequencer_node_config = default_sequencer_test_scroll_rollup_node_config();
    let mut follower_node_config = default_test_scroll_rollup_node_config();

    // Create the chain spec for scroll mainnet with Euclid v2 activated and a test genesis.
    let chain_spec = (*SCROLL_DEV).clone();
    let (mut sequencer_node, _tasks, _) =
        setup_engine(sequencer_node_config, 1, chain_spec.clone(), false, true).await.unwrap();

    let sequencer_url = format!("http://localhost:{}", sequencer_node[0].rpc_url().port().unwrap());
    follower_node_config.network_args.sequencer_url = Some(sequencer_url);
    let (mut follower_node, _tasks, wallet) =
        setup_engine(follower_node_config, 1, chain_spec, false, true).await.unwrap();

    let wallet = Arc::new(Mutex::new(wallet));

    // Connect the nodes together.
    sequencer_node[0].network.add_peer(follower_node[0].network.record()).await;
    follower_node[0].network.next_session_established().await;
    sequencer_node[0].network.next_session_established().await;

    // generate rollup node manager event streams for each node
    let sequencer_rnm_handle = sequencer_node[0].inner.add_ons_handle.rollup_manager_handle.clone();
    let mut sequencer_events = sequencer_rnm_handle.get_event_listener().await.unwrap();
    let mut follower_events = follower_node[0]
        .inner
        .add_ons_handle
        .rollup_manager_handle
        .get_event_listener()
        .await
        .unwrap();

    // Send a notification to set the L1 to synced
    let sequencer_l1_watcher_tx =
        sequencer_node[0].inner.add_ons_handle.l1_watcher_tx.clone().unwrap();
    sequencer_l1_watcher_tx.send(Arc::new(L1Notification::Synced)).await.unwrap();
    sequencer_events.next().await;
    sequencer_events.next().await;

    // have the sequencer build an empty block and gossip it to follower
    sequencer_rnm_handle.build_block();

    // wait for the sequencer to build a block with no transactions
    if let Some(ChainOrchestratorEvent::BlockSequenced(block)) = sequencer_events.next().await {
        assert_eq!(block.body.transactions.len(), 0);
    } else {
        panic!("Failed to receive block from rollup node");
    }

    // assert that the follower node has received the block from the peer
    wait_n_events(
        &mut follower_events,
        |e| matches!(e, ChainOrchestratorEvent::ChainExtended(_)),
        1,
    )
    .await;

    // inject a transaction into the pool of the follower node
    let tx = generate_tx(wallet).await;
    follower_node[0].rpc.inject_tx(tx).await.unwrap();

    tokio::time::sleep(tokio::time::Duration::from_secs(10)).await;

    // build block
    sequencer_rnm_handle.build_block();

    // wait for the sequencer to build a block with transactions
    wait_n_events(
        &mut sequencer_events,
        |e| {
            if let ChainOrchestratorEvent::BlockSequenced(block) = e {
                assert_eq!(block.header.number, 2);
                assert_eq!(block.body.transactions.len(), 1);
                return true
            }
            false
        },
        1,
    )
    .await;

    // assert that the follower node has received the block from the peer
    wait_n_events(
        &mut follower_events,
        |e| {
            if let ChainOrchestratorEvent::NewBlockReceived(block_with_peer) = e {
                assert_eq!(block_with_peer.block.body.transactions.len(), 1);
                true
            } else {
                false
            }
        },
        1,
    )
    .await;

    // assert that a chain extension is triggered on the follower node
    wait_n_events(
        &mut follower_events,
        |e| matches!(e, ChainOrchestratorEvent::ChainExtended(_)),
        1,
    )
    .await;
}

#[allow(clippy::large_stack_frames)]
#[tokio::test]
async fn can_sequence_and_gossip_transactions() {
    reth_tracing::init_test_tracing();

    // create 2 nodes
    let mut sequencer_node_config = default_sequencer_test_scroll_rollup_node_config();
    sequencer_node_config.sequencer_args.block_time = 0;
    let follower_node_config = default_test_scroll_rollup_node_config();

    // Create the chain spec for scroll mainnet with Euclid v2 activated and a test genesis.
    let chain_spec = (*SCROLL_DEV).clone();
    let (mut sequencer_node, _tasks, _) =
        setup_engine(sequencer_node_config, 1, chain_spec.clone(), false, false).await.unwrap();

    let (mut follower_node, _tasks, wallet) =
        setup_engine(follower_node_config, 1, chain_spec, false, false).await.unwrap();

    let wallet = Arc::new(Mutex::new(wallet));

    // Connect the nodes together.
    sequencer_node[0].network.add_peer(follower_node[0].network.record()).await;
    follower_node[0].network.next_session_established().await;
    sequencer_node[0].network.next_session_established().await;

    // generate rollup node manager event streams for each node
    let sequencer_rnm_handle = sequencer_node[0].inner.add_ons_handle.rollup_manager_handle.clone();
    let mut sequencer_events = sequencer_rnm_handle.get_event_listener().await.unwrap();
    let sequencer_l1_watcher_tx =
        sequencer_node[0].inner.add_ons_handle.l1_watcher_tx.clone().unwrap();
    let mut follower_events = follower_node[0]
        .inner
        .add_ons_handle
        .rollup_manager_handle
        .get_event_listener()
        .await
        .unwrap();

    // Send a notification to set the L1 to synced
    sequencer_l1_watcher_tx.send(Arc::new(L1Notification::Synced)).await.unwrap();
    sequencer_events.next().await;
    sequencer_events.next().await;

    // have the sequencer build an empty block and gossip it to follower
    sequencer_rnm_handle.build_block();

    // wait for the sequencer to build a block with no transactions
    if let Some(ChainOrchestratorEvent::BlockSequenced(block)) = sequencer_events.next().await {
        assert_eq!(block.body.transactions.len(), 0);
    } else {
        panic!("Failed to receive block from rollup node");
    }

    // assert that the follower node has received the block from the peer
    wait_n_events(
        &mut follower_events,
        |e| matches!(e, ChainOrchestratorEvent::ChainExtended(_)),
        1,
    )
    .await;

    // inject a transaction into the pool of the follower node
    let tx = generate_tx(wallet).await;
    follower_node[0].rpc.inject_tx(tx).await.unwrap();

    tokio::time::sleep(tokio::time::Duration::from_secs(10)).await;

    // build block
    sequencer_rnm_handle.build_block();

    // wait for the sequencer to build a block with transactions
    wait_n_events(
        &mut sequencer_events,
        |e| {
            if let ChainOrchestratorEvent::BlockSequenced(block) = e {
                assert_eq!(block.header.number, 2);
                assert_eq!(block.body.transactions.len(), 1);
                return true
            }
            false
        },
        1,
    )
    .await;

    // assert that the follower node has received the block from the peer
    if let Some(ChainOrchestratorEvent::NewBlockReceived(block_with_peer)) =
        follower_events.next().await
    {
        assert_eq!(block_with_peer.block.body.transactions.len(), 1);
    } else {
        panic!("Failed to receive block from rollup node");
    }

    // assert that the block was successfully imported by the follower node
    wait_n_events(
        &mut follower_events,
        |e| {
            if let ChainOrchestratorEvent::ChainExtended(chain) = e {
                assert_eq!(chain.chain.len(), 1);
                let block = chain.chain.first().unwrap();
                assert_eq!(block.body.transactions.len(), 1);
                true
            } else {
                false
            }
        },
        1,
    )
    .await;
}

/// We test the bridge from the eth-wire protocol to the scroll-wire protocol.
///
/// This test will launch three nodes:
/// - Node 1: The bridge node that will bridge messages from the eth-wire protocol to the
///   scroll-wire protocol.
/// - Node 2: A scroll-wire node that will receive the bridged messages.
/// - Node 3: A standard node that will send messages to the bridge node on the eth-wire protocol.
///
/// The test will send messages from Node 3 to Node 1, which will bridge the messages to Node
/// Node 2 will then receive the messages and verify that they are correct.
#[tokio::test]
async fn can_bridge_blocks() {
    reth_tracing::init_test_tracing();

    // Create the chain spec for scroll dev with Feynman activated and a test genesis.
    let chain_spec = (*SCROLL_DEV).clone();

    // Setup the bridge node and a standard node.
    let (mut nodes, tasks, _) =
        setup_engine(default_test_scroll_rollup_node_config(), 1, chain_spec.clone(), false, false)
            .await
            .unwrap();
    let mut bridge_node = nodes.pop().unwrap();
    let bridge_peer_id = bridge_node.network.record().id;
    let bridge_node_l1_watcher_tx = bridge_node.inner.add_ons_handle.l1_watcher_tx.clone().unwrap();

    // Send a notification to set the L1 to synced
    bridge_node_l1_watcher_tx.send(Arc::new(L1Notification::Synced)).await.unwrap();

    // Instantiate the scroll NetworkManager.
    let network_config = NetworkConfigBuilder::<ScrollNetworkPrimitives>::with_rng_secret_key()
        .disable_discovery()
        .with_unused_listener_port()
        .with_pow()
        .build_with_noop_provider(chain_spec.clone());
    let scroll_wire_config = ScrollWireConfig::new(true);
    let (scroll_network, scroll_network_handle) = scroll_network::ScrollNetworkManager::new(
        chain_spec.clone(),
        network_config,
        scroll_wire_config,
        None,
        Default::default(),
        None,
    )
    .await;
    tokio::spawn(scroll_network);
    let mut scroll_network_events = scroll_network_handle.event_listener().await;

    // Connect the scroll-wire node to the scroll NetworkManager.
    bridge_node.network.add_peer(scroll_network_handle.local_node_record()).await;
    bridge_node.network.next_session_established().await;

    // Create a standard NetworkManager to send blocks to the bridge node.
    let network_config = NetworkConfigBuilder::<ScrollNetworkPrimitives>::with_rng_secret_key()
        .disable_discovery()
        .with_pow()
        .with_unused_listener_port()
        .build_with_noop_provider(chain_spec);

    // Create the standard NetworkManager.
    let network = reth_network::NetworkManager::new(network_config)
        .await
        .expect("Failed to instantiate NetworkManager");
    let network_handle = network.handle().clone();
    let mut network_events = network_handle.event_listener();

    // Spawn the standard NetworkManager.
    tasks.executor().spawn(network);

    // Connect the standard NetworkManager to the bridge node.
    bridge_node.network.add_peer(network_handle.local_node_record()).await;
    bridge_node.network.next_session_established().await;
    let _ = network_events.next().await;

    // Send a block from the standard NetworkManager to the bridge node.
    let mut block_1: reth_scroll_primitives::ScrollBlock =
        serde_json::from_str(include_str!("../assets/block.json")).unwrap();

    // Compute the block hash while masking the extra data which isn't used in block hash
    // computation.
    let extra_data = block_1.extra_data.clone();
    block_1.header.extra_data = Default::default();
    let block_1_hash = block_1.hash_slow();
    block_1.header.extra_data = extra_data.clone();

    let new_block_1 = reth_eth_wire_types::NewBlock { block: block_1, ..Default::default() };

    trace!("Announcing block to eth-wire network");
    network_handle.announce_block(new_block_1, block_1_hash);

    // Assert block received from the bridge node on the scroll wire protocol is correct
    if let Some(scroll_network::ScrollNetworkManagerEvent::NewBlock(NewBlockWithPeer {
        peer_id,
        block,
        signature,
    })) = scroll_network_events.next().await
    {
        assert_eq!(peer_id, bridge_peer_id);
        assert_eq!(block.hash_slow(), block_1_hash);
        assert_eq!(
            TryInto::<Signature>::try_into(extra_data.as_ref().windows(65).last().unwrap())
                .unwrap(),
            signature
        )
    } else {
        panic!("Failed to receive block from scroll-wire network");
    }
}

/// Test that when the rollup node manager is shutdown, it consolidates the most recent batch
/// on startup.
#[allow(clippy::large_stack_frames)]
#[tokio::test]
async fn shutdown_consolidates_most_recent_batch_on_startup() -> eyre::Result<()> {
    reth_tracing::init_test_tracing();
    let chain_spec = (*SCROLL_MAINNET).clone();

    // Launch a node
    let (mut nodes, _tasks, _) =
        setup_engine(default_test_scroll_rollup_node_config(), 1, chain_spec.clone(), false, false)
            .await?;
    let node = nodes.pop().unwrap();

    // Instantiate the rollup node manager.
    let mut config = default_test_scroll_rollup_node_config();
    let path = node.inner.config.datadir().db().join("scroll.db?mode=rwc");
    let path = PathBuf::from("sqlite://".to_string() + &*path.to_string_lossy());
    config.blob_provider_args.beacon_node_urls = Some(vec!["http://dummy:8545"
        .parse()
        .expect("valid url that will not be used as test batches use calldata")]);
    config.hydrate(node.inner.config.clone()).await?;

    let (_, events) = ScrollWireProtocolHandler::new(ScrollWireConfig::new(true));
    let (chain_orchestrator, handle, l1_notification_tx) = config
        .clone()
        .build(
            RollupNodeContext::new(
                node.inner.network.clone(),
                chain_spec.clone(),
                path.clone(),
                SCROLL_GAS_LIMIT,
            ),
            events,
            node.inner.add_ons_handle.rpc_handle.rpc_server_handles.clone(),
        )
        .await?;

    // Spawn a task that constantly polls the rnm to make progress.
    let (signal, shutdown) = shutdown_signal();
    tokio::spawn(async {
        let (_signal, inner) = shutdown_signal();
        let chain_orchestrator = chain_orchestrator.run_until_shutdown(inner);
        tokio::select! {
            biased;

            _ = shutdown => {},
            _ = chain_orchestrator => {},
        }
    });

    // Request an event stream from the rollup node manager.
    let mut rnm_events = handle.get_event_listener().await?;

    // Extract the L1 notification sender
    let l1_notification_tx: tokio::sync::mpsc::Sender<Arc<L1Notification>> =
        l1_notification_tx.unwrap();

    // Load test batches
    let block_0_info = BlockInfo { number: 18318207, hash: B256::random() };
    let raw_calldata_0 = read_to_bytes("./tests/testdata/batch_0_calldata.bin")?;
    let batch_0_data = BatchCommitData {
        hash: b256!("5AAEB6101A47FC16866E80D77FFE090B6A7B3CF7D988BE981646AB6AEDFA2C42"),
        index: 1,
        block_number: 18318207,
        block_timestamp: 1696935971,
        calldata: Arc::new(raw_calldata_0),
        blob_versioned_hash: None,
        finalized_block_number: None,
        reverted_block_number: None,
    };
    let block_1_info = BlockInfo { number: 18318215, hash: B256::random() };
    let raw_calldata_1 = read_to_bytes("./tests/testdata/batch_1_calldata.bin")?;
    let batch_1_data = BatchCommitData {
        hash: b256!("AA8181F04F8E305328A6117FA6BC13FA2093A3C4C990C5281DF95A1CB85CA18F"),
        index: 2,
        block_number: 18318215,
        block_timestamp: 1696936000,
        calldata: Arc::new(raw_calldata_1),
        blob_versioned_hash: None,
        finalized_block_number: None,
        reverted_block_number: None,
    };

    // Send the first batch commit to the rollup node manager and finalize it.
    l1_notification_tx
        .send(Arc::new(L1Notification::BatchCommit {
            block_info: block_0_info,
            data: batch_0_data.clone(),
        }))
        .await?;
    l1_notification_tx
        .send(Arc::new(L1Notification::BatchFinalization {
            hash: batch_0_data.hash,
            index: batch_0_data.index,
            block_info: block_0_info,
        }))
        .await?;

    // Lets finalize the first batch
    l1_notification_tx.send(Arc::new(L1Notification::Finalized(block_0_info))).await?;

    // Lets iterate over all blocks expected to be derived from the first batch commit.
    let consolidation_outcome = loop {
        let event = rnm_events.next().await;
        println!("Received event: {:?}", event);
        if let Some(ChainOrchestratorEvent::BatchConsolidated(consolidation_outcome)) = event {
            break consolidation_outcome;
        }
    };
    assert_eq!(consolidation_outcome.blocks.len(), 4, "Expected 4 blocks to be consolidated");

    // Now we send the second batch commit and finalize it.
    l1_notification_tx
        .send(Arc::new(L1Notification::BatchCommit {
            block_info: block_1_info,
            data: batch_1_data.clone(),
        }))
        .await?;
    l1_notification_tx
        .send(Arc::new(L1Notification::BatchFinalization {
            hash: batch_1_data.hash,
            index: batch_1_data.index,
            block_info: block_1_info,
        }))
        .await?;

    // Lets finalize the second batch.
    l1_notification_tx.send(Arc::new(L1Notification::Finalized(block_1_info))).await?;

    // The second batch commit contains 42 blocks (5-57), lets iterate until the rnm has
    // consolidated up to block 40.
    let mut i = 5;
    let hash = loop {
        let hash = loop {
            if let Some(ChainOrchestratorEvent::BlockConsolidated(consolidation_outcome)) =
                rnm_events.next().await
            {
                assert_eq!(consolidation_outcome.block_info().block_info.number, i);
                break consolidation_outcome.block_info().block_info.hash;
            }
        };
        if i == 40 {
            break hash;
        }
        i += 1;
    };

    // Fetch the safe and head block hashes from the EN.
    let rpc = node.rpc.inner.eth_api();
    let safe_block_hash =
        rpc.block_by_number(BlockNumberOrTag::Safe, false).await?.expect("safe block must exist");
    let head_block_hash =
        rpc.block_by_number(BlockNumberOrTag::Latest, false).await?.expect("head block must exist");

    // Assert that the safe block hash is the same as the hash of the last consolidated block.
    assert_eq!(
        safe_block_hash.header.hash, hash,
        "Safe block hash does not match expected
    hash"
    );
    assert_eq!(
        head_block_hash.header.hash, hash,
        "Head block hash does not match
    expected hash"
    );

    // Simulate a shutdown of the rollup node manager by dropping it.
    signal.fire();
    drop(l1_notification_tx);
    drop(rnm_events);

    // Start the RNM again.
    let (_, events) = ScrollWireProtocolHandler::new(ScrollWireConfig::new(true));
    let (chain_orchestrator, handle, l1_notification_tx) = config
        .clone()
        .build(
            RollupNodeContext::new(
                node.inner.network.clone(),
                chain_spec,
                path.clone(),
                SCROLL_GAS_LIMIT,
            ),
            events,
            node.inner.add_ons_handle.rpc_handle.rpc_server_handles.clone(),
        )
        .await?;
    let l1_notification_tx = l1_notification_tx.unwrap();

    // Spawn a task that constantly polls the rnm to make progress.
    let (_signal, shutdown) = shutdown_signal();
    tokio::spawn(async {
        let (_signal, inner) = shutdown_signal();
        let chain_orchestrator = chain_orchestrator.run_until_shutdown(inner);
        tokio::select! {
            biased;

            _ = shutdown => {},
            _ = chain_orchestrator => {},
        }
    });

    // Request an event stream from the rollup node manager.
    let mut rnm_events = handle.get_event_listener().await?;

    println!("im here");

    // Send the second batch again to mimic the watcher behaviour.
    let block_1_info = BlockInfo { number: 18318215, hash: B256::random() };
    l1_notification_tx.send(Arc::new(L1Notification::Finalized(block_1_info))).await?;

    // Lets fetch the first consolidated block event - this should be the first block of the batch.
    let l2_block = loop {
        if let Some(ChainOrchestratorEvent::BlockConsolidated(consolidation_outcome)) =
            rnm_events.next().await
        {
            break consolidation_outcome.block_info().clone();
        }
    };

    // One issue #273 is completed, we will again have safe blocks != finalized blocks, and this
    // should be changed to 1. Assert that the consolidated block is the first block that was not
    // previously processed of the batch.
    assert_eq!(
        l2_block.block_info.number, 41,
        "Consolidated block number does not match expected number"
    );

    // Lets now iterate over all remaining blocks expected to be derived from the second batch
    // commit.
    for i in 42..=57 {
        loop {
            if let Some(ChainOrchestratorEvent::BlockConsolidated(consolidation_outcome)) =
                rnm_events.next().await
            {
                assert!(consolidation_outcome.block_info().block_info.number == i);
                break;
            }
        }
    }

    let finalized_block = rpc
        .block_by_number(BlockNumberOrTag::Finalized, false)
        .await?
        .expect("finalized block must exist");
    let safe_block =
        rpc.block_by_number(BlockNumberOrTag::Safe, false).await?.expect("safe block must exist");
    let head_block =
        rpc.block_by_number(BlockNumberOrTag::Latest, false).await?.expect("head block must exist");
    assert_eq!(
        finalized_block.header.number, 57,
        "Finalized block number should be 57 after all blocks are consolidated"
    );
    assert_eq!(
        safe_block.header.number, 57,
        "Safe block number should be 57 after all blocks are consolidated"
    );
    assert_eq!(
        head_block.header.number, 57,
        "Head block number should be 57 after all blocks are consolidated"
    );

    Ok(())
}

/// Test that when the rollup node manager is shutdown, it restarts with the head set to the latest
/// signed block stored in database.
#[tokio::test]
async fn graceful_shutdown_sets_fcs_to_latest_signed_block_in_db_on_start_up() -> eyre::Result<()> {
    reth_tracing::init_test_tracing();
    let chain_spec = (*SCROLL_DEV).clone();

    // Create a config with a random signer.
    let mut config = default_sequencer_test_scroll_rollup_node_config();
    config.signer_args.private_key = Some(PrivateKeySigner::random());

    // Launch a node
    let (mut nodes, _tasks, _) =
        setup_engine(config.clone(), 1, chain_spec.clone(), false, false).await?;
    let node = nodes.pop().unwrap();

    // Instantiate the rollup node manager.
    let test_db = setup_test_db().await;
    let path = test_db.tmp_dir().expect("Database started with temp dir").path().join("test.db");
    config.blob_provider_args.beacon_node_urls = Some(vec!["http://dummy:8545"
        .parse()
        .expect("valid url that will not be used as test batches use calldata")]);
    config.hydrate(node.inner.config.clone()).await?;

    let (_, events) = ScrollWireProtocolHandler::new(ScrollWireConfig::new(true));
    let (rnm, handle, l1_watcher_tx) = config
        .clone()
        .build(
            RollupNodeContext::new(
                node.inner.network.clone(),
                chain_spec.clone(),
                path.clone(),
                SCROLL_GAS_LIMIT,
            ),
            events,
            node.inner.add_ons_handle.rpc_handle.rpc_server_handles.clone(),
        )
        .await?;
    let (_signal, shutdown) = shutdown_signal();
    let mut rnm = Box::pin(rnm.run_until_shutdown(shutdown));
    let l1_watcher_tx: tokio::sync::mpsc::Sender<Arc<L1Notification>> = l1_watcher_tx.unwrap();

    // Poll the rnm until we get an event stream listener.
    let mut rnm_events_fut = pin!(handle.get_event_listener());
    let mut rnm_events = loop {
        let _ = rnm.poll_unpin(&mut Context::from_waker(noop_waker_ref()));
        if let Poll::Ready(Result::Ok(events)) =
            rnm_events_fut.as_mut().poll(&mut Context::from_waker(noop_waker_ref()))
        {
            break events;
        }
        tokio::time::sleep(Duration::from_millis(10)).await;
    };

    // Poll the rnm until we receive the consolidate event
    l1_watcher_tx.send(Arc::new(L1Notification::Synced)).await?;
    loop {
        let _ = rnm.poll_unpin(&mut Context::from_waker(noop_waker_ref()));
        if let Poll::Ready(Some(ChainOrchestratorEvent::ChainConsolidated { from: _, to: _ })) =
            rnm_events.poll_next_unpin(&mut Context::from_waker(noop_waker_ref()))
        {
            break
        }
        tokio::time::sleep(Duration::from_millis(10)).await;
    }

    // Wait for the EN to be synced to block 10.
    let execution_node_provider = node.inner.provider;
    loop {
        handle.build_block();
        let block_number = loop {
            let _ = rnm.poll_unpin(&mut Context::from_waker(noop_waker_ref()));
            if let Poll::Ready(Some(ChainOrchestratorEvent::SignedBlock { block, signature: _ })) =
                rnm_events.poll_next_unpin(&mut Context::from_waker(noop_waker_ref()))
            {
                break block.header.number
            }
            tokio::time::sleep(Duration::from_millis(10)).await;
        };
        if block_number == 10 {
            break
        }
    }

    // Get the block info for block 10.
    let db_head_block_info = execution_node_provider
        .block(10u64.into())?
        .map(|b| BlockInfo { number: b.number, hash: b.hash_slow() })
        .expect("block exists");

    // At this point, we have the EN synced to a block > 10 and the RNM has sequenced one additional
    // block, validating it with the EN, but not updating the last sequenced block in the DB.
    // Simulate a shutdown of the rollup node manager by dropping it.
    drop(rnm_events);
    drop(rnm);

    // Start the RNM again.
    let (_, events) = ScrollWireProtocolHandler::new(ScrollWireConfig::new(true));
    let (rnm, handle, _) = config
        .clone()
        .build(
            RollupNodeContext::new(
                node.inner.network.clone(),
                chain_spec,
                path.clone(),
                SCROLL_GAS_LIMIT,
            ),
            events,
            node.inner.add_ons_handle.rpc_handle.rpc_server_handles.clone(),
        )
        .await?;

    // Launch the rnm in a task.
    tokio::spawn(async {
        let (_signal, inner) = shutdown_signal();
        rnm.run_until_shutdown(inner).await;
    });

    // Check the fcs.
    let status = handle.status().await?;

    // The fcs should be set to the database head.
    assert_eq!(status.l2.fcs.head_block_info(), &db_head_block_info);

    Ok(())
}

#[tokio::test]
async fn consolidates_committed_batches_after_chain_consolidation() -> eyre::Result<()> {
    reth_tracing::init_test_tracing();
    let chain_spec = (*SCROLL_MAINNET).clone();

    // Launch a node
    let (mut nodes, _tasks, _) =
        setup_engine(default_test_scroll_rollup_node_config(), 1, chain_spec.clone(), false, false)
            .await?;
    let node = nodes.pop().unwrap();
    let handle = node.inner.add_ons_handle.rollup_manager_handle.clone();
    let l1_watcher_tx = node.inner.add_ons_handle.l1_watcher_tx.clone().unwrap();

    // Request an event stream from the rollup node manager and manually poll rnm to process the
    // event stream request from the handle.
    let mut rnm_events = handle.get_event_listener().await?;

    // Load test batches
    let batch_0_block_info = BlockInfo { number: 18318207, hash: B256::random() };
    let raw_calldata_0 = read_to_bytes("./tests/testdata/batch_0_calldata.bin")?;
    let batch_0_data = BatchCommitData {
        hash: b256!("5AAEB6101A47FC16866E80D77FFE090B6A7B3CF7D988BE981646AB6AEDFA2C42"),
        index: 1,
        block_number: 18318207,
        block_timestamp: 1696935971,
        calldata: Arc::new(raw_calldata_0),
        blob_versioned_hash: None,
        finalized_block_number: None,
        reverted_block_number: None,
    };
    let batch_0_info = BatchInfo { index: batch_0_data.index, hash: batch_0_data.hash };
    let batch_0_finalization_block_info = BlockInfo { number: 18318210, hash: B256::random() };
    let batch_1_block_info = BlockInfo { number: 18318215, hash: B256::random() };
    let raw_calldata_1 = read_to_bytes("./tests/testdata/batch_1_calldata.bin")?;
    let batch_1_data = BatchCommitData {
        hash: b256!("AA8181F04F8E305328A6117FA6BC13FA2093A3C4C990C5281DF95A1CB85CA18F"),
        index: 2,
        block_number: 18318215,
        block_timestamp: 1696936000,
        calldata: Arc::new(raw_calldata_1),
        blob_versioned_hash: None,
        finalized_block_number: None,
        reverted_block_number: None,
    };
    let batch_1_info = BatchInfo { index: batch_1_data.index, hash: batch_1_data.hash };
    let batch_1_finalization_block_info = BlockInfo { number: 18318220, hash: B256::random() };

    // Send the first batch.
    l1_watcher_tx
        .send(Arc::new(L1Notification::BatchCommit {
            block_info: batch_0_block_info,
            data: batch_0_data,
        }))
        .await?;

    // Send a batch finalization for the first batch.
    l1_watcher_tx
        .send(Arc::new(L1Notification::BatchFinalization {
            hash: batch_0_info.hash,
            index: batch_0_info.index,
            block_info: batch_0_finalization_block_info,
        }))
        .await?;
    // Send the L1 block finalized notification.
    l1_watcher_tx
        .send(Arc::new(L1Notification::Finalized(batch_0_finalization_block_info)))
        .await?;

    wait_for_event_predicate_5s(&mut rnm_events, |event| {
        matches!(event, ChainOrchestratorEvent::BatchConsolidated(_))
    })
    .await?;

    // Send the second batch.
    l1_watcher_tx
        .send(Arc::new(L1Notification::BatchCommit {
            block_info: batch_1_block_info,
            data: batch_1_data,
        }))
        .await?;

    // send the Synced notification to the chain orchestrator
    l1_watcher_tx.send(Arc::new(L1Notification::Synced)).await?;

    wait_for_event_predicate_5s(&mut rnm_events, |event| {
        matches!(event, ChainOrchestratorEvent::BatchConsolidated(_))
    })
    .await?;

    let status = handle.status().await?;

    assert_eq!(status.l2.fcs.safe_block_info().number, 57);
    assert_eq!(status.l2.fcs.finalized_block_info().number, 4);

    // Now send the batch finalization event for the second batch and finalize the L1 block.
    l1_watcher_tx
        .send(Arc::new(L1Notification::BatchFinalization {
            hash: batch_1_info.hash,
            index: batch_1_info.index,
            block_info: batch_1_finalization_block_info,
        }))
        .await?;
    l1_watcher_tx
        .send(Arc::new(L1Notification::Finalized(batch_1_finalization_block_info)))
        .await?;

    wait_for_event_predicate_5s(&mut rnm_events, |event| {
        matches!(event, ChainOrchestratorEvent::L1BlockFinalized(_, _))
    })
    .await?;

    let status = handle.status().await?;

    assert_eq!(status.l2.fcs.safe_block_info().number, 57);
    assert_eq!(status.l2.fcs.finalized_block_info().number, 57);

    Ok(())
}

#[tokio::test]
async fn can_handle_batch_revert_with_reorg() -> eyre::Result<()> {
    reth_tracing::init_test_tracing();
    let chain_spec = (*SCROLL_MAINNET).clone();

    // Launch a node
    let (mut nodes, _tasks, _) =
        setup_engine(default_test_scroll_rollup_node_config(), 1, chain_spec.clone(), false, false)
            .await?;
    let node = nodes.pop().unwrap();
    let handle = node.inner.add_ons_handle.rollup_manager_handle.clone();
    let l1_watcher_tx = node.inner.add_ons_handle.l1_watcher_tx.clone().unwrap();

    // Request an event stream from the rollup node manager and manually poll rnm to process the
    // event stream request from the handle.
    let mut rnm_events = handle.get_event_listener().await?;

    // send a Synced notification to the chain orchestrator
    l1_watcher_tx.send(Arc::new(L1Notification::Synced)).await.unwrap();

    // Load test batches
    let batch_0_block_info = BlockInfo { number: 18318207, hash: B256::random() };
    let raw_calldata_0 = read_to_bytes("./tests/testdata/batch_0_calldata.bin")?;
    let batch_0_data = BatchCommitData {
        hash: b256!("5AAEB6101A47FC16866E80D77FFE090B6A7B3CF7D988BE981646AB6AEDFA2C42"),
        index: 1,
        block_number: 18318207,
        block_timestamp: 1696935971,
        calldata: Arc::new(raw_calldata_0),
        blob_versioned_hash: None,
        finalized_block_number: None,
        reverted_block_number: None,
    };
    let batch_0_info = BatchInfo { index: batch_0_data.index, hash: batch_0_data.hash };
    let batch_1_block_info = BlockInfo { number: 18318215, hash: B256::random() };
    let raw_calldata_1 = read_to_bytes("./tests/testdata/batch_1_calldata.bin")?;
    let batch_1_data = BatchCommitData {
        hash: b256!("AA8181F04F8E305328A6117FA6BC13FA2093A3C4C990C5281DF95A1CB85CA18F"),
        index: 2,
        block_number: 18318215,
        block_timestamp: 1696936000,
        calldata: Arc::new(raw_calldata_1),
        blob_versioned_hash: None,
        finalized_block_number: None,
        reverted_block_number: None,
    };
    let batch_1_revert_block_info = BlockInfo { number: 18318216, hash: B256::random() };
    let batch_1_revert = L1Notification::BatchRevert {
        batch_info: BatchInfo { index: batch_1_data.index, hash: batch_1_data.hash },
        block_info: batch_1_revert_block_info,
    };

    // Send the first batch.
    l1_watcher_tx
        .send(Arc::new(L1Notification::BatchCommit {
            block_info: batch_0_block_info,
            data: batch_0_data,
        }))
        .await?;

    // Read the first 4 blocks.
    loop {
        if let Some(ChainOrchestratorEvent::BlockConsolidated(consolidation_outcome)) =
            rnm_events.next().await
        {
            if consolidation_outcome.block_info().block_info.number == 4 {
                break
            }
        }
    }

    // Send the second batch.
    l1_watcher_tx
        .send(Arc::new(L1Notification::BatchCommit {
            block_info: batch_1_block_info,
            data: batch_1_data,
        }))
        .await?;

    // Read the next 42 blocks.
    loop {
        if let Some(ChainOrchestratorEvent::BlockConsolidated(consolidation_outcome)) =
            rnm_events.next().await
        {
            if consolidation_outcome.block_info().block_info.number == 46 {
                break
            }
        }
    }

    let status = handle.status().await?;

    // Assert the forkchoice state is above 4
    assert!(status.l2.fcs.head_block_info().number > 4);
    assert!(status.l2.fcs.safe_block_info().number > 4);

    // Send the revert for the second batch.
    l1_watcher_tx.send(Arc::new(batch_1_revert)).await?;
    wait_for_event(
        &mut rnm_events,
        ChainOrchestratorEvent::BatchReverted {
            batch_info: batch_0_info,
            safe_head: BlockInfo {
                number: 4,
                hash: B256::from_hex(
                    "30af93536b9f2899c2f5e77be24a4447a8e49c5683c74c4aab8c880c1508fdc5",
                )
                .unwrap(),
            },
        },
        Duration::from_secs(5),
    )
    .await?;

    let status = handle.status().await?;

    // Assert the forkchoice state was reset to 4.
    assert_eq!(status.l2.fcs.head_block_info().number, 57);
    assert_eq!(status.l2.fcs.safe_block_info().number, 4);

    // Now lets reorg the L1 such that the batch revert should be reorged out.
    l1_watcher_tx.send(Arc::new(L1Notification::Reorg(18318215))).await?;
    wait_for_event(
        &mut rnm_events,
        ChainOrchestratorEvent::L1Reorg {
            l1_block_number: 18318215,
            queue_index: None,
            l2_head_block_info: None,
            l2_safe_block_info: Some(BlockInfo {
                number: 57,
                hash: B256::from_hex(
                    "88ab32bd52bdbab5dd148bad0de208c634d357570055a62bacc46e7a78b371dd",
                )
                .unwrap(),
            }),
        },
        Duration::from_secs(5),
    )
    .await?;

    let status = handle.status().await?;

    // Assert the forkchoice state safe block was reset to 57.
    assert_eq!(status.l2.fcs.safe_block_info().number, 57);

    Ok(())
}

#[allow(clippy::large_stack_frames)]
#[tokio::test]
async fn can_handle_l1_message_reorg() -> eyre::Result<()> {
    reth_tracing::init_test_tracing();
    color_eyre::install()?;
    let chain_spec = (*SCROLL_DEV).clone();

    // Launch 2 nodes: node0=sequencer and node1=follower.
    let config = default_sequencer_test_scroll_rollup_node_config();
    let (mut nodes, _tasks, _) = setup_engine(config, 2, chain_spec.clone(), false, false).await?;
    let node0 = nodes.remove(0);
    let node1 = nodes.remove(0);

    // Get handles
    let node0_rnm_handle = node0.inner.add_ons_handle.rollup_manager_handle.clone();
    let mut node0_rnm_events = node0_rnm_handle.get_event_listener().await?;
    let node0_l1_watcher_tx = node0.inner.add_ons_handle.l1_watcher_tx.as_ref().unwrap();

    let node1_rnm_handle = node1.inner.add_ons_handle.rollup_manager_handle.clone();
    let mut node1_rnm_events = node1_rnm_handle.get_event_listener().await?;
    let node1_l1_watcher_tx = node1.inner.add_ons_handle.l1_watcher_tx.as_ref().unwrap();

    // Set L1 synced on both the sequencer and follower nodes.
    node0_l1_watcher_tx.send(Arc::new(L1Notification::Synced)).await?;
    node1_l1_watcher_tx.send(Arc::new(L1Notification::Synced)).await?;

    // Let the sequencer build 10 blocks before performing the reorg process.
    let mut reorg_block = None;
    for i in 1..=10 {
        node0_rnm_handle.build_block();
        let b = wait_for_block_sequenced_5s(&mut node0_rnm_events, i).await?;
        tracing::info!(target: "scroll::test", block_number = ?b.header.number, block_hash = ?b.header.hash_slow(), "Sequenced block");
        reorg_block = Some(b);
    }

    // Assert that the follower node has received all 10 blocks from the sequencer node.
    wait_for_block_imported_5s(&mut node1_rnm_events, 10).await?;

    // Send a L1 message and wait for it to be indexed.
    let block_10_block_info = BlockInfo { number: 10, hash: B256::random() };
    let l1_message_notification = L1Notification::L1Message {
        message: TxL1Message {
            queue_index: 0,
            gas_limit: 21000,
            to: Default::default(),
            value: Default::default(),
            sender: address!("f39Fd6e51aad88F6F4ce6aB8827279cffFb92266"),
            input: Default::default(),
        },
        block_info: block_10_block_info,
        block_timestamp: 0,
    };

    // Send the L1 message to the sequencer node.
    node0_l1_watcher_tx.send(Arc::new(l1_message_notification.clone())).await?;
    node0_l1_watcher_tx.send(Arc::new(L1Notification::NewBlock(block_10_block_info))).await?;
    wait_for_event_5s(&mut node0_rnm_events, ChainOrchestratorEvent::L1MessageCommitted(0)).await?;
    wait_for_event_5s(&mut node0_rnm_events, ChainOrchestratorEvent::NewL1Block(10)).await?;

    // Send L1 the L1 message to follower node.
    node1_l1_watcher_tx.send(Arc::new(l1_message_notification)).await?;
    node1_l1_watcher_tx.send(Arc::new(L1Notification::NewBlock(block_10_block_info))).await?;
    wait_for_event_5s(&mut node1_rnm_events, ChainOrchestratorEvent::L1MessageCommitted(0)).await?;
    wait_for_event_5s(&mut node1_rnm_events, ChainOrchestratorEvent::NewL1Block(10)).await?;

    // Build block that contains the L1 message.
    let mut block11_before_reorg = None;
    node0_rnm_handle.build_block();
    wait_for_event_predicate_5s(&mut node0_rnm_events, |e| {
        if let ChainOrchestratorEvent::BlockSequenced(block) = e {
            if block.header.number == 11 &&
                block.body.transactions.len() == 1 &&
                block.body.transactions.iter().any(|tx| tx.is_l1_message())
            {
                block11_before_reorg = Some(block.header.hash_slow());
                return true;
            }
        }

        false
    })
    .await?;

    for i in 12..=15 {
        node0_rnm_handle.build_block();
        wait_for_block_sequenced_5s(&mut node0_rnm_events, i).await?;
    }

    // Assert that the follower node has received the latest block from the sequencer node.
    wait_for_block_imported_5s(&mut node1_rnm_events, 15).await?;

    // Assert both nodes are at block 15.
    let node0_latest_block = latest_block(&node0).await?;
    assert_eq!(node0_latest_block.header.number, 15);
    assert_eq!(
        node0_latest_block.header.hash_slow(),
        latest_block(&node1).await?.header.hash_slow()
    );

    // Issue and wait for the reorg.
    node0_l1_watcher_tx.send(Arc::new(L1Notification::Reorg(9))).await?;

    let reorg_block = reorg_block.as_ref().map(Into::<BlockInfo>::into);
    wait_for_event_5s(
        &mut node0_rnm_events,
        ChainOrchestratorEvent::L1Reorg {
            l1_block_number: 9,
            queue_index: Some(0),
            l2_head_block_info: reorg_block,
            l2_safe_block_info: None,
        },
    )
    .await?;
    node1_l1_watcher_tx.send(Arc::new(L1Notification::Reorg(9))).await?;
    wait_for_event_5s(
        &mut node1_rnm_events,
        ChainOrchestratorEvent::L1Reorg {
            l1_block_number: 9,
            queue_index: Some(0),
            l2_head_block_info: reorg_block,
            l2_safe_block_info: None,
        },
    )
    .await?;

    // Assert both nodes are at block 10.
    assert_latest_block_on_rpc_by_number(&node0, 10).await;
    assert_latest_block_on_rpc_by_number(&node1, 10).await;

    // Since the L1 reorg reverted the L1 message included in block 11, the sequencer
    // should produce a new block at height 11.
    node0_rnm_handle.build_block();
    wait_for_block_sequenced_5s(&mut node0_rnm_events, 11).await?;

    // Assert that the follower node has received the new block from the sequencer node.
    wait_for_block_imported_5s(&mut node1_rnm_events, 11).await?;

    // Assert both nodes are at block 11.
    assert_latest_block_on_rpc_by_number(&node0, 11).await;
    let node0_latest_block = latest_block(&node0).await?;
    assert_latest_block_on_rpc_by_hash(&node1, node0_latest_block.header.hash_slow()).await;

    // Assert that block 11 has a different hash after the reorg.
    assert_ne!(block11_before_reorg.unwrap(), node0_latest_block.header.hash_slow());

    Ok(())
}

/// Test that when L2 block reorg happens due to an L1 reorg, the transactions that were reverted
/// are requeued.
#[tokio::test]
async fn requeues_transactions_after_l1_reorg() -> eyre::Result<()> {
    reth_tracing::init_test_tracing();

    let chain_spec = (*SCROLL_DEV).clone();
    let mut config = default_sequencer_test_scroll_rollup_node_config();
    config.sequencer_args.auto_start = false;
    config.sequencer_args.block_time = 0;

    let (mut nodes, _tasks, wallet) =
        setup_engine(config, 1, chain_spec.clone(), false, false).await?;
    let node = nodes.pop().expect("node exists");

    let rnm_handle = node.inner.add_ons_handle.rollup_manager_handle.clone();
    let mut events = rnm_handle.get_event_listener().await?;
    let l1_watcher_tx = node.inner.add_ons_handle.l1_watcher_tx.clone().unwrap();

    l1_watcher_tx.send(Arc::new(L1Notification::Synced)).await?;
    let _ = events.next().await;
    let _ = events.next().await;

    // Let the sequencer build 10 blocks.
    for i in 1..=10 {
        rnm_handle.build_block();
        let b = wait_for_block_sequenced_5s(&mut events, i).await?;
        tracing::info!(target: "scroll::test", block_number = ?b.header.number, block_hash = ?b.header.hash_slow(), "Sequenced block");
    }

    // Send a L1 message and wait for it to be indexed.
    let l1_message_notification = L1Notification::L1Message {
        message: TxL1Message {
            queue_index: 0,
            gas_limit: 21000,
            to: Default::default(),
            value: Default::default(),
            sender: Default::default(),
            input: Default::default(),
        },
        block_number: 2,
        block_timestamp: 0,
    };

    // Build a L2 block with L1 message, so we can revert it later.
    l1_watcher_tx.send(Arc::new(l1_message_notification.clone())).await?;
    l1_watcher_tx.send(Arc::new(L1Notification::NewBlock(2))).await?;
    wait_for_event_5s(&mut events, ChainOrchestratorEvent::L1MessageCommitted(0)).await?;
    wait_for_event_5s(&mut events, ChainOrchestratorEvent::NewL1Block(2)).await?;
    rnm_handle.build_block();
    wait_for_block_sequenced_5s(&mut events, 11).await?;

    // Inject a user transaction and force the sequencer to include it in the next block
    let wallet = Arc::new(Mutex::new(wallet));
    let tx = generate_tx(wallet.clone()).await;
    let injected_tx_bytes: Vec<u8> = tx.clone().into();
    node.rpc.inject_tx(tx).await?;

    rnm_handle.build_block();
    let block_with_tx = wait_for_block_sequenced_5s(&mut events, 12).await?;
    assert!(
        block_contains_raw_tx(&block_with_tx, &injected_tx_bytes),
        "block 11 should contain the injected transaction before the reorg"
    );

    // Trigger an L1 reorg that reverts the block containing the transaction
    l1_watcher_tx.send(Arc::new(L1Notification::Reorg(1))).await?;
    wait_for_event_predicate_5s(&mut events, |event| {
        matches!(event, ChainOrchestratorEvent::L1Reorg { l1_block_number: 1, .. })
    })
    .await?;

    // Build the next block – the reverted transaction should have been requeued
    rnm_handle.build_block();
    let reseq_block = wait_for_block_sequenced_5s(&mut events, 11).await?;
    assert!(
        block_contains_raw_tx(&reseq_block, &injected_tx_bytes),
        "re-sequenced block should contain the reverted transaction"
    );

    Ok(())
}

/// Test that when the FCS head is reset to an earlier block via `UpdateFcsHead`,
/// the transactions from reverted blocks are requeued into the tx pool and can
/// be included again.
#[tokio::test]
async fn requeues_transactions_after_update_fcs_head() -> eyre::Result<()> {
    reth_tracing::init_test_tracing();

    let chain_spec = (*SCROLL_DEV).clone();
    let mut config = default_sequencer_test_scroll_rollup_node_config();
    config.sequencer_args.auto_start = false;
    config.sequencer_args.block_time = 0;

    let (mut nodes, _tasks, wallet) =
        setup_engine(config, 1, chain_spec.clone(), false, false).await?;
    let node = nodes.pop().expect("node exists");

    let handle = node.inner.add_ons_handle.rollup_manager_handle.clone();
    let mut events = handle.get_event_listener().await?;

    // Set L1 synced to allow sequencing.
    let l1_watcher_tx = node.inner.add_ons_handle.l1_watcher_tx.clone().unwrap();
    l1_watcher_tx.send(Arc::new(L1Notification::Synced)).await?;
    let _ = events.next().await;
    let _ = events.next().await;

    // Build a few blocks and remember block #4 as the future reset target.
    let mut target_head: Option<BlockInfo> = None;
    for i in 1..=4 {
        handle.build_block();
        let b = wait_for_block_sequenced_5s(&mut events, i).await?;
        if i == 4 {
            target_head = Some(BlockInfo { number: b.header.number, hash: b.header.hash_slow() });
        }
    }

    // Inject a user transaction and include it in block 5.
    let wallet = Arc::new(Mutex::new(wallet));
    let tx = generate_tx(wallet.clone()).await;
    let injected_tx_bytes: Vec<u8> = tx.clone().into();
    node.rpc.inject_tx(tx).await?;

    handle.build_block();
    let block_with_tx = wait_for_block_sequenced_5s(&mut events, 5).await?;
    assert!(
        block_contains_raw_tx(&block_with_tx, &injected_tx_bytes),
        "block 5 should contain the injected transaction before the FCS reset",
    );

    // Reset FCS head back to block 4; this should collect block 5's txs and requeue them.
    let head = target_head.expect("target head exists");
    handle.update_fcs_head(head).await.expect("update_fcs_head should succeed");

    // Build the next block – the reverted transaction should have been requeued and included.
    handle.build_block();
    let reseq_block = wait_for_block_sequenced_5s(&mut events, 5).await?;
    assert!(
        block_contains_raw_tx(&reseq_block, &injected_tx_bytes),
        "re-sequenced block should contain the reverted transaction after FCS reset",
    );

    Ok(())
}

/// Tests that a sequencer and follower node can produce blocks using a custom local genesis
/// configuration and properly propagate them between nodes.
#[tokio::test]
async fn test_custom_genesis_block_production_and_propagation() -> eyre::Result<()> {
    reth_tracing::init_test_tracing();
    color_eyre::install()?;

    // Create a custom genesis config.
    // In a real scenario, this JSON would be loaded from a file using --chain flag.
    let custom_genesis_json = r#"{
        "config": {
            "chainId": 999999,
            "homesteadBlock": 0,
            "eip150Block": 0,
            "eip155Block": 0,
            "eip158Block": 0,
            "byzantiumBlock": 0,
            "constantinopleBlock": 0,
            "petersburgBlock": 0,
            "istanbulBlock": 0,
            "berlinBlock": 0,
            "londonBlock": 0,
            "archimedesBlock": 0,
            "shanghaiBlock": 0,
            "bernoulliBlock": 0,
            "curieBlock": 0,
            "darwinTime": 0,
            "darwinV2Time": 0,
            "euclidTime": 0,
            "euclidV2Time": 0,
            "feynmanTime": 0,
            "scroll": {
                "feeVaultAddress": "0x5300000000000000000000000000000000000005",
                "maxTxPayloadBytesPerBlock": 122880,
                "l1Config": {
                    "l1ChainId": 1,
                    "l1MessageQueueAddress": "0x0d7E906BD9cAFa154b048cFa766Cc1E54E39AF9B",
                    "l1MessageQueueV2Address": "0x000000000000000000000000000000000003dead",
                    "scrollChainAddress": "0x000000000000000000000000000000000003dead",
                    "l2SystemConfigAddress": "0x0000000000000000000000000000000dddd3dead",
                    "systemContractAddress": "0x110000000000000000000000000000000003dead",
                    "numL1MessagesPerBlock": 10,
                    "startL1Block": 12345
                }
            }
        },
        "nonce": "0x0",
        "timestamp": "0x12345678",
        "extraData": "0x637573746f6d5f67656e657369735f74657374",
        "gasLimit": "0x1312D00",
        "baseFeePerGas": "0x1",
        "difficulty": "0x0",
        "mixHash": "0x0000000000000000000000000000000000000000000000000000000000000000",
        "coinbase": "0x0000000000000000000000000000000000000000",
        "alloc": {
            "0x8626f6940E2eb28930eFb4CeF49B2d1F2C9C1199": {
                "balance": "0xD3C21BCECCEDA1000000"
            },
            "0x5300000000000000000000000000000000000002": {
                "balance": "0xd3c21bcecceda1000000",
                "storage": {
                    "0x01": "0x000000000000000000000000000000000000000000000000000000003758e6b0",
                    "0x02": "0x0000000000000000000000000000000000000000000000000000000000000038",
                    "0x03": "0x000000000000000000000000000000000000000000000000000000003e95ba80",
                    "0x04": "0x0000000000000000000000005300000000000000000000000000000000000003",
                    "0x05": "0x000000000000000000000000000000000000000000000000000000008390c2c1",
                    "0x06": "0x00000000000000000000000000000000000000000000000000000069cf265bfe",
                    "0x07": "0x00000000000000000000000000000000000000000000000000000000168b9aa3"
                }
            }
        },
        "number": "0x0",
        "gasUsed": "0x0",
        "parentHash": "0x0000000000000000000000000000000000000000000000000000000000000000"
    }"#;

    let custom_genesis =
        serde_json::from_str(custom_genesis_json).expect("Custom genesis JSON should be valid");

    // Create a custom ScrollChainSpec using the from_custom_genesis method
    // This simulates what would happen when using --chain flag with a custom file
    let custom_chain_spec = Arc::new(ScrollChainSpec::from_custom_genesis(custom_genesis));

    // Launch 2 nodes: node0=sequencer and node1=follower.
    let config = default_sequencer_test_scroll_rollup_node_config();
    let (mut nodes, _tasks, _) =
        setup_engine(config, 2, custom_chain_spec.clone(), false, false).await?;
    let node0 = nodes.remove(0);
    let node1 = nodes.remove(0);

    // Get handles
    let node0_rnm_handle = node0.inner.add_ons_handle.rollup_manager_handle.clone();
    let mut node0_rnm_events = node0_rnm_handle.get_event_listener().await?;
    let node0_l1_watcher_tx = node0.inner.add_ons_handle.l1_watcher_tx.clone().unwrap();

    let node1_rnm_handle = node1.inner.add_ons_handle.rollup_manager_handle.clone();
    let mut node1_rnm_events = node1_rnm_handle.get_event_listener().await?;

    // Verify the genesis hash is different from all predefined networks
    assert_ne!(custom_chain_spec.genesis_hash(), SCROLL_DEV.genesis_hash());
    assert_ne!(custom_chain_spec.genesis_hash(), SCROLL_SEPOLIA.genesis_hash());
    assert_ne!(custom_chain_spec.genesis_hash(), SCROLL_MAINNET.genesis_hash());

    // Verify both nodes start with the same genesis hash from the custom chain spec
    assert_eq!(
        custom_chain_spec.genesis_hash(),
        node0.block_hash(0),
        "Node0 should have the custom genesis hash"
    );
    assert_eq!(
        custom_chain_spec.genesis_hash(),
        node1.block_hash(0),
        "Node1 should have the custom genesis hash"
    );

    // Set L1 synced on sequencer node
    node0_l1_watcher_tx.send(Arc::new(L1Notification::Synced)).await?;

    // Let the sequencer build 10 blocks.
    for i in 1..=10 {
        node0_rnm_handle.build_block();
        let b = wait_for_block_sequenced_5s(&mut node0_rnm_events, i).await?;
        tracing::info!(target: "scroll::test", block_number = ?b.header.number, block_hash = ?b.header.hash_slow(), "Sequenced block");
    }

    // Assert that the follower node has received all 10 blocks from the sequencer node.
    wait_for_block_imported_5s(&mut node1_rnm_events, 10).await?;

    // Assert both nodes have the same latest block hash.
    assert_eq!(latest_block(&node0).await?.header.number, 10, "Node0 should be at block 10");
    assert_eq!(
        latest_block(&node0).await?.header.hash_slow(),
        latest_block(&node1).await?.header.hash_slow(),
        "Both nodes should have the same latest block hash"
    );

    Ok(())
}

#[tokio::test]
async fn can_rpc_enable_disable_sequencing() -> eyre::Result<()> {
    reth_tracing::init_test_tracing();
    color_eyre::install()?;
    let chain_spec = (*SCROLL_DEV).clone();

    // Launch sequencer node with automatic sequencing enabled.
    let mut config = default_sequencer_test_scroll_rollup_node_config();
    config.sequencer_args.block_time = 40; // Enable automatic block production
    config.sequencer_args.auto_start = true;

    let (mut nodes, _tasks, _) = setup_engine(config, 2, chain_spec.clone(), false, false).await?;
    let node0 = nodes.remove(0);
    let node1 = nodes.remove(0);

    // Get handles
    let node0_rnm_handle = node0.inner.add_ons_handle.rollup_manager_handle.clone();
    let mut node0_rnm_events = node0_rnm_handle.get_event_listener().await?;
    let node0_l1_watcher_tx = node0.inner.add_ons_handle.l1_watcher_tx.clone().unwrap();

    let node1_rnm_handle = node1.inner.add_ons_handle.rollup_manager_handle.clone();
    let mut node1_rnm_events = node1_rnm_handle.get_event_listener().await?;

    // Set L1 synced
    node0_l1_watcher_tx.send(Arc::new(L1Notification::Synced)).await?;

    // Create RPC client
    let client0 = node0.rpc_client().expect("RPC client should be available");

    // Test that sequencing is initially enabled (blocks produced automatically)
    tokio::time::sleep(Duration::from_millis(100)).await;
    assert_ne!(latest_block(&node0).await?.header.number, 0, "Should produce blocks");

    // Disable automatic sequencing via RPC
    let result = RollupNodeExtApiClient::disable_automatic_sequencing(&client0).await?;
    assert!(result, "Disable automatic sequencing should return true");

    // Wait a bit and verify no more blocks are produced automatically.
    // +1 blocks is okay due to still being processed
    let block_num_before_wait = latest_block(&node0).await?.header.number;
    tokio::time::sleep(Duration::from_millis(300)).await;
    let block_num_after_wait = latest_block(&node0).await?.header.number;
    assert!(
        (block_num_before_wait..=block_num_before_wait + 1).contains(&block_num_after_wait),
        "No blocks should be produced automatically after disabling"
    );

    // Make sure follower is at same block
    wait_for_block_imported_5s(&mut node1_rnm_events, block_num_after_wait).await?;
    assert_eq!(block_num_after_wait, latest_block(&node1).await?.header.number);

    // Verify manual block building still works
    node0_rnm_handle.build_block();
    wait_for_block_sequenced_5s(&mut node0_rnm_events, block_num_after_wait + 1).await?;

    // Wait for the follower to import the block
    wait_for_block_imported_5s(&mut node1_rnm_events, block_num_after_wait + 1).await?;

    // Enable sequencing again
    let result = RollupNodeExtApiClient::enable_automatic_sequencing(&client0).await?;
    assert!(result, "Enable automatic sequencing should return true");

    // Make sure automatic sequencing resumes
    wait_for_block_sequenced_5s(&mut node0_rnm_events, block_num_after_wait + 2).await?;
    wait_for_block_imported_5s(&mut node1_rnm_events, block_num_after_wait + 2).await?;

    Ok(())
}

/// Tests that a follower node correctly rejects L2 blocks containing L1 messages it hasn't received
/// yet.
///
/// This test verifies the security mechanism that prevents nodes from processing blocks with
/// unknown L1 messages, ensuring L2 chain consistency.
///
/// # Test scenario
/// 1. Sets up two nodes: a sequencer and a follower
/// 2. The sequencer builds 10 initial blocks that are successfully imported by the follower
/// 3. An L1 message is sent only to the sequencer (not to the follower)
/// 4. The sequencer includes this L1 message in block 11 and continues building blocks up to block
///    15
/// 5. The follower detects the unknown L1 message and stops processing at block 10
/// 6. Once the L1 message is finally sent to the follower, it can process the previously rejected
///    blocks
/// 7. The test confirms both nodes are synchronized at block 16 after the follower catches up
///
/// # Key verification points
/// - The follower correctly identifies missing L1 messages with a `L1MessageMissingInDatabase`
///   event
/// - Block processing halts at the last valid block when an unknown L1 message is encountered
/// - The follower can resume processing and catch up once it receives the missing L1 message
/// - This prevents nodes from accepting blocks with L1 messages they cannot validate
#[tokio::test]
async fn can_reject_l2_block_with_unknown_l1_message() -> eyre::Result<()> {
    reth_tracing::init_test_tracing();
    color_eyre::install()?;
    let chain_spec = (*SCROLL_DEV).clone();

    // Launch 2 nodes: node0=sequencer and node1=follower.
    let config = default_sequencer_test_scroll_rollup_node_config();
    let (mut nodes, _tasks, _) = setup_engine(config, 2, chain_spec.clone(), false, false).await?;
    let node0 = nodes.remove(0);
    let node1 = nodes.remove(0);

    // Get handles
    let node0_rnm_handle = node0.inner.add_ons_handle.rollup_manager_handle.clone();
    let mut node0_rnm_events = node0_rnm_handle.get_event_listener().await?;
    let node0_l1_watcher_tx = node0.inner.add_ons_handle.l1_watcher_tx.as_ref().unwrap();

    let node1_rnm_handle = node1.inner.add_ons_handle.rollup_manager_handle.clone();
    let mut node1_rnm_events = node1_rnm_handle.get_event_listener().await?;
    let node1_l1_watcher_tx = node1.inner.add_ons_handle.l1_watcher_tx.as_ref().unwrap();

    // Set L1 synced
    node0_l1_watcher_tx.send(Arc::new(L1Notification::Synced)).await?;
    node1_l1_watcher_tx.send(Arc::new(L1Notification::Synced)).await?;

    // Let the sequencer build 10 blocks before performing the reorg process.
    for i in 1..=10 {
        node0_rnm_handle.build_block();
        let b = wait_for_block_sequenced_5s(&mut node0_rnm_events, i).await?;
        tracing::info!(target: "scroll::test", block_number = ?b.header.number, block_hash = ?b.header.hash_slow(), "Sequenced block")
    }

    // Assert that the follower node has received all 10 blocks from the sequencer node.
    wait_for_block_imported_5s(&mut node1_rnm_events, 10).await?;

    // Send a L1 message and wait for it to be indexed.
    let block_10_block_info = BlockInfo { number: 10, hash: B256::random() };
    let l1_message_notification = L1Notification::L1Message {
        message: TxL1Message {
            queue_index: 0,
            gas_limit: 21000,
            to: Default::default(),
            value: Default::default(),
            sender: address!("f39Fd6e51aad88F6F4ce6aB8827279cffFb92266"),
            input: Default::default(),
        },
        block_info: block_10_block_info,
        block_timestamp: 0,
    };

    // Send the L1 message to the sequencer node but not to follower node.
    node0_l1_watcher_tx.send(Arc::new(l1_message_notification.clone())).await?;
    node0_l1_watcher_tx.send(Arc::new(L1Notification::NewBlock(block_10_block_info))).await?;
    wait_for_event_5s(&mut node0_rnm_events, ChainOrchestratorEvent::L1MessageCommitted(0)).await?;
    wait_for_event_5s(&mut node0_rnm_events, ChainOrchestratorEvent::NewL1Block(10)).await?;

    // Build block that contains the L1 message.
    node0_rnm_handle.build_block();
    wait_for_event_predicate_5s(&mut node0_rnm_events, |e| {
        if let ChainOrchestratorEvent::BlockSequenced(block) = e {
            if block.header.number == 11 &&
                block.body.transactions.len() == 1 &&
                block.body.transactions.iter().any(|tx| tx.is_l1_message())
            {
                return true;
            }
        }

        false
    })
    .await?;

    for i in 12..=15 {
        node0_rnm_handle.build_block();
        wait_for_block_sequenced_5s(&mut node0_rnm_events, i).await?;
    }

    wait_for_event_5s(
        &mut node1_rnm_events,
        ChainOrchestratorEvent::L1MessageNotFoundInDatabase(L1MessageKey::TransactionHash(b256!(
            "0x0a2f8e75392ab51a26a2af835042c614eb141cd934fe1bdd4934c10f2fe17e98"
        ))),
    )
    .await?;

    // follower node should not import block 15
    // follower node doesn't know about the L1 message so stops processing the chain at block 10
    assert_eq!(latest_block(&node1).await?.header.number, 10);

    // Finally send L1 the L1 message to follower node.
    node1_l1_watcher_tx.send(Arc::new(l1_message_notification)).await?;
    node1_l1_watcher_tx.send(Arc::new(L1Notification::NewBlock(block_10_block_info))).await?;
    wait_for_event_5s(&mut node1_rnm_events, ChainOrchestratorEvent::L1MessageCommitted(0)).await?;
    wait_for_event_5s(&mut node1_rnm_events, ChainOrchestratorEvent::NewL1Block(10)).await?;

    // Produce another block and send to follower node.
    node0_rnm_handle.build_block();
    wait_for_block_sequenced_5s(&mut node0_rnm_events, 16).await?;

    // Assert that the follower node has received the latest block from the sequencer node and
    // processed the missing chain before.
    // This is possible now because it has received the L1 message.
    wait_for_block_imported_5s(&mut node1_rnm_events, 16).await?;

    // Assert both nodes are at block 16.
    let node0_latest_block = latest_block(&node0).await?;
    assert_eq!(node0_latest_block.header.number, 16);
    assert_eq!(
        node0_latest_block.header.hash_slow(),
        latest_block(&node1).await?.header.hash_slow()
    );

    Ok(())
}

#[tokio::test]
async fn can_gossip_over_eth_wire() -> eyre::Result<()> {
    reth_tracing::init_test_tracing();

    // Create the chain spec for scroll dev with Feynman activated and a test genesis.
    let chain_spec = (*SCROLL_DEV).clone();

    let mut config = default_sequencer_test_scroll_rollup_node_config();
    config.sequencer_args.block_time = 40;
    config.sequencer_args.auto_start = true;

    // Setup the rollup node manager.
    let (mut nodes, _tasks, _) =
        setup_engine(config, 2, chain_spec.clone(), false, false).await.unwrap();
    let follower = nodes.pop().unwrap();
    let sequencer = nodes.pop().unwrap();

    // Set the L1 synced on the sequencer node to start block production.
    let mut sequencer_events =
        sequencer.inner.add_ons_handle.rollup_manager_handle.get_event_listener().await.unwrap();
    let sequencer_l1_notification_tx =
        sequencer.inner.add_ons_handle.l1_watcher_tx.clone().unwrap();

    // Set the L1 synced on the sequencer node to start block production.
    sequencer_l1_notification_tx.send(Arc::new(L1Notification::Synced)).await?;
    sequencer_events.next().await;
    sequencer_events.next().await;

    let mut eth_wire_blocks = follower.inner.network.eth_wire_block_listener().await?;

    if let Some(block) = eth_wire_blocks.next().await {
        println!("Received block from eth-wire network: {block:?}");
    } else {
        panic!("Failed to receive block from eth-wire network");
    }

    Ok(())
}

#[allow(clippy::large_stack_frames)]
#[tokio::test]
async fn signer_rotation() -> eyre::Result<()> {
    reth_tracing::init_test_tracing();

    // Create the chain spec for scroll dev with Feynman activated and a test genesis.
    let chain_spec = (*SCROLL_DEV).clone();

    // Create two signers.
    let signer_1 = PrivateKeySigner::random().with_chain_id(Some(chain_spec.chain().id()));
    let signer_1_address = signer_1.address();
    let signer_2 = PrivateKeySigner::random().with_chain_id(Some(chain_spec.chain().id()));
    let signer_2_address = signer_2.address();

    let mut sequencer_1_config = default_sequencer_test_scroll_rollup_node_config();

    sequencer_1_config.test = false;
    sequencer_1_config.consensus_args.algorithm = ConsensusAlgorithm::SystemContract;
    sequencer_1_config.consensus_args.authorized_signer = Some(signer_1_address);
    sequencer_1_config.signer_args.private_key = Some(signer_1);
    sequencer_1_config.sequencer_args.block_time = 40;
    sequencer_1_config.sequencer_args.auto_start = true;
    sequencer_1_config.network_args.enable_eth_scroll_wire_bridge = false;

    let mut sequencer_2_config = default_sequencer_test_scroll_rollup_node_config();
    sequencer_2_config.test = false;
    sequencer_2_config.consensus_args.algorithm = ConsensusAlgorithm::SystemContract;
    sequencer_2_config.consensus_args.authorized_signer = Some(signer_1_address);
    sequencer_2_config.signer_args.private_key = Some(signer_2);
    sequencer_2_config.sequencer_args.block_time = 40;
    sequencer_2_config.sequencer_args.auto_start = true;
    sequencer_2_config.network_args.enable_eth_scroll_wire_bridge = false;

    // Setup two sequencer nodes.
    let (mut nodes, _tasks, _) =
        setup_engine(sequencer_1_config, 2, chain_spec.clone(), false, false).await.unwrap();
    let follower = nodes.pop().unwrap();
    let mut sequencer_1 = nodes.pop().unwrap();
    let (mut nodes, _tasks, _) =
        setup_engine(sequencer_2_config, 1, chain_spec.clone(), false, false).await.unwrap();
    let mut sequencer_2 = nodes.pop().unwrap();

    // Create an L1
    let follower_l1_notification_tx = follower.inner.add_ons_handle.l1_watcher_tx.clone().unwrap();
    let sequencer_1_l1_notification_tx =
        sequencer_1.inner.add_ons_handle.l1_watcher_tx.clone().unwrap();
    let sequencer_2_l1_notification_tx =
        sequencer_2.inner.add_ons_handle.l1_watcher_tx.clone().unwrap();

    // Set the L1 synced on both nodes to start block production.
    sequencer_1_l1_notification_tx.send(Arc::new(L1Notification::Synced)).await?;
    sequencer_2_l1_notification_tx.send(Arc::new(L1Notification::Synced)).await?;

    // Create a follower event stream.
    let mut follower_events =
        follower.inner.add_ons_handle.rollup_manager_handle.get_event_listener().await.unwrap();
    let mut sequencer_2_events =
        sequencer_2.inner.add_ons_handle.rollup_manager_handle.get_event_listener().await.unwrap();

    // connect the two sequencers
    sequencer_1.connect(&mut sequencer_2).await;

    for _ in 0..5 {
        wait_n_events(
            &mut follower_events,
            |event| {
                if let ChainOrchestratorEvent::NewBlockReceived(block) = event {
                    let signature = block.signature;
                    let hash = sig_encode_hash(&block.block);
                    // Verify that the block is signed by the first sequencer.
                    let recovered_address = signature.recover_address_from_prehash(&hash).unwrap();
                    recovered_address == signer_1_address
                } else {
                    false
                }
            },
            1,
        )
        .await;
        wait_n_events(
            &mut follower_events,
            |event| matches!(event, ChainOrchestratorEvent::ChainExtended(_)),
            1,
        )
        .await;
    }

    wait_n_events(
        &mut sequencer_2_events,
        |e| matches!(e, ChainOrchestratorEvent::ChainExtended(_)),
        5,
    )
    .await;

    // now update the authorized signer to sequencer 2
    follower_l1_notification_tx
        .send(Arc::new(L1Notification::Consensus(ConsensusUpdate::AuthorizedSigner(
            signer_2_address,
        ))))
        .await?;
    sequencer_1_l1_notification_tx
        .send(Arc::new(L1Notification::Consensus(ConsensusUpdate::AuthorizedSigner(
            signer_2_address,
        ))))
        .await?;
    sequencer_2_l1_notification_tx
        .send(Arc::new(L1Notification::Consensus(ConsensusUpdate::AuthorizedSigner(
            signer_2_address,
        ))))
        .await?;

    wait_n_events(
        &mut follower_events,
        |event| {
            if let ChainOrchestratorEvent::NewBlockReceived(block) = event {
                let signature = block.signature;
                let hash = sig_encode_hash(&block.block);
                let recovered_address = signature.recover_address_from_prehash(&hash).unwrap();
                // Verify that the block is signed by the second sequencer.
                recovered_address == signer_2_address
            } else {
                false
            }
        },
        5,
    )
    .await;

    Ok(())
}

/// Read the file provided at `path` as a [`Bytes`].
pub fn read_to_bytes<P: AsRef<std::path::Path>>(path: P) -> eyre::Result<Bytes> {
    use std::str::FromStr;
    Ok(Bytes::from_str(&std::fs::read_to_string(path)?)?)
}

async fn latest_block(
    node: &NodeHelperType<
        ScrollRollupNode,
        BlockchainProvider<NodeTypesWithDBAdapter<ScrollRollupNode, TmpDB>>,
    >,
) -> eyre::Result<Block<ScrollAlloyTransaction>> {
    node.rpc
        .inner
        .eth_api()
        .block_by_number(BlockNumberOrTag::Latest, false)
        .await?
        .ok_or_else(|| eyre::eyre!("Latest block not found"))
}

async fn wait_for_block_sequenced(
    events: &mut EventStream<ChainOrchestratorEvent>,
    block_number: u64,
    timeout: Duration,
) -> eyre::Result<ScrollBlock> {
    let mut block = None;

    wait_for_event_predicate(
        events,
        |e| {
            if let ChainOrchestratorEvent::BlockSequenced(b) = e {
                if b.header.number == block_number {
                    block = Some(b);
                    return true;
                }
            }

            false
        },
        timeout,
    )
    .await?;

    block.ok_or_else(|| eyre::eyre!("Block with number {block_number} was not sequenced"))
}

async fn wait_for_block_sequenced_5s(
    events: &mut EventStream<ChainOrchestratorEvent>,
    block_number: u64,
) -> eyre::Result<ScrollBlock> {
    wait_for_block_sequenced(events, block_number, Duration::from_secs(5)).await
}

async fn wait_for_chain_extended(
    events: &mut EventStream<ChainOrchestratorEvent>,
    block_number: u64,
    timeout: Duration,
) -> eyre::Result<ScrollBlock> {
    let mut block = None;

    wait_for_event_predicate(
        events,
        |e| {
            if let ChainOrchestratorEvent::ChainExtended(b) = e {
                let b = &b.chain[0];
                if b.header.number == block_number {
                    block = Some(b.clone());
                    return true;
                }
            }

            false
        },
        timeout,
    )
    .await?;

    block.ok_or_else(|| eyre::eyre!("Block with number {block_number} was not imported"))
}

async fn wait_for_block_imported_5s(
    events: &mut EventStream<ChainOrchestratorEvent>,
    block_number: u64,
) -> eyre::Result<ScrollBlock> {
    wait_for_chain_extended(events, block_number, Duration::from_secs(5)).await
}

async fn wait_for_event_predicate(
    event_stream: &mut EventStream<ChainOrchestratorEvent>,
    mut predicate: impl FnMut(ChainOrchestratorEvent) -> bool,
    timeout: Duration,
) -> eyre::Result<()> {
    let sleep = tokio::time::sleep(timeout);
    tokio::pin!(sleep);

    loop {
        tokio::select! {
            maybe_event = event_stream.next() => {
                match maybe_event {
                    Some(e) if predicate(e.clone()) => {
                        tracing::debug!(target: "scroll::test", event = ?e, "Received event");
                        return Ok(());
                    }
                    Some(e) => {
                        tracing::debug!(target: "scroll::test", event = ?e, "Ignoring event");
                    }, // Ignore other events
                    None => return Err(eyre::eyre!("Event stream ended unexpectedly")),
                }
            }
            _ = &mut sleep => return Err(eyre::eyre!("Timeout while waiting for event")),
        }
    }
}

async fn wait_for_event_predicate_5s(
    event_stream: &mut EventStream<ChainOrchestratorEvent>,
    predicate: impl FnMut(ChainOrchestratorEvent) -> bool,
) -> eyre::Result<()> {
    wait_for_event_predicate(event_stream, predicate, Duration::from_secs(5)).await
}

async fn wait_for_event(
    event_stream: &mut EventStream<ChainOrchestratorEvent>,
    event: ChainOrchestratorEvent,
    timeout: Duration,
) -> eyre::Result<()> {
    wait_for_event_predicate(event_stream, |e| e == event, timeout).await
}

async fn wait_for_event_5s(
    event_stream: &mut EventStream<ChainOrchestratorEvent>,
    event: ChainOrchestratorEvent,
) -> eyre::Result<()> {
    wait_for_event(event_stream, event, Duration::from_secs(5)).await
}

/// Waits for n events to be emitted.
async fn wait_n_events(
    events: &mut EventStream<ChainOrchestratorEvent>,
    mut matches: impl FnMut(ChainOrchestratorEvent) -> bool,
    mut n: u64,
) {
    // TODO: refactor using `wait_for_event_predicate`
    while let Some(event) = events.next().await {
        if matches(event) {
            n -= 1;
        }
        if n == 0 {
            break
        }
    }
}

/// Helper function to wait until a predicate is true or a timeout occurs.
pub async fn eventually<F, Fut>(timeout: Duration, tick: Duration, message: &str, mut predicate: F)
where
    F: FnMut() -> Fut,
    Fut: std::future::Future<Output = bool>,
{
    let mut interval = time::interval(tick);
    let start = time::Instant::now();
    loop {
        if predicate().await {
            return;
        }

        assert!(start.elapsed() <= timeout, "Timeout while waiting for condition: {message}");

        interval.tick().await;
    }
}

async fn assert_latest_block_on_rpc_by_number(
    node: &NodeHelperType<
        ScrollRollupNode,
        BlockchainProvider<NodeTypesWithDBAdapter<ScrollRollupNode, TmpDB>>,
    >,
    block_number: u64,
) {
    eventually(
        Duration::from_secs(5),
        Duration::from_millis(100),
        "Waiting for latest block by number on node",
        || async {
            println!(
                "Latest block number: {}, hash: {}",
                latest_block(node).await.unwrap().header.number,
                latest_block(node).await.unwrap().header.hash_slow()
            );
            latest_block(node).await.unwrap().header.number == block_number
        },
    )
    .await;
}

async fn assert_latest_block_on_rpc_by_hash(
    node: &NodeHelperType<
        ScrollRollupNode,
        BlockchainProvider<NodeTypesWithDBAdapter<ScrollRollupNode, TmpDB>>,
    >,
    block_hash: B256,
) {
    eventually(
        Duration::from_secs(5),
        Duration::from_millis(100),
        "Waiting for latest block by hash on node",
        || async { latest_block(node).await.unwrap().header.hash_slow() == block_hash },
    )
    .await;
}

fn block_contains_raw_tx(block: &ScrollBlock, raw_tx: &[u8]) -> bool {
    block.body.transactions.iter().any(|tx| tx.encoded_2718().as_slice() == raw_tx)
}<|MERGE_RESOLUTION|>--- conflicted
+++ resolved
@@ -1,12 +1,7 @@
 //! End-to-end tests for the rollup node.
 
-<<<<<<< HEAD
-use alloy_eips::BlockNumberOrTag;
+use alloy_eips::{eip2718::Encodable2718, BlockNumberOrTag};
 use alloy_primitives::{address, b256, hex::FromHex, Address, Bytes, Signature, B256, U256};
-=======
-use alloy_eips::{eip2718::Encodable2718, BlockNumberOrTag};
-use alloy_primitives::{address, b256, Address, Bytes, Signature, B256, U256};
->>>>>>> 78999f4d
 use alloy_rpc_types_eth::Block;
 use alloy_signer::Signer;
 use alloy_signer_local::PrivateKeySigner;
@@ -1658,6 +1653,7 @@
     }
 
     // Send a L1 message and wait for it to be indexed.
+    let block_2_info = BlockInfo { number: 2, hash: B256::random() };
     let l1_message_notification = L1Notification::L1Message {
         message: TxL1Message {
             queue_index: 0,
@@ -1667,13 +1663,13 @@
             sender: Default::default(),
             input: Default::default(),
         },
-        block_number: 2,
+        block_info: block_2_info,
         block_timestamp: 0,
     };
 
     // Build a L2 block with L1 message, so we can revert it later.
     l1_watcher_tx.send(Arc::new(l1_message_notification.clone())).await?;
-    l1_watcher_tx.send(Arc::new(L1Notification::NewBlock(2))).await?;
+    l1_watcher_tx.send(Arc::new(L1Notification::NewBlock(block_2_info))).await?;
     wait_for_event_5s(&mut events, ChainOrchestratorEvent::L1MessageCommitted(0)).await?;
     wait_for_event_5s(&mut events, ChainOrchestratorEvent::NewL1Block(2)).await?;
     rnm_handle.build_block();
