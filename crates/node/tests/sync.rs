--- conflicted
+++ resolved
@@ -1,10 +1,6 @@
 //! Contains tests related to RN and EN sync.
 
-<<<<<<< HEAD
-use alloy_primitives::{Address, U256};
-=======
-use alloy_primitives::b256;
->>>>>>> c030533e
+use alloy_primitives::{b256, Address, U256};
 use alloy_provider::{Provider, ProviderBuilder};
 use futures::StreamExt;
 use reqwest::Url;
@@ -16,23 +12,15 @@
         default_sequencer_test_scroll_rollup_node_config, default_test_scroll_rollup_node_config,
         setup_engine,
     },
-<<<<<<< HEAD
     BeaconProviderArgs, ChainOrchestratorArgs, DatabaseArgs, EngineDriverArgs, L1ProviderArgs,
     NetworkArgs, ScrollRollupNode, ScrollRollupNodeConfig, SequencerArgs,
 };
 use rollup_node_manager::RollupManagerEvent;
+use rollup_node_providers::BlobSource;
 use rollup_node_sequencer::L1MessageInclusionMode;
 use rollup_node_watcher::L1Notification;
 use scroll_alloy_consensus::TxL1Message;
 use std::{path::PathBuf, sync::Arc};
-=======
-    BeaconProviderArgs, DatabaseArgs, EngineDriverArgs, L1ProviderArgs, NetworkArgs,
-    ScrollRollupNode, ScrollRollupNodeConfig, SequencerArgs,
-};
-use rollup_node_manager::{RollupManagerCommand, RollupManagerEvent};
-use rollup_node_providers::BlobSource;
-use tokio::sync::oneshot;
->>>>>>> c030533e
 
 #[tokio::test]
 async fn test_should_consolidate_to_block_15k() -> eyre::Result<()> {
@@ -54,16 +42,14 @@
             sequencer_url: None,
         },
         database_args: DatabaseArgs::default(),
+        chain_orchestrator_args: ChainOrchestratorArgs { optimistic_sync_trigger: 100 },
         l1_provider_args: L1ProviderArgs {
             url: Some(Url::parse(&format!("https://eth-sepolia.g.alchemy.com/v2/{alchemy_key}"))?),
             compute_units_per_second: 500,
             max_retries: 10,
             initial_backoff: 100,
         },
-        engine_driver_args: EngineDriverArgs {
-            en_sync_trigger: 10000000000,
-            sync_at_startup: false,
-        },
+        engine_driver_args: EngineDriverArgs { sync_at_startup: false },
         sequencer_args: SequencerArgs { sequencer_enabled: false, ..Default::default() },
         beacon_provider_args: BeaconProviderArgs {
             url: Some(Url::parse("https://eth-beacon-chain.drpc.org/rest/")?),
@@ -160,7 +146,11 @@
     let node_config = default_test_scroll_rollup_node_config();
     let sequencer_node_config = ScrollRollupNodeConfig {
         test: true,
-        network_args: NetworkArgs { enable_eth_scroll_wire_bridge: true, enable_scroll_wire: true },
+        network_args: NetworkArgs {
+            enable_eth_scroll_wire_bridge: true,
+            enable_scroll_wire: true,
+            sequencer_url: None,
+        },
         database_args: DatabaseArgs { path: Some(PathBuf::from("sqlite::memory:")) },
         l1_provider_args: L1ProviderArgs::default(),
         engine_driver_args: EngineDriverArgs::default(),
@@ -172,7 +162,10 @@
             l1_message_inclusion_mode: L1MessageInclusionMode::BlockDepth(0),
             ..SequencerArgs::default()
         },
-        beacon_provider_args: BeaconProviderArgs::default(),
+        beacon_provider_args: BeaconProviderArgs {
+            blob_source: BlobSource::Mock,
+            ..Default::default()
+        },
         signer_args: Default::default(),
     };
 
@@ -181,13 +174,13 @@
 
     // Create a sequencer node and an unsynced node.
     let (mut nodes, _tasks, _) =
-        setup_engine(sequencer_node_config, 1, chain_spec.clone(), false).await.unwrap();
+        setup_engine(sequencer_node_config, 1, chain_spec.clone(), false, false).await.unwrap();
     let mut sequencer = nodes.pop().unwrap();
     let sequencer_l1_watcher_tx = sequencer.inner.add_ons_handle.l1_watcher_tx.clone().unwrap();
     let sequencer_handle = sequencer.inner.rollup_manager_handle.clone();
 
     let (mut nodes, _tasks, _) =
-        setup_engine(node_config.clone(), 1, chain_spec, false).await.unwrap();
+        setup_engine(node_config.clone(), 1, chain_spec, false, false).await.unwrap();
     let mut unsynced = nodes.pop().unwrap();
     let unsynced_l1_watcher_tx = unsynced.inner.add_ons_handle.l1_watcher_tx.clone().unwrap();
 
@@ -261,17 +254,23 @@
         .await;
     }
 
+    println!("im here");
+
     // Send a notification to the unsynced node that the L1 watcher is synced.
     unsynced_l1_watcher_tx.send(Arc::new(L1Notification::Synced)).await.unwrap();
 
     // Wait for the unsynced node to sync to the L1 watcher.
     wait_n_events(&unsynced, |e| matches!(e, RollupManagerEvent::L1Synced), 1).await;
 
+    println!("im here 2");
+
     // Let the unsynced node process the L1 messages.
     tokio::time::sleep(tokio::time::Duration::from_secs(1)).await;
 
     // build a new block on the sequencer node to trigger consolidation on the unsynced node.
     sequencer_handle.build_block().await;
+
+    println!("im here");
 
     // Assert that the unsynced node consolidates the chain.
     wait_n_events(&unsynced, |e| matches!(e, RollupManagerEvent::L2ChainCommitted(_, _, true)), 1)
@@ -309,7 +308,11 @@
     let node_config = default_test_scroll_rollup_node_config();
     let sequencer_node_config = ScrollRollupNodeConfig {
         test: true,
-        network_args: NetworkArgs { enable_eth_scroll_wire_bridge: true, enable_scroll_wire: true },
+        network_args: NetworkArgs {
+            enable_eth_scroll_wire_bridge: true,
+            enable_scroll_wire: true,
+            sequencer_url: None,
+        },
         database_args: DatabaseArgs { path: Some(PathBuf::from("sqlite::memory:")) },
         l1_provider_args: L1ProviderArgs::default(),
         engine_driver_args: EngineDriverArgs::default(),
@@ -321,7 +324,10 @@
             l1_message_inclusion_mode: L1MessageInclusionMode::BlockDepth(0),
             ..SequencerArgs::default()
         },
-        beacon_provider_args: BeaconProviderArgs::default(),
+        beacon_provider_args: BeaconProviderArgs {
+            blob_source: BlobSource::Mock,
+            ..Default::default()
+        },
         signer_args: Default::default(),
     };
 
@@ -330,13 +336,13 @@
 
     // Create a sequencer node and an unsynced node.
     let (mut nodes, _tasks, _) =
-        setup_engine(sequencer_node_config, 1, chain_spec.clone(), false).await.unwrap();
+        setup_engine(sequencer_node_config, 1, chain_spec.clone(), false, false).await.unwrap();
     let mut sequencer = nodes.pop().unwrap();
     let sequencer_l1_watcher_tx = sequencer.inner.add_ons_handle.l1_watcher_tx.clone().unwrap();
     let sequencer_handle = sequencer.inner.rollup_manager_handle.clone();
 
     let (mut nodes, _tasks, _) =
-        setup_engine(node_config.clone(), 1, chain_spec, false).await.unwrap();
+        setup_engine(node_config.clone(), 1, chain_spec, false, false).await.unwrap();
     let mut follower = nodes.pop().unwrap();
     let follower_l1_watcher_tx = follower.inner.add_ons_handle.l1_watcher_tx.clone().unwrap();
 
