--- conflicted
+++ resolved
@@ -14,13 +14,8 @@
         default_sequencer_test_scroll_rollup_node_config, default_test_scroll_rollup_node_config,
         setup_engine,
     },
-<<<<<<< HEAD
-    BeaconProviderArgs, ChainOrchestratorArgs, DatabaseArgs, EngineDriverArgs, L1ProviderArgs,
-    NetworkArgs, ScrollRollupNodeConfig, SequencerArgs,
-=======
-    BeaconProviderArgs, DatabaseArgs, EngineDriverArgs, GasPriceOracleArgs, L1ProviderArgs,
-    NetworkArgs, ScrollRollupNode, ScrollRollupNodeConfig, SequencerArgs,
->>>>>>> ee349a7c
+    BeaconProviderArgs, ChainOrchestratorArgs, DatabaseArgs, EngineDriverArgs, GasPriceOracleArgs,
+    L1ProviderArgs, NetworkArgs, ScrollRollupNodeConfig, SequencerArgs,
 };
 use rollup_node_chain_orchestrator::ChainOrchestratorEvent;
 use rollup_node_manager::RollupManagerEvent;
@@ -206,6 +201,7 @@
             ..Default::default()
         },
         signer_args: Default::default(),
+        gas_price_oracle_args: GasPriceOracleArgs::default(),
     };
 
     // Create the chain spec for scroll dev with Euclid v2 activated and a test genesis.
@@ -452,6 +448,7 @@
             ..Default::default()
         },
         signer_args: Default::default(),
+        gas_price_oracle_args: GasPriceOracleArgs::default(),
     };
 
     // Create the chain spec for scroll dev with Euclid v2 activated and a test genesis.
@@ -623,6 +620,7 @@
             ..Default::default()
         },
         signer_args: Default::default(),
+        gas_price_oracle_args: GasPriceOracleArgs::default(),
     };
 
     // Create the chain spec for scroll dev with Euclid v2 activated and a test genesis.
