//! e2e tests for the sequencer.

use alloy_consensus::BlockHeader;
use alloy_primitives::{hex, Address, U256};
use alloy_rpc_types_engine::PayloadAttributes;
use futures::stream::StreamExt;
use reth_e2e_test_utils::transaction::TransactionTestContext;
use reth_node_core::primitives::SignedTransaction;
use reth_scroll_chainspec::SCROLL_DEV;
use reth_scroll_node::test_utils::setup;
use rollup_node::{
    test_utils::{default_test_scroll_rollup_node_config, setup_engine},
    BeaconProviderArgs, ChainOrchestratorArgs, DatabaseArgs, EngineDriverArgs, L1ProviderArgs,
    NetworkArgs, ScrollRollupNodeConfig, SequencerArgs, SignerArgs,
};
use rollup_node_manager::RollupManagerEvent;
use rollup_node_primitives::{sig_encode_hash, BlockInfo, L1MessageEnvelope};
use rollup_node_providers::{BlobSource, DatabaseL1MessageProvider, ScrollRootProvider};
use rollup_node_sequencer::{L1MessageInclusionMode, Sequencer};
use rollup_node_signer::SignerEvent;
use scroll_alloy_consensus::TxL1Message;
use scroll_alloy_provider::ScrollAuthApiEngineClient;
use scroll_alloy_rpc_types_engine::{BlockDataHint, ScrollPayloadAttributes};
use scroll_db::{test_utils::setup_test_db, DatabaseOperations};
use scroll_engine::{EngineDriver, EngineDriverEvent, ForkchoiceState};
use std::{
    io::Write,
    path::PathBuf,
    sync::Arc,
    time::{SystemTime, UNIX_EPOCH},
};
use tempfile::NamedTempFile;
use tokio::{
    sync::Mutex,
    time::{Duration, Instant},
};

#[tokio::test]
async fn can_build_blocks() {
    reth_tracing::init_test_tracing();

    const BLOCK_BUILDING_DURATION: Duration = Duration::from_millis(0);
    // const BLOCK_GAP_TRIGGER: u64 = 100;

    // setup a test node
    let (mut nodes, _tasks, wallet) = setup(1, false).await.unwrap();
    let node = nodes.pop().unwrap();
    let wallet = Arc::new(Mutex::new(wallet));

    // create a forkchoice state
    let genesis_hash = node.inner.chain_spec().genesis_hash();
    let fcs = ForkchoiceState::new(
        BlockInfo { hash: genesis_hash, number: 0 },
        Default::default(),
        Default::default(),
    );

    // create the engine driver connected to the node
    let auth_client = node.inner.engine_http_client();
    let engine_client = ScrollAuthApiEngineClient::new(auth_client);
    let mut engine_driver = EngineDriver::new(
        Arc::new(engine_client),
        (*SCROLL_DEV).clone(),
        None::<ScrollRootProvider>,
        fcs,
        false,
        BLOCK_BUILDING_DURATION,
    );

    // create a test database
    let database = Arc::new(setup_test_db().await);
    let provider = Arc::new(DatabaseL1MessageProvider::new(database.clone(), 0));

    // create a sequencer
    let mut sequencer =
        Sequencer::new(provider, Default::default(), 4, 1, L1MessageInclusionMode::BlockDepth(0));

    // add a transaction to the pool
    let mut wallet_lock = wallet.lock().await;
    let raw_tx = TransactionTestContext::transfer_tx_nonce_bytes(
        wallet_lock.chain_id,
        wallet_lock.inner.clone(),
        wallet_lock.inner_nonce,
    )
    .await;
    wallet_lock.inner_nonce += 1;
    drop(wallet_lock);
    let tx_hash = node.rpc.inject_tx(raw_tx).await.unwrap();

    // send a new payload attributes request.
    sequencer.build_payload_attributes();
    let payload_attributes = sequencer.next().await.unwrap();
    engine_driver.handle_build_new_payload(payload_attributes);

    let block = if let Some(EngineDriverEvent::NewPayload(block)) = engine_driver.next().await {
        block
    } else {
        panic!("expected a new payload event");
    };

    // wait for the block to be built
    let block_1_hash = block.header.hash_slow();

    // make some assertions on the transaction inclusion of the block
    assert_eq!(block.body.transactions.first().unwrap().tx_hash(), &tx_hash);
    assert_eq!(block.body.transactions.len(), 1);
    assert_eq!(block.header.number(), 1);
    assert_eq!(block.header.parent_hash, genesis_hash);

    // check the base fee has been set for the block.
    assert_eq!(block.header.base_fee_per_gas.unwrap(), 15711571);

    // now lets add an L1 message to the database
    let wallet_lock = wallet.lock().await;
    let l1_message = L1MessageEnvelope {
        l1_block_number: 1,
        l2_block_number: None,
        queue_hash: None,
        transaction: TxL1Message {
            queue_index: 0,
            gas_limit: 21000,
            to: Address::random(),
            value: U256::from(1),
            sender: wallet_lock.inner.address(),
            input: vec![].into(),
        },
    };
    drop(wallet_lock);
    let l1_message_hash = l1_message.transaction.tx_hash();
    database.insert_l1_message(l1_message).await.unwrap();

    // sleep 2 seconds (ethereum header timestamp has granularity of seconds and proceeding header
    // must have a greater timestamp than the last)
    tokio::time::sleep(std::time::Duration::from_secs(2)).await;

    // send a new block request this block should include the L1 message
    sequencer.build_payload_attributes();
    let payload_attributes = sequencer.next().await.unwrap();
    engine_driver.handle_build_new_payload(payload_attributes);

    let block = if let Some(EngineDriverEvent::NewPayload(block)) = engine_driver.next().await {
        block
    } else {
        panic!("expected a new payload event");
    };

    // make some assertions on the transaction inclusion of the block
    assert_eq!(block.body.transactions.first().unwrap().tx_hash(), &l1_message_hash);
    assert_eq!(block.body.transactions.len(), 1);
    assert_eq!(block.header.number(), 2);
    assert_eq!(block.header.parent_hash, block_1_hash);
}

#[tokio::test]
async fn can_build_blocks_with_delayed_l1_messages() {
    reth_tracing::init_test_tracing();

    let chain_spec = SCROLL_DEV.clone();
<<<<<<< HEAD
    const BLOCK_BUILDING_DURATION: Duration = tokio::time::Duration::from_millis(0);
=======
    const BLOCK_BUILDING_DURATION: Duration = Duration::from_millis(0);
    const BLOCK_GAP_TRIGGER: u64 = 100;
>>>>>>> c030533e
    const L1_MESSAGE_DELAY: u64 = 2;

    // setup a test node
    let (mut nodes, _tasks, wallet) =
        setup_engine(default_test_scroll_rollup_node_config(), 1, chain_spec, false, false)
            .await
            .unwrap();
    let node = nodes.pop().unwrap();
    let wallet = Arc::new(Mutex::new(wallet));

    // create a forkchoice state
    let genesis_hash = node.inner.chain_spec().genesis_hash();
    let fcs = ForkchoiceState::new(
        BlockInfo { hash: genesis_hash, number: 0 },
        Default::default(),
        Default::default(),
    );

    // create the engine driver connected to the node
    let auth_client = node.inner.engine_http_client();
    let engine_client = ScrollAuthApiEngineClient::new(auth_client);
    let mut engine_driver = EngineDriver::new(
        Arc::new(engine_client),
        (*SCROLL_DEV).clone(),
        None::<ScrollRootProvider>,
        fcs,
        false,
        BLOCK_BUILDING_DURATION,
    );

    // create a test database
    let database = Arc::new(setup_test_db().await);
    let provider = Arc::new(DatabaseL1MessageProvider::new(database.clone(), 0));

    // create a sequencer
    let mut sequencer = Sequencer::new(
        provider,
        Default::default(),
        4,
        0,
        L1MessageInclusionMode::BlockDepth(L1_MESSAGE_DELAY),
    );

    // now lets add an L1 message to the database (this transaction should not be included until the
    // l1 block number is 3)
    let wallet_lock = wallet.lock().await;
    let l1_message = L1MessageEnvelope {
        l1_block_number: 1,
        l2_block_number: None,
        transaction: TxL1Message {
            queue_index: 0,
            gas_limit: 21000,
            to: Address::random(),
            value: U256::from(1),
            sender: wallet_lock.inner.address(),
            input: vec![].into(),
        },
        queue_hash: None,
    };
    drop(wallet_lock);
    let l1_message_hash = l1_message.transaction.tx_hash();
    database.insert_l1_message(l1_message).await.unwrap();

    // add a transaction to the pool
    let mut wallet_lock = wallet.lock().await;
    let raw_tx = TransactionTestContext::transfer_tx_nonce_bytes(
        wallet_lock.chain_id,
        wallet_lock.inner.clone(),
        wallet_lock.inner_nonce,
    )
    .await;
    wallet_lock.inner_nonce += 1;
    drop(wallet_lock);
    let tx_hash = node.rpc.inject_tx(raw_tx).await.unwrap();

    // send a new payload attributes request.
    sequencer.build_payload_attributes();
    let payload_attributes = sequencer.next().await.unwrap();
    engine_driver.handle_build_new_payload(payload_attributes);

    let block = if let Some(EngineDriverEvent::NewPayload(block)) = engine_driver.next().await {
        block
    } else {
        panic!("expected a new payload event");
    };

    // wait for the block to be built
    let block_1_hash = block.header.hash_slow();

    // make some assertions on the transaction inclusion of the block
    assert_eq!(block.body.transactions.first().unwrap().tx_hash(), &tx_hash);
    assert_eq!(block.body.transactions.len(), 1);
    assert_eq!(block.header.number(), 1);
    assert_eq!(block.header.parent_hash, genesis_hash);

    // sleep 2 seconds (ethereum header timestamp has granularity of seconds and proceeding header
    // must have a greater timestamp than the last)
    tokio::time::sleep(std::time::Duration::from_secs(2)).await;

    // set the l1 block number to 3
    sequencer.handle_new_l1_block(3);

    // send a new block request this block should include the L1 message
    sequencer.build_payload_attributes();
    let payload_attributes = sequencer.next().await.unwrap();
    engine_driver.handle_build_new_payload(payload_attributes);

    let block = if let Some(EngineDriverEvent::NewPayload(block)) = engine_driver.next().await {
        block
    } else {
        panic!("expected a new payload event");
    };

    // make some assertions on the transaction inclusion of the block
    assert_eq!(block.body.transactions.first().unwrap().tx_hash(), &l1_message_hash);
    assert_eq!(block.body.transactions.len(), 1);
    assert_eq!(block.header.number(), 2);
    assert_eq!(block.header.parent_hash, block_1_hash);
}

#[tokio::test]
async fn can_build_blocks_with_finalized_l1_messages() {
    reth_tracing::init_test_tracing();

    let chain_spec = SCROLL_DEV.clone();
    const BLOCK_BUILDING_DURATION: Duration = tokio::time::Duration::from_millis(0);
    // const BLOCK_GAP_TRIGGER: u64 = 100;

    // setup a test node
    let (mut nodes, _tasks, wallet) =
        setup_engine(default_test_scroll_rollup_node_config(), 1, chain_spec, false, false)
            .await
            .unwrap();
    let node = nodes.pop().unwrap();
    let wallet = Arc::new(Mutex::new(wallet));

    // create a forkchoice state
    let genesis_hash = node.inner.chain_spec().genesis_hash();
    let fcs = ForkchoiceState::new(
        BlockInfo { hash: genesis_hash, number: 0 },
        Default::default(),
        Default::default(),
    );

    // create the engine driver connected to the node
    let auth_client = node.inner.engine_http_client();
    let engine_client = ScrollAuthApiEngineClient::new(auth_client);
    let mut engine_driver = EngineDriver::new(
        Arc::new(engine_client),
        (*SCROLL_DEV).clone(),
        None::<ScrollRootProvider>,
        fcs,
        false,
        BLOCK_BUILDING_DURATION,
    );

    // create a test database
    let database = Arc::new(setup_test_db().await);
    let provider = Arc::new(DatabaseL1MessageProvider::new(database.clone(), 0));

    // create a sequencer with Finalized mode
    let mut sequencer = Sequencer::new(
        provider,
        Default::default(),
        4,
        5, // current L1 block number
        L1MessageInclusionMode::Finalized,
    );

    // set L1 finalized block number to 2
    sequencer.set_l1_finalized_block_number(2);

    // add L1 messages to database
    let wallet_lock = wallet.lock().await;

    // this message should be included (before finalized block)
    let finalized_l1_message = L1MessageEnvelope {
        l1_block_number: 2, // <= 2 (finalized block)
        l2_block_number: None,
        queue_hash: None,
        transaction: TxL1Message {
            queue_index: 0,
            gas_limit: 21000,
            to: Address::random(),
            value: U256::from(1),
            sender: wallet_lock.inner.address(),
            input: vec![].into(),
        },
    };

    // this message should not be included (after finalized block)
    let unfinalized_l1_message = L1MessageEnvelope {
        l1_block_number: 3, // > 2 (finalized block)
        l2_block_number: None,
        queue_hash: None,
        transaction: TxL1Message {
            queue_index: 1,
            gas_limit: 21000,
            to: Address::random(),
            value: U256::from(2),
            sender: wallet_lock.inner.address(),
            input: vec![].into(),
        },
    };
    drop(wallet_lock);

    let finalized_message_hash = finalized_l1_message.transaction.tx_hash();
    let unfinalized_message_hash = unfinalized_l1_message.transaction.tx_hash();

    database.insert_l1_message(finalized_l1_message).await.unwrap();
    database.insert_l1_message(unfinalized_l1_message).await.unwrap();

    // build payload, should only include finalized message
    sequencer.build_payload_attributes();
    let payload_attributes = sequencer.next().await.unwrap();
    engine_driver.handle_build_new_payload(payload_attributes);

    let block = if let Some(EngineDriverEvent::NewPayload(block)) = engine_driver.next().await {
        block
    } else {
        panic!("expected a new payload event");
    };

    // verify only finalized L1 message is included
    assert_eq!(block.body.transactions.len(), 1);
    assert_eq!(block.body.transactions.first().unwrap().tx_hash(), &finalized_message_hash);

    // ensure unfinalized message is not included
    assert!(!block.body.transactions.iter().any(|tx| tx.tx_hash() == &unfinalized_message_hash));

    // update finalized block number to 3, now both messages should be available
    sequencer.set_l1_finalized_block_number(3);

    // sleep 2 seconds (ethereum header timestamp has granularity of seconds and proceeding header
    // must have a greater timestamp than the last)
    tokio::time::sleep(std::time::Duration::from_secs(2)).await;

    // build new payload
    sequencer.build_payload_attributes();
    let payload_attributes = sequencer.next().await.unwrap();
    engine_driver.handle_build_new_payload(payload_attributes);

    let block = if let Some(EngineDriverEvent::NewPayload(block)) = engine_driver.next().await {
        block
    } else {
        panic!("expected a new payload event");
    };

    // now should include the previously unfinalized message
    assert_eq!(block.body.transactions.len(), 1);
    assert_eq!(block.body.transactions.first().unwrap().tx_hash(), &unfinalized_message_hash);
}

#[tokio::test]
async fn can_sequence_blocks_with_private_key_file() -> eyre::Result<()> {
    reth_tracing::init_test_tracing();

    // Create temporary private key file
    let mut temp_file = NamedTempFile::new().unwrap();
    let private_key_hex = "0x1234567890abcdef1234567890abcdef1234567890abcdef1234567890abcdef";
    temp_file.write_all(private_key_hex.as_bytes()).unwrap();
    temp_file.flush().unwrap();

    // Create expected signer
    let expected_key_bytes =
        hex::decode("1234567890abcdef1234567890abcdef1234567890abcdef1234567890abcdef").unwrap();
    let expected_signer =
        alloy_signer_local::PrivateKeySigner::from_slice(&expected_key_bytes).unwrap();
    let expected_address = expected_signer.address();

    let chain_spec = (*SCROLL_DEV).clone();
    let rollup_manager_args = ScrollRollupNodeConfig {
        test: false, // disable test mode to enable real signing
        network_args: NetworkArgs::default(),
        database_args: DatabaseArgs { path: Some(PathBuf::from("sqlite::memory:")) },
        l1_provider_args: L1ProviderArgs::default(),
        engine_driver_args: EngineDriverArgs::default(),
        chain_orchestrator_args: ChainOrchestratorArgs::default(),
        sequencer_args: SequencerArgs {
            sequencer_enabled: true,
            block_time: 0,
            max_l1_messages_per_block: 4,
            l1_message_inclusion_mode: L1MessageInclusionMode::BlockDepth(0),
            payload_building_duration: 1000,
            ..SequencerArgs::default()
        },
        beacon_provider_args: BeaconProviderArgs {
            blob_source: BlobSource::Mock,
            ..Default::default()
        },
        signer_args: SignerArgs {
            key_file: Some(temp_file.path().to_path_buf()),
            aws_kms_key_id: None,
        },
    };

    let (nodes, _tasks, wallet) =
        setup_engine(rollup_manager_args, 1, chain_spec, false, false).await?;
    let wallet = Arc::new(Mutex::new(wallet));

    let sequencer_rnm_handle = nodes[0].inner.add_ons_handle.rollup_manager_handle.clone();
    let mut sequencer_events = sequencer_rnm_handle.get_event_listener().await?;

    // Generate and inject transaction
    let mut wallet_lock = wallet.lock().await;
    let raw_tx = TransactionTestContext::transfer_tx_nonce_bytes(
        wallet_lock.chain_id,
        wallet_lock.inner.clone(),
        wallet_lock.inner_nonce,
    )
    .await;
    wallet_lock.inner_nonce += 1;
    drop(wallet_lock);
    let tx_hash = nodes[0].rpc.inject_tx(raw_tx).await?;

    // Build block
    sequencer_rnm_handle.build_block().await;

    // Verify block was successfully sequenced
    if let Some(RollupManagerEvent::BlockSequenced(block)) = sequencer_events.next().await {
        assert_eq!(block.body.transactions.len(), 1);
        assert_eq!(block.body.transactions.first().unwrap().tx_hash(), &tx_hash);
    } else {
        panic!("Failed to receive BlockSequenced event");
    }

    // Skip the next event.
    let _ = sequencer_events.next().await;

    // Verify signing event and signature correctness
    if let Some(RollupManagerEvent::SignerEvent(SignerEvent::SignedBlock {
        block: signed_block,
        signature,
    })) = sequencer_events.next().await
    {
        let hash = sig_encode_hash(&signed_block);
        let recovered_address = signature.recover_address_from_prehash(&hash)?;
        assert_eq!(recovered_address, expected_address);
    } else {
        panic!("Failed to receive SignerEvent with signed block");
    }

    Ok(())
}

#[tokio::test]
async fn can_sequence_blocks_with_hex_key_file_without_prefix() -> eyre::Result<()> {
    reth_tracing::init_test_tracing();

    // Create temporary private key file (without 0x prefix)
    let mut temp_file = NamedTempFile::new().unwrap();
    let private_key_hex = "1234567890abcdef1234567890abcdef1234567890abcdef1234567890abcdef";
    temp_file.write_all(private_key_hex.as_bytes()).unwrap();
    temp_file.flush().unwrap();

    // Create expected signer
    let expected_key_bytes =
        hex::decode("1234567890abcdef1234567890abcdef1234567890abcdef1234567890abcdef").unwrap();
    let expected_signer =
        alloy_signer_local::PrivateKeySigner::from_slice(&expected_key_bytes).unwrap();
    let expected_address = expected_signer.address();

    let chain_spec = (*SCROLL_DEV).clone();
    let rollup_manager_args = ScrollRollupNodeConfig {
        test: false, // disable test mode to enable real signing
        network_args: NetworkArgs::default(),
        database_args: DatabaseArgs { path: Some(PathBuf::from("sqlite::memory:")) },
        l1_provider_args: L1ProviderArgs::default(),
        engine_driver_args: EngineDriverArgs::default(),
        chain_orchestrator_args: ChainOrchestratorArgs::default(),
        sequencer_args: SequencerArgs {
            sequencer_enabled: true,
            block_time: 0,
            max_l1_messages_per_block: 4,
            l1_message_inclusion_mode: L1MessageInclusionMode::BlockDepth(0),
            payload_building_duration: 1000,
            ..SequencerArgs::default()
        },
        beacon_provider_args: BeaconProviderArgs {
            blob_source: BlobSource::Mock,
            ..Default::default()
        },
        signer_args: SignerArgs {
            key_file: Some(temp_file.path().to_path_buf()),
            aws_kms_key_id: None,
        },
    };

    let (nodes, _tasks, wallet) =
        setup_engine(rollup_manager_args, 1, chain_spec, false, false).await?;
    let wallet = Arc::new(Mutex::new(wallet));

    let sequencer_rnm_handle = nodes[0].inner.add_ons_handle.rollup_manager_handle.clone();
    let mut sequencer_events = sequencer_rnm_handle.get_event_listener().await?;

    // Generate and inject transaction
    let mut wallet_lock = wallet.lock().await;
    let raw_tx = TransactionTestContext::transfer_tx_nonce_bytes(
        wallet_lock.chain_id,
        wallet_lock.inner.clone(),
        wallet_lock.inner_nonce,
    )
    .await;
    wallet_lock.inner_nonce += 1;
    drop(wallet_lock);
    let tx_hash = nodes[0].rpc.inject_tx(raw_tx).await?;

    // Build block
    sequencer_rnm_handle.build_block().await;

    // Verify block was successfully sequenced
    if let Some(RollupManagerEvent::BlockSequenced(block)) = sequencer_events.next().await {
        assert_eq!(block.body.transactions.len(), 1);
        assert_eq!(block.body.transactions.first().unwrap().tx_hash(), &tx_hash);
    } else {
        panic!("Failed to receive BlockSequenced event");
    }

    // Skip the next event.
    let _ = sequencer_events.next().await;

    // Verify signing event and signature correctness
    if let Some(RollupManagerEvent::SignerEvent(SignerEvent::SignedBlock {
        block: signed_block,
        signature,
    })) = sequencer_events.next().await
    {
        let hash = sig_encode_hash(&signed_block);
        let recovered_address = signature.recover_address_from_prehash(&hash)?;
        assert_eq!(recovered_address, expected_address);
    } else {
        panic!("Failed to receive SignerEvent with signed block");
    }

    Ok(())
}

#[tokio::test]
async fn can_build_blocks_and_exit_at_gas_limit() {
    reth_tracing::init_test_tracing();

    let chain_spec = SCROLL_DEV.clone();
    const MIN_TRANSACTION_GAS_COST: u64 = 21_000;
    const BLOCK_BUILDING_DURATION: Duration = Duration::from_millis(250);
    // const BLOCK_GAP_TRIGGER: u64 = 100;
    const TRANSACTIONS_COUNT: usize = 2000;

    // setup a test node. use a high value for the payload building duration to be sure we don't
    // exit early.
    let (mut nodes, _tasks, wallet) = setup_engine(
        ScrollRollupNodeConfig {
            sequencer_args: SequencerArgs { payload_building_duration: 1000, ..Default::default() },
            ..default_test_scroll_rollup_node_config()
        },
        1,
        chain_spec,
        false,
        false,
    )
    .await
    .unwrap();
    let node = nodes.pop().unwrap();
    let wallet = Arc::new(Mutex::new(wallet));

    // add transactions.
    let mut wallet_lock = wallet.lock().await;
    for _ in 0..TRANSACTIONS_COUNT {
        let raw_tx = TransactionTestContext::transfer_tx_nonce_bytes(
            wallet_lock.chain_id,
            wallet_lock.inner.clone(),
            wallet_lock.inner_nonce,
        )
        .await;
        wallet_lock.inner_nonce += 1;
        node.rpc.inject_tx(raw_tx).await.unwrap();
    }
    drop(wallet_lock);

    // create a forkchoice state
    let genesis_hash = node.inner.chain_spec().genesis_hash();
    let fcs = ForkchoiceState::new(
        BlockInfo { hash: genesis_hash, number: 0 },
        Default::default(),
        Default::default(),
    );

    // create the engine driver connected to the node
    let auth_client = node.inner.engine_http_client();
    let engine_client = ScrollAuthApiEngineClient::new(auth_client);
    let mut engine_driver = EngineDriver::new(
        Arc::new(engine_client),
        (*SCROLL_DEV).clone(),
        None::<ScrollRootProvider>,
        fcs,
        false,
        BLOCK_BUILDING_DURATION,
    );

    // issue a new payload to the execution layer.
    let timestamp =
        SystemTime::now().duration_since(UNIX_EPOCH).expect("Time can't go backwards").as_secs();
    engine_driver.handle_build_new_payload(ScrollPayloadAttributes {
        payload_attributes: PayloadAttributes {
            timestamp,
            prev_randao: Default::default(),
            suggested_fee_recipient: Default::default(),
            withdrawals: None,
            parent_beacon_block_root: None,
        },
        transactions: None,
        no_tx_pool: false,
        block_data_hint: BlockDataHint::none(),
        gas_limit: None,
    });

    // verify the gas used is within MIN_TRANSACTION_GAS_COST of the gas limit.
    if let Some(EngineDriverEvent::NewPayload(block)) = engine_driver.next().await {
        assert!(block.header.gas_used >= block.gas_limit - MIN_TRANSACTION_GAS_COST);
    } else {
        panic!("expected a new payload event");
    }
}

#[tokio::test]
async fn can_build_blocks_and_exit_at_time_limit() {
    reth_tracing::init_test_tracing();

    let chain_spec = SCROLL_DEV.clone();
    const MIN_TRANSACTION_GAS_COST: u64 = 21_000;
    const BLOCK_BUILDING_DURATION: Duration = Duration::from_secs(1);
    // const BLOCK_GAP_TRIGGER: u64 = 100;
    const TRANSACTIONS_COUNT: usize = 2000;

    // setup a test node. use a low payload building duration in order to exit before we reach the
    // gas limit.
    let (mut nodes, _tasks, wallet) = setup_engine(
        ScrollRollupNodeConfig {
            sequencer_args: SequencerArgs { payload_building_duration: 10, ..Default::default() },
            ..default_test_scroll_rollup_node_config()
        },
        1,
        chain_spec,
        false,
        false,
    )
    .await
    .unwrap();
    let node = nodes.pop().unwrap();
    let wallet = Arc::new(Mutex::new(wallet));

    // add transactions.
    let mut wallet_lock = wallet.lock().await;
    for _ in 0..TRANSACTIONS_COUNT {
        let raw_tx = TransactionTestContext::transfer_tx_nonce_bytes(
            wallet_lock.chain_id,
            wallet_lock.inner.clone(),
            wallet_lock.inner_nonce,
        )
        .await;
        wallet_lock.inner_nonce += 1;
        node.rpc.inject_tx(raw_tx).await.unwrap();
    }
    drop(wallet_lock);

    // create a forkchoice state
    let genesis_hash = node.inner.chain_spec().genesis_hash();
    let fcs = ForkchoiceState::new(
        BlockInfo { hash: genesis_hash, number: 0 },
        Default::default(),
        Default::default(),
    );

    // create the engine driver connected to the node
    let auth_client = node.inner.engine_http_client();
    let engine_client = ScrollAuthApiEngineClient::new(auth_client);
    let mut engine_driver = EngineDriver::new(
        Arc::new(engine_client),
        (*SCROLL_DEV).clone(),
        None::<ScrollRootProvider>,
        fcs,
        false,
        BLOCK_BUILDING_DURATION,
    );

    // start timer.
    let start = Instant::now();

    // issue a new payload to the execution layer.
    let timestamp =
        SystemTime::now().duration_since(UNIX_EPOCH).expect("Time can't go backwards").as_secs();
    engine_driver.handle_build_new_payload(ScrollPayloadAttributes {
        payload_attributes: PayloadAttributes {
            timestamp,
            prev_randao: Default::default(),
            suggested_fee_recipient: Default::default(),
            withdrawals: None,
            parent_beacon_block_root: None,
        },
        transactions: None,
        no_tx_pool: false,
        block_data_hint: BlockDataHint::none(),
        gas_limit: None,
    });

    if let Some(EngineDriverEvent::NewPayload(block)) = engine_driver.next().await {
        let payload_building_duration = start.elapsed();
        // verify that the block building duration is within 10% of the target (we allow for 10%
        // mismatch due to slower performance of debug mode).
        assert!(payload_building_duration < BLOCK_BUILDING_DURATION * 110 / 100);
        assert!(block.gas_used < block.gas_limit - MIN_TRANSACTION_GAS_COST);
    } else {
        panic!("expected a new payload event");
    }
}<|MERGE_RESOLUTION|>--- conflicted
+++ resolved
@@ -156,12 +156,7 @@
     reth_tracing::init_test_tracing();
 
     let chain_spec = SCROLL_DEV.clone();
-<<<<<<< HEAD
-    const BLOCK_BUILDING_DURATION: Duration = tokio::time::Duration::from_millis(0);
-=======
     const BLOCK_BUILDING_DURATION: Duration = Duration::from_millis(0);
-    const BLOCK_GAP_TRIGGER: u64 = 100;
->>>>>>> c030533e
     const L1_MESSAGE_DELAY: u64 = 2;
 
     // setup a test node
@@ -488,9 +483,6 @@
         panic!("Failed to receive BlockSequenced event");
     }
 
-    // Skip the next event.
-    let _ = sequencer_events.next().await;
-
     // Verify signing event and signature correctness
     if let Some(RollupManagerEvent::SignerEvent(SignerEvent::SignedBlock {
         block: signed_block,
@@ -580,9 +572,6 @@
         panic!("Failed to receive BlockSequenced event");
     }
 
-    // Skip the next event.
-    let _ = sequencer_events.next().await;
-
     // Verify signing event and signature correctness
     if let Some(RollupManagerEvent::SignerEvent(SignerEvent::SignedBlock {
         block: signed_block,
