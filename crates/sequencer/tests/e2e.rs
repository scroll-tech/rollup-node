--- conflicted
+++ resolved
@@ -43,16 +43,10 @@
     let engine_client = ScrollAuthApiEngineClient::new(auth_client);
     let mut engine_driver = EngineDriver::new(
         Arc::new(engine_client),
-<<<<<<< HEAD
-        None::<ScrollRootProvider>,
-        chain_spec,
-        fcs,
-=======
         (*SCROLL_DEV).clone(),
         None::<()>,
         fcs,
         false,
->>>>>>> ea9ce807
         BLOCK_BUILDING_DURATION,
     );
 
@@ -165,16 +159,10 @@
     let engine_client = ScrollAuthApiEngineClient::new(auth_client);
     let mut engine_driver = EngineDriver::new(
         Arc::new(engine_client),
-<<<<<<< HEAD
-        None::<ScrollRootProvider>,
-        chain_spec,
-        fcs,
-=======
         (*SCROLL_DEV).clone(),
         None::<()>,
         fcs,
         false,
->>>>>>> ea9ce807
         BLOCK_BUILDING_DURATION,
     );
 
