//! This library contains the sequencer, which is responsible for sequencing transactions and
//! producing new blocks.

use std::{
    fmt,
    future::Future,
    pin::Pin,
    sync::Arc,
    task::{Context, Poll},
    time::{Instant, SystemTime, UNIX_EPOCH},
};

use alloy_eips::eip2718::Encodable2718;
use alloy_rpc_types_engine::{ExecutionData, PayloadAttributes, PayloadId};
use futures::{task::AtomicWaker, Stream};
use reth_scroll_engine_primitives::try_into_block;
use reth_scroll_primitives::ScrollBlock;
use rollup_node_primitives::{BlockInfo, DEFAULT_BLOCK_DIFFICULTY};
use rollup_node_providers::{L1MessageProvider, L1ProviderError};
use scroll_alloy_hardforks::ScrollHardforks;
use scroll_alloy_provider::ScrollEngineApi;
use scroll_alloy_rpc_types_engine::{BlockDataHint, ScrollPayloadAttributes};
use scroll_engine::Engine;
use tokio::time::Interval;

mod config;
pub use config::{L1MessageInclusionMode, PayloadBuildingConfig, SequencerConfig};

mod error;
pub use error::SequencerError;

mod event;
pub use event::SequencerEvent;

mod metrics;
pub use metrics::SequencerMetrics;

/// A type alias for the payload building job future.
pub type PayloadBuildingJobFuture = Pin<Box<dyn Future<Output = PayloadId> + Send + Sync>>;

/// The sequencer is responsible for sequencing transactions and producing new blocks.
pub struct Sequencer<P, CS> {
    /// A reference to the provider.
    provider: Arc<P>,
    /// The configuration for the sequencer.
    config: SequencerConfig<CS>,
    /// The interval trigger for building a new block.
    trigger: Option<Interval>,
    /// The inflight payload building job
    payload_building_job: Option<PayloadBuildingJob>,
    /// The sequencer metrics.
    metrics: SequencerMetrics,
    /// A waker to notify when the Sequencer should be polled.
    waker: AtomicWaker,
}

impl<P, CS> Sequencer<P, CS>
where
    P: L1MessageProvider + Unpin + Send + Sync + 'static,
    CS: ScrollHardforks,
{
    /// Creates a new sequencer.
    pub fn new(provider: Arc<P>, config: SequencerConfig<CS>) -> Self {
        Self {
            provider,
            trigger: config.auto_start.then(|| delayed_interval(config.block_time)),
            config,
            payload_building_job: None,
            metrics: SequencerMetrics::default(),
            waker: AtomicWaker::new(),
        }
    }

    /// Returns a reference to the payload building job.
    pub const fn payload_building_job(&self) -> Option<&PayloadBuildingJob> {
        self.payload_building_job.as_ref()
    }

    /// Cancels the current payload building job, if any.
    pub fn cancel_payload_building_job(&mut self) {
        self.payload_building_job = None;
    }

    /// Enables the sequencer.
    pub fn enable(&mut self) {
        if self.trigger.is_none() {
            self.trigger = Some(delayed_interval(self.config.block_time));
        }
    }

    /// Disables the sequencer.
    pub fn disable(&mut self) {
        self.trigger = None;
        self.cancel_payload_building_job();
    }

    /// Creates a new block using the pending transactions from the message queue and
    /// the transaction pool.
    pub async fn start_payload_building<EC: ScrollEngineApi + Sync + Send + 'static>(
        &mut self,
        engine: &mut Engine<EC>,
    ) -> Result<(), SequencerError> {
        tracing::info!(target: "rollup_node::sequencer", "New payload attributes request received.");

        let timestamp = SystemTime::now()
            .duration_since(UNIX_EPOCH)
            .expect("Time can't go backwards")
            .as_secs();
        let payload_attributes = PayloadAttributes {
            timestamp,
            suggested_fee_recipient: self.config.fee_recipient,
            parent_beacon_block_root: None,
            prev_randao: Default::default(),
            withdrawals: None,
        };

        let now = Instant::now();
        let mut l1_messages = vec![];
        let mut cumulative_gas_used = 0;

        // Collect L1 messages to include in payload.
        let db_l1_messages = self
            .provider
            .get_n_messages(
                self.config.payload_building_config.l1_message_inclusion_mode.into(),
                self.config.payload_building_config.max_l1_messages_per_block,
            )
            .await
            .map_err(Into::<L1ProviderError>::into)?;

        let l1_origin = db_l1_messages.first().map(|msg| msg.l1_block_number);
        for msg in db_l1_messages {
            // TODO (greg): we only check the DA limit on the execution node side. We should also
            // check it here.
            let fits_in_block = msg.transaction.gas_limit + cumulative_gas_used <=
                self.config.payload_building_config.block_gas_limit;
            if !fits_in_block {
                break;
            }

            cumulative_gas_used += msg.transaction.gas_limit;
            l1_messages.push(msg.transaction.encoded_2718().into());
        }

        let payload_attributes = ScrollPayloadAttributes {
            payload_attributes,
            transactions: (!l1_messages.is_empty()).then_some(l1_messages),
            no_tx_pool: false,
            block_data_hint: BlockDataHint {
                difficulty: Some(DEFAULT_BLOCK_DIFFICULTY),
                ..Default::default()
            },
            // If setting the gas limit to None, the Reth payload builder will use the gas limit
            // passed via the `builder.gaslimit` CLI arg.
            gas_limit: None,
        };

        self.metrics.payload_attributes_building_duration.record(now.elapsed().as_secs_f64());

        // Request the engine to build a new payload.
        let fcu = engine.build_payload(None, payload_attributes).await?;
        let payload_id = fcu.payload_id.ok_or(SequencerError::MissingPayloadId)?;

        // Create a job that will wait for the configured duration before marking the payload as
        // ready.
        let payload_building_duration = self.config.payload_building_duration;
        self.payload_building_job = Some(PayloadBuildingJob {
            l1_origin,
            future: Box::pin(async move {
                // wait the configured duration for the execution node to build the payload.
                tokio::time::sleep(tokio::time::Duration::from_millis(payload_building_duration))
                    .await;
                payload_id
            }),
        });

        self.waker.wake();

        Ok(())
    }

    /// Handles a new payload by fetching it from the engine and updating the FCS head.
    pub async fn finalize_payload_building<EC: ScrollEngineApi + Sync + Send + 'static>(
        &mut self,
        payload_id: PayloadId,
        engine: &mut Engine<EC>,
    ) -> Result<Option<ScrollBlock>, SequencerError> {
        let payload = engine.get_payload(payload_id).await?;

        if payload.transactions.is_empty() && !self.config.allow_empty_blocks {
            tracing::trace!(target: "rollup_node::sequencer", "Built empty payload with id {payload_id:?}, discarding payload.");
            Ok(None)
        } else {
            tracing::info!(target: "rollup_node::sequencer", "Built payload with id {payload_id:?}, hash: {:#x}, number: {} containing {} transactions.", payload.block_hash, payload.block_number, payload.transactions.len());
            let block_info = BlockInfo { hash: payload.block_hash, number: payload.block_number };
            engine.update_fcs(Some(block_info), None, None).await?;
            let block: ScrollBlock = try_into_block(
                ExecutionData { payload: payload.into(), sidecar: Default::default() },
                self.config.chain_spec.clone(),
            )
            .map_err(|_| SequencerError::PayloadError)?;
            Ok(Some(block))
        }
    }
}

/// A job that builds a new payload.
pub struct PayloadBuildingJob {
    /// The L1 origin block number of the first included L1 message, if any.
    l1_origin: Option<u64>,
    /// The future that resolves to the payload ID once the job is complete.
    future: PayloadBuildingJobFuture,
}

impl std::fmt::Debug for PayloadBuildingJob {
    fn fmt(&self, f: &mut std::fmt::Formatter<'_>) -> std::fmt::Result {
        f.debug_struct("PayloadBuildingJob")
            .field("l1_origin", &self.l1_origin)
            .field("future", &"PayloadBuildingJobFuture")
            .finish()
    }
}

impl PayloadBuildingJob {
    /// Returns the L1 origin block number of the first included L1 message, if any.
    pub const fn l1_origin(&self) -> Option<u64> {
        self.l1_origin
    }
}

/// A stream that produces payload attributes.
impl<SMP, CS> Stream for Sequencer<SMP, CS> {
    type Item = SequencerEvent;

    fn poll_next(self: Pin<&mut Self>, cx: &mut Context<'_>) -> Poll<Option<Self::Item>> {
        let this = self.get_mut();
        this.waker.register(cx.waker());

<<<<<<< HEAD
        // Poll the trigger to see if it's time to build a new block.
        if let Some(trigger) = this.trigger.as_mut() {
            match trigger.poll_tick(cx) {
                Poll::Ready(_) => {
                    // If there's no inflight job, emit a new slot event.
                    if this.payload_building_job.is_none() {
                        return Poll::Ready(Some(SequencerEvent::NewSlot));
                    };
                    tracing::trace!(target: "rollup_node::sequencer", "Payload building job already in progress, skipping slot.");
=======
        // If there is an inflight payload building job, poll it.
        if let Some(payload_building_job) = this.payload_building_job.as_mut() {
            match payload_building_job.future.as_mut().poll(cx) {
                Poll::Ready(payload_id) => {
                    this.payload_building_job = None;
                    return Poll::Ready(Some(SequencerEvent::PayloadReady(payload_id)));
>>>>>>> 1bf2c0be
                }
                Poll::Pending => {}
            }
        }

<<<<<<< HEAD
        // If there is an inflight payload building job, poll it.
        if let Some(payload_building_job) = this.payload_building_job.as_mut() {
            match payload_building_job.future.as_mut().poll(cx) {
                Poll::Ready(payload_id) => {
                    this.payload_building_job = None;
                    return Poll::Ready(Some(SequencerEvent::PayloadReady(payload_id)));
=======
        // Poll the trigger to see if it's time to build a new block.
        if let Some(trigger) = this.trigger.as_mut() {
            match trigger.poll_tick(cx) {
                Poll::Ready(_) => {
                    // If there's no inflight job, emit a new slot event.
                    if this.payload_building_job.is_none() {
                        return Poll::Ready(Some(SequencerEvent::NewSlot));
                    };
                    tracing::trace!(target: "rollup_node::sequencer", "Payload building job already in progress, skipping slot.");
>>>>>>> 1bf2c0be
                }
                Poll::Pending => {}
            }
        }

        Poll::Pending
    }
}

impl<SMP, CS: std::fmt::Debug> fmt::Debug for Sequencer<SMP, CS> {
    fn fmt(&self, f: &mut std::fmt::Formatter<'_>) -> std::fmt::Result {
        f.debug_struct("Sequencer")
            .field("provider", &"SequencerMessageProvider")
            .field("config", &self.config)
            .field("payload_building_job", &"PayloadBuildingJob")
            .finish()
    }
}

/// Creates a delayed interval that will not skip ticks if the interval is missed but will delay
/// the next tick until the interval has passed.
fn delayed_interval(interval: u64) -> Interval {
    let mut interval = tokio::time::interval(tokio::time::Duration::from_millis(interval));
    interval.set_missed_tick_behavior(tokio::time::MissedTickBehavior::Delay);
    interval
}<|MERGE_RESOLUTION|>--- conflicted
+++ resolved
@@ -236,7 +236,17 @@
         let this = self.get_mut();
         this.waker.register(cx.waker());
 
-<<<<<<< HEAD
+        // If there is an inflight payload building job, poll it.
+        if let Some(payload_building_job) = this.payload_building_job.as_mut() {
+            match payload_building_job.future.as_mut().poll(cx) {
+                Poll::Ready(payload_id) => {
+                    this.payload_building_job = None;
+                    return Poll::Ready(Some(SequencerEvent::PayloadReady(payload_id)));
+                }
+                Poll::Pending => {}
+            }
+        }
+
         // Poll the trigger to see if it's time to build a new block.
         if let Some(trigger) = this.trigger.as_mut() {
             match trigger.poll_tick(cx) {
@@ -246,37 +256,6 @@
                         return Poll::Ready(Some(SequencerEvent::NewSlot));
                     };
                     tracing::trace!(target: "rollup_node::sequencer", "Payload building job already in progress, skipping slot.");
-=======
-        // If there is an inflight payload building job, poll it.
-        if let Some(payload_building_job) = this.payload_building_job.as_mut() {
-            match payload_building_job.future.as_mut().poll(cx) {
-                Poll::Ready(payload_id) => {
-                    this.payload_building_job = None;
-                    return Poll::Ready(Some(SequencerEvent::PayloadReady(payload_id)));
->>>>>>> 1bf2c0be
-                }
-                Poll::Pending => {}
-            }
-        }
-
-<<<<<<< HEAD
-        // If there is an inflight payload building job, poll it.
-        if let Some(payload_building_job) = this.payload_building_job.as_mut() {
-            match payload_building_job.future.as_mut().poll(cx) {
-                Poll::Ready(payload_id) => {
-                    this.payload_building_job = None;
-                    return Poll::Ready(Some(SequencerEvent::PayloadReady(payload_id)));
-=======
-        // Poll the trigger to see if it's time to build a new block.
-        if let Some(trigger) = this.trigger.as_mut() {
-            match trigger.poll_tick(cx) {
-                Poll::Ready(_) => {
-                    // If there's no inflight job, emit a new slot event.
-                    if this.payload_building_job.is_none() {
-                        return Poll::Ready(Some(SequencerEvent::NewSlot));
-                    };
-                    tracing::trace!(target: "rollup_node::sequencer", "Payload building job already in progress, skipping slot.");
->>>>>>> 1bf2c0be
                 }
                 Poll::Pending => {}
             }
