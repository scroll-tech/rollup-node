--- conflicted
+++ resolved
@@ -301,12 +301,8 @@
                         .as_mut()
                         .expect("signer must be present")
                         .sign_block(block.clone())?;
-<<<<<<< HEAD
                     self.metric_handler.finish_block_building_recording();
-                    return Ok(Some(ChainOrchestratorEvent::BlockSequenced(block)))
-=======
                     return Ok(Some(ChainOrchestratorEvent::BlockSequenced(block)));
->>>>>>> b1bc845a
                 }
             }
         }
@@ -554,12 +550,7 @@
         &mut self,
         block_number: u64,
     ) -> Result<Option<ChainOrchestratorEvent>, ChainOrchestratorError> {
-<<<<<<< HEAD
-=======
-        let metric = self.metrics.get(&ChainOrchestratorItem::L1Reorg).expect("metric exists");
-        let now = Instant::now();
         let genesis_hash = self.config.chain_spec().genesis_hash();
->>>>>>> b1bc845a
         let UnwindResult { l1_block_number, queue_index, l2_head_block_number, l2_safe_block_info } =
             self.database.unwind(genesis_hash, block_number).await?;
 
@@ -617,20 +608,9 @@
         &mut self,
         block_number: u64,
     ) -> Result<Option<ChainOrchestratorEvent>, ChainOrchestratorError> {
-<<<<<<< HEAD
-        let finalized_batches = Retry::default()
-            .retry("handle_finalized", || async {
-                let tx = self.database.tx_mut().await?;
-
-=======
-        let metric =
-            self.metrics.get(&ChainOrchestratorItem::L1Finalization).expect("metric exists");
-        let now = Instant::now();
-
         let finalized_batches = self
             .database
             .tx_mut(move |tx| async move {
->>>>>>> b1bc845a
                 // Set the latest finalized L1 block in the database.
                 tx.set_finalized_l1_block_number(block_number).await?;
 
@@ -652,18 +632,9 @@
         &self,
         batch: BatchCommitData,
     ) -> Result<Option<ChainOrchestratorEvent>, ChainOrchestratorError> {
-<<<<<<< HEAD
-        let event = Retry::default()
-            .retry("handle_batch_commit", || async {
-                let tx = self.database.tx_mut().await?;
-=======
-        let metric = self.metrics.get(&ChainOrchestratorItem::BatchCommit).expect("metric exists");
-        let now = Instant::now();
-
         let event = self
             .database
             .tx_mut(move |tx| {
->>>>>>> b1bc845a
                 let batch_clone = batch.clone();
                 async move {
                     let prev_batch_index = batch_clone.index - 1;
