--- conflicted
+++ resolved
@@ -355,18 +355,12 @@
             }
             ChainOrchestratorCommand::UpdateFcsHead((head, sender)) => {
                 self.engine.update_fcs(Some(head), None, None).await?;
-<<<<<<< HEAD
                 self.database
                     .tx_mut(move |tx| async move {
-                        tx.purge_l1_message_to_l2_block_mappings(Some(head.number + 1)).await
+                        tx.purge_l1_message_to_l2_block_mappings(Some(head.number + 1)).await?;
+                        tx.set_l2_head_block_number(head.number).await
                     })
                     .await?;
-=======
-                let tx = self.database.tx_mut().await?;
-                tx.purge_l1_message_to_l2_block_mappings(Some(head.number + 1)).await?;
-                tx.set_l2_head_block_number(head.number).await?;
-                tx.commit().await?;
->>>>>>> 7bc44a0a
                 self.notify(ChainOrchestratorEvent::FcsHeadUpdated(head));
                 let _ = sender.send(());
             }
