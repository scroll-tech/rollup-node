//! A library responsible for orchestrating the L2 chain based on data received from L1 and over the
//! L2 p2p network.

use alloy_eips::Encodable2718;
use alloy_primitives::{b256, bytes::Bytes, keccak256, B256};
use alloy_provider::Provider;
use alloy_rpc_types_engine::ExecutionPayloadV1;
use futures::{stream, StreamExt, TryStreamExt};
use reth_chainspec::EthChainSpec;
use reth_network_api::{BlockDownloaderProvider, FullNetwork};
use reth_network_p2p::{sync::SyncState as RethSyncState, FullBlockClient};
use reth_scroll_node::ScrollNetworkPrimitives;
use reth_scroll_primitives::ScrollBlock;

use reth_tasks::shutdown::Shutdown;
use reth_tokio_util::{EventSender, EventStream};
use rollup_node_primitives::{
    BatchCommitData, BatchInfo, BatchStatus, BlockConsolidationOutcome, BlockInfo, ChainImport,
    L1MessageEnvelope, L2BlockInfoWithL1Messages,
};
use rollup_node_providers::L1MessageProvider;
use rollup_node_sequencer::{Sequencer, SequencerEvent};
use rollup_node_signer::{SignatureAsBytes, SignerEvent, SignerHandle};
<<<<<<< HEAD
use rollup_node_watcher::{L1Notification, L1WatcherHandle};
use scroll_alloy_consensus::TxL1Message;
=======
use rollup_node_watcher::L1Notification;
use scroll_alloy_consensus::{ScrollTxEnvelope, TxL1Message};
>>>>>>> 0493ec94
use scroll_alloy_hardforks::ScrollHardforks;
use scroll_alloy_network::Scroll;
use scroll_alloy_provider::ScrollEngineApi;
use scroll_db::{
    Database, DatabaseError, DatabaseReadOperations, DatabaseWriteOperations, L1MessageKey,
    UnwindResult,
};
use scroll_derivation_pipeline::{BatchDerivationResult, DerivationPipeline};
use scroll_engine::Engine;
use scroll_network::{
    BlockImportOutcome, NewBlockWithPeer, ScrollNetwork, ScrollNetworkManagerEvent,
};
use std::{collections::VecDeque, sync::Arc, time::Instant, vec};
use tokio::sync::mpsc::{self, UnboundedReceiver};

mod config;
pub use config::ChainOrchestratorConfig;

mod consensus;
pub use consensus::{Consensus, NoopConsensus, SystemContractConsensus};

mod consolidation;
use consolidation::{reconcile_batch, BlockConsolidationAction};

mod event;
pub use event::ChainOrchestratorEvent;

mod error;
pub use error::ChainOrchestratorError;

mod handle;
pub use handle::{ChainOrchestratorCommand, ChainOrchestratorHandle, DatabaseQuery};

mod metrics;
use metrics::{MetricsHandler, Task};

mod sync;
pub use sync::{SyncMode, SyncState};

mod status;
pub use status::ChainOrchestratorStatus;

/// Wraps a future, metering the completion of it.
macro_rules! metered {
    ($task:expr, $self:ident, $method:ident($($args:expr),*)) => {
        {
            let metric = $self.metric_handler.get($task).expect("metric exists").clone();
            let now = Instant::now();
            let res =$self.$method($($args),*).await;
            metric.task_duration.record(now.elapsed().as_secs_f64());
            res
        }
    };
}

/// The mask used to mask the L1 message queue hash.
const L1_MESSAGE_QUEUE_HASH_MASK: B256 =
    b256!("ffffffffffffffffffffffffffffffffffffffffffffffffffffffff00000000");

/// The number of headers to fetch in each request when fetching headers from peers.
const HEADER_FETCH_COUNT: u64 = 100;

/// The size of the event channel used to broadcast events to listeners.
const EVENT_CHANNEL_SIZE: usize = 5000;

/// The batch size for batch validation.
#[cfg(not(any(test, feature = "test-utils")))]
const BATCH_SIZE: usize = 100;
#[cfg(any(test, feature = "test-utils"))]
const BATCH_SIZE: usize = 1;

/// The [`ChainOrchestrator`] is responsible for orchestrating the progression of the L2 chain
/// based on data consolidated from L1 and the data received over the p2p network.
#[derive(Debug)]
pub struct ChainOrchestrator<
    N: FullNetwork<Primitives = ScrollNetworkPrimitives>,
    ChainSpec,
    L1MP,
    L2P,
    EC,
> {
    /// The configuration for the chain orchestrator.
    config: ChainOrchestratorConfig<ChainSpec>,
    /// The receiver for commands sent to the chain orchestrator.
    handle_rx: UnboundedReceiver<ChainOrchestratorCommand<N>>,
    /// The `BlockClient` that is used to fetch blocks from peers over p2p.
    block_client: Arc<FullBlockClient<<N as BlockDownloaderProvider>::Client>>,
    /// The L2 client that is used to interact with the L2 chain.
    l2_client: Arc<L2P>,
    /// The reference to database.
    database: Arc<Database>,
    /// The current sync state of the [`ChainOrchestrator`].
    sync_state: SyncState,
    /// Handle to send commands to the L1 watcher (e.g., for gap recovery).
    l1_watcher_handle: L1WatcherHandle,
    /// The network manager that manages the scroll p2p network.
    network: ScrollNetwork<N>,
    /// The consensus algorithm used by the rollup node.
    consensus: Box<dyn Consensus + 'static>,
    /// The engine used to communicate with the execution layer.
    engine: Engine<EC>,
    /// The sequencer used to build blocks.
    sequencer: Option<Sequencer<L1MP, ChainSpec>>,
    /// The signer used to sign messages.
    signer: Option<SignerHandle>,
    /// The derivation pipeline used to derive L2 blocks from batches.
    derivation_pipeline: DerivationPipeline,
    /// Optional event sender for broadcasting events to listeners.
    event_sender: Option<EventSender<ChainOrchestratorEvent>>,
    /// The metrics handler.
    metric_handler: MetricsHandler,
}

impl<
        N: FullNetwork<Primitives = ScrollNetworkPrimitives> + Send + Sync + 'static,
        ChainSpec: ScrollHardforks + EthChainSpec + Send + Sync + 'static,
        L1MP: L1MessageProvider + Unpin + Clone + Send + Sync + 'static,
        L2P: Provider<Scroll> + 'static,
        EC: ScrollEngineApi + Sync + Send + 'static,
    > ChainOrchestrator<N, ChainSpec, L1MP, L2P, EC>
{
    /// Creates a new chain orchestrator.
    #[allow(clippy::too_many_arguments)]
    pub async fn new(
        database: Arc<Database>,
        config: ChainOrchestratorConfig<ChainSpec>,
        block_client: Arc<FullBlockClient<<N as BlockDownloaderProvider>::Client>>,
        l2_provider: L2P,
        l1_watcher_handle: L1WatcherHandle,
        network: ScrollNetwork<N>,
        consensus: Box<dyn Consensus + 'static>,
        engine: Engine<EC>,
        sequencer: Option<Sequencer<L1MP, ChainSpec>>,
        signer: Option<SignerHandle>,
        derivation_pipeline: DerivationPipeline,
    ) -> Result<(Self, ChainOrchestratorHandle<N>), ChainOrchestratorError> {
        let (handle_tx, handle_rx) = mpsc::unbounded_channel();
        let handle = ChainOrchestratorHandle::new(handle_tx);
        Ok((
            Self {
                block_client,
                l2_client: Arc::new(l2_provider),
                database,
                config,
                sync_state: SyncState::default(),
                l1_watcher_handle,
                network,
                consensus,
                engine,
                sequencer,
                signer,
                derivation_pipeline,
                handle_rx,
                event_sender: None,
                metric_handler: MetricsHandler::default(),
            },
            handle,
        ))
    }

    /// Drives the [`ChainOrchestrator`] future until a [`Shutdown`] signal is received.
    pub async fn run_until_shutdown(mut self, mut shutdown: Shutdown) {
        loop {
            tokio::select! {
                biased;

                _guard = &mut shutdown => {
                    break;
                }
                Some(command) = self.handle_rx.recv() => {
                    if let Err(err) = self.handle_command(command).await {
                        tracing::error!(target: "scroll::chain_orchestrator", ?err, "Error handling command");
                    }
                }
                Some(event) = async {
                    if let Some(event) = self.signer.as_mut() {
                        event.next().await
                    } else {
                        unreachable!()
                    }
                }, if self.signer.is_some() => {
                    let res = self.handle_signer_event(event).await;
                    self.handle_outcome(res);
                }
                Some(event) = async {
                    if let Some(seq) = self.sequencer.as_mut() {
                        seq.next().await
                    } else {
                        unreachable!()
                    }
                }, if self.sequencer.is_some() && self.sync_state.is_synced() => {
                    let res = self.handle_sequencer_event(event).await;
                    self.handle_outcome(res);
                }
                Some(batch) = self.derivation_pipeline.next() => {
                    let res = metered!(Task::BatchReconciliation, self, handle_derived_batch(batch));
                    self.handle_outcome(res);
                }
                Some(event) = self.network.events().next() => {
                    let res = self.handle_network_event(event).await;
                    self.handle_outcome(res);
                }
                Some(notification) = self.l1_watcher_handle.l1_notification_receiver().recv(), if self.sync_state.l2().is_synced() && self.derivation_pipeline.is_empty() => {
                    let res = self.handle_l1_notification(notification).await;
                    self.handle_outcome(res);
                }

            }
        }
    }

    /// Handles the outcome of an operation, logging errors and notifying event listeners as
    /// appropriate.
    fn handle_outcome(
        &self,
        outcome: Result<Option<ChainOrchestratorEvent>, ChainOrchestratorError>,
    ) {
        match outcome {
            Ok(Some(event)) => self.notify(event),
            Err(err) => {
                tracing::error!(target: "scroll::chain_orchestrator", ?err, "Encountered error in the chain orchestrator");
            }
            Ok(None) => {}
        }
    }

    /// Handles an event from the signer.
    async fn handle_signer_event(
        &self,
        event: SignerEvent,
    ) -> Result<Option<ChainOrchestratorEvent>, ChainOrchestratorError> {
        tracing::info!(target: "scroll::chain_orchestrator", ?event, "Handling signer event");
        match event {
            SignerEvent::SignedBlock { block, signature } => {
                let hash = block.hash_slow();
                self.database
                    .tx_mut(move |tx| async move {
                        tx.set_l2_head_block_number(block.header.number).await?;
                        tx.insert_signature(hash, signature).await
                    })
                    .await?;
                self.network.handle().announce_block(block.clone(), signature);
                Ok(Some(ChainOrchestratorEvent::SignedBlock { block, signature }))
            }
        }
    }

    /// Handles an event from the sequencer.
    async fn handle_sequencer_event(
        &mut self,
        event: SequencerEvent,
    ) -> Result<Option<ChainOrchestratorEvent>, ChainOrchestratorError> {
        tracing::info!(target: "scroll::chain_orchestrator", ?event, "Handling sequencer event");
        match event {
            SequencerEvent::NewSlot => {
                if self.consensus.should_sequence_block(
                    self.signer
                        .as_ref()
                        .map(|s| &s.address)
                        .expect("signer must be set if sequencer is present"),
                ) {
                    self.metric_handler.start_block_building_recording();
                    self.sequencer
                        .as_mut()
                        .expect("sequencer must be present")
                        .start_payload_building(&mut self.engine)
                        .await?;
                }
            }
            SequencerEvent::PayloadReady(payload_id) => {
                if let Some(block) = self
                    .sequencer
                    .as_mut()
                    .expect("sequencer must be present")
                    .finalize_payload_building(payload_id, &mut self.engine)
                    .await?
                {
                    let block_info: L2BlockInfoWithL1Messages = (&block).into();
                    self.database
                        .update_l1_messages_from_l2_blocks(vec![block_info.clone()])
                        .await?;
                    self.signer
                        .as_mut()
                        .expect("signer must be present")
                        .sign_block(block.clone())?;
                    self.metric_handler.finish_block_building_recording();
                    return Ok(Some(ChainOrchestratorEvent::BlockSequenced(block)));
                }
            }
        }

        Ok(None)
    }

    /// Handles a command sent to the chain orchestrator.
    async fn handle_command(
        &mut self,
        command: ChainOrchestratorCommand<N>,
    ) -> Result<(), ChainOrchestratorError> {
        tracing::debug!(target: "scroll::chain_orchestrator", ?command, "Handling command");
        match command {
            ChainOrchestratorCommand::BuildBlock => {
                if let Some(sequencer) = self.sequencer.as_mut() {
                    sequencer.start_payload_building(&mut self.engine).await?;
                } else {
                    tracing::error!(target: "scroll::chain_orchestrator", "Received BuildBlock command but sequencer is not configured");
                }
            }
            ChainOrchestratorCommand::EventListener(tx) => {
                let _ = tx.send(self.event_listener());
            }
            ChainOrchestratorCommand::Status(tx) => {
                let (l1_latest, l1_finalized, l1_processed) = self
                    .database
                    .tx(|tx| async move {
                        let l1_latest = tx.get_latest_l1_block_number().await?;
                        let l1_finalized = tx.get_finalized_l1_block_number().await?;
                        let l1_processed = tx.get_processed_l1_block_number().await?;
                        Ok::<_, ChainOrchestratorError>((l1_latest, l1_finalized, l1_processed))
                    })
                    .await?;
                let status = ChainOrchestratorStatus::new(
                    &self.sync_state,
                    l1_latest,
                    l1_finalized,
                    l1_processed,
                    self.engine.fcs().clone(),
                );
                let _ = tx.send(status);
            }
            ChainOrchestratorCommand::NetworkHandle(tx) => {
                let _ = tx.send(self.network.handle().clone());
            }
            ChainOrchestratorCommand::UpdateFcsHead((head, sender)) => {
                // Collect transactions of reverted blocks from l2 client.
                let reverted_transactions = self
                    .collect_reverted_txs_in_range(
                        head.number.saturating_add(1),
                        self.engine.fcs().head_block_info().number,
                    )
                    .await?;
                self.engine.update_fcs(Some(head), None, None).await?;
                self.database
                    .tx_mut(move |tx| async move {
                        tx.purge_l1_message_to_l2_block_mappings(Some(head.number + 1)).await?;
                        tx.set_l2_head_block_number(head.number).await
                    })
                    .await?;

                // Add all reverted transactions to the transaction pool.
                self.reinsert_txs_into_pool(reverted_transactions).await;
                self.notify(ChainOrchestratorEvent::FcsHeadUpdated(head));
                let _ = sender.send(());
            }
            ChainOrchestratorCommand::EnableAutomaticSequencing(tx) => {
                if let Some(sequencer) = self.sequencer.as_mut() {
                    sequencer.enable();
                    let _ = tx.send(true);
                } else {
                    tracing::error!(target: "scroll::chain_orchestrator", "Received EnableAutomaticSequencing command but sequencer is not configured");
                    let _ = tx.send(false);
                }
            }
            ChainOrchestratorCommand::DisableAutomaticSequencing(tx) => {
                if let Some(sequencer) = self.sequencer.as_mut() {
                    sequencer.disable();
                    let _ = tx.send(true);
                } else {
                    tracing::error!(target: "scroll::chain_orchestrator", "Received DisableAutomaticSequencing command but sequencer is not configured");
                    let _ = tx.send(false);
                }
            }
            ChainOrchestratorCommand::DatabaseQuery(query) => match query {
                DatabaseQuery::GetL1MessageByKey(l1_message_key, sender) => {
                    let l1_message =
                        self.database.get_n_l1_messages(Some(l1_message_key), 1).await?.pop();
                    let _ = sender.send(l1_message);
                }
            },
            #[cfg(feature = "test-utils")]
            ChainOrchestratorCommand::SetGossip((enabled, tx)) => {
                self.network.handle().set_gossip(enabled).await;
                let _ = tx.send(());
            }
            #[cfg(feature = "test-utils")]
            ChainOrchestratorCommand::DatabaseHandle(tx) => {
                let _ = tx.send(self.database.clone());
            }
        }

        Ok(())
    }

    /// Returns a new event listener for the rollup node manager.
    pub fn event_listener(&mut self) -> EventStream<ChainOrchestratorEvent> {
        if let Some(event_sender) = &self.event_sender {
            return event_sender.new_listener();
        };

        let event_sender = EventSender::new(EVENT_CHANNEL_SIZE);
        let event_listener = event_sender.new_listener();
        self.event_sender = Some(event_sender);

        event_listener
    }

    /// Notifies all event listeners of the given event.
    fn notify(&self, event: ChainOrchestratorEvent) {
        if let Some(s) = self.event_sender.as_ref() {
            s.notify(event);
        }
    }

    /// Handles a derived batch by inserting the derived blocks into the database.
    async fn handle_derived_batch(
        &mut self,
        batch: BatchDerivationResult,
    ) -> Result<Option<ChainOrchestratorEvent>, ChainOrchestratorError> {
        let batch_info = batch.batch_info;
        tracing::info!(target: "scroll::chain_orchestrator", batch_info = ?batch_info, num_blocks = batch.attributes.len(), "Handling derived batch");

        let skipped_l1_messages = batch.skipped_l1_messages.clone();
        let batch_reconciliation_result =
            reconcile_batch(&self.l2_client, batch, self.engine.fcs()).await?;
        let aggregated_actions = batch_reconciliation_result.aggregate_actions();

        let mut reorg_results = vec![];
        for action in aggregated_actions.actions {
            let outcome = match action {
                BlockConsolidationAction::Skip(_) => {
                    unreachable!("Skip actions have been filtered out in aggregation")
                }
                BlockConsolidationAction::UpdateSafeHead(block_info) => {
                    tracing::info!(target: "scroll::chain_orchestrator", ?block_info, "Updating safe head to consolidated block");
                    let finalized_block_info = batch_reconciliation_result
                        .target_status
                        .is_finalized()
                        .then_some(block_info.block_info);
                    self.engine
                        .update_fcs(None, Some(block_info.block_info), finalized_block_info)
                        .await?;
                    BlockConsolidationOutcome::UpdateFcs(block_info)
                }
                BlockConsolidationAction::Reorg(attributes) => {
                    tracing::info!(target: "scroll::chain_orchestrator", block_number = ?attributes.block_number, "Reorging chain to derived block");
                    // We reorg the head to the safe block and then build the payload for the
                    // attributes.
                    let head = *self.engine.fcs().safe_block_info();
                    if head.number != attributes.block_number - 1 {
                        return Err(ChainOrchestratorError::InvalidBatchReorg {
                            batch_info,
                            safe_block_number: head.number,
                            derived_block_number: attributes.block_number,
                        });
                    }
                    let fcu = self.engine.build_payload(Some(head), attributes.attributes).await?;
                    let payload = self
                        .engine
                        .get_payload(fcu.payload_id.expect("payload_id can not be None"))
                        .await?;

                    let block_info: L2BlockInfoWithL1Messages = (&payload)
                        .try_into()
                        .map_err(ChainOrchestratorError::RollupNodePrimitiveError)?;
                    let result = self.engine.new_payload(payload).await?;
                    if result.is_invalid() {
                        return Err(ChainOrchestratorError::InvalidBatch(
                            block_info.block_info,
                            batch_info,
                        ));
                    }

                    // Update the forkchoice state to the new head.
                    let finalized_block_info = batch_reconciliation_result
                        .target_status
                        .is_finalized()
                        .then_some(block_info.block_info);
                    self.engine
                        .update_fcs(
                            Some(block_info.block_info),
                            Some(block_info.block_info),
                            finalized_block_info,
                        )
                        .await?;

                    reorg_results.push(block_info.clone());
                    BlockConsolidationOutcome::Reorged(block_info)
                }
            };

            self.notify(ChainOrchestratorEvent::BlockConsolidated(outcome.clone()));
        }

        let batch_consolidation_outcome =
            batch_reconciliation_result.into_batch_consolidation_outcome(reorg_results).await?;

        // Insert the batch consolidation outcome into the database.
        let mut consolidation_outcome = batch_consolidation_outcome.clone();
        consolidation_outcome.with_skipped_l1_messages(skipped_l1_messages);

        self.database.insert_batch_consolidation_outcome(consolidation_outcome).await?;

        Ok(Some(ChainOrchestratorEvent::BatchConsolidated(batch_consolidation_outcome)))
    }

    /// Handles an L1 notification.
    async fn handle_l1_notification(
        &mut self,
        notification: Arc<L1Notification>,
    ) -> Result<Option<ChainOrchestratorEvent>, ChainOrchestratorError> {
        match &*notification {
            L1Notification::Processed(block_number) => {
                let block_number = *block_number;
                self.database.set_processed_l1_block_number(block_number).await?;
                Ok(None)
            }
            L1Notification::Reorg(block_number) => {
                metered!(Task::L1Reorg, self, handle_l1_reorg(*block_number))
            }
            L1Notification::Consensus(update) => {
                self.consensus.update_config(update);
                Ok(None)
            }
            L1Notification::NewBlock(block_info) => self.handle_l1_new_block(*block_info).await,
            L1Notification::Finalized(block_info) => {
                metered!(Task::L1Finalization, self, handle_l1_finalized(*block_info))
            }
            L1Notification::BatchCommit { block_info, data } => {
                metered!(Task::BatchCommit, self, handle_batch_commit(*block_info, data.clone()))
            }
<<<<<<< HEAD
            L1Notification::BatchCommit(batch) => {
                match metered!(Task::BatchCommit, self, handle_batch_commit(batch.clone())) {
                    Err(ChainOrchestratorError::BatchCommitGap(batch_index)) => {
                        // Query database for the L1 block of the last known batch
                        let reset_block =
                            self.database.get_last_batch_commit_l1_block().await?.unwrap_or(0);

                        tracing::warn!(
                            target: "scroll::chain_orchestrator",
                            "Batch commit gap detected at index {}, last known batch at L1 block {}",
                            batch_index,
                            reset_block
                        );

                        // Trigger gap recovery
                        self.l1_watcher_handle.trigger_gap_recovery(reset_block).await;

                        // Return no event, recovery will re-process
                        Ok(None)
                    }
                    Err(ChainOrchestratorError::DuplicateBatchCommit(batch_info)) => {
                        tracing::info!(
                            target: "scroll::chain_orchestrator",
                            "Duplicate batch commit detected at {:?}, skipping",
                            batch_info
                        );
                        // Return no event, as the batch has already been processed
                        Ok(None)
                    }
                    result => result,
                }
            }
            L1Notification::L1Message { message, block_number, block_timestamp: _ } => {
                match metered!(
                    Task::L1Message,
                    self,
                    handle_l1_message(message.clone(), *block_number)
                ) {
                    Err(ChainOrchestratorError::L1MessageQueueGap(queue_index)) => {
                        // Query database for the L1 block of the last known L1 message
                        let reset_block =
                            self.database.get_last_l1_message_l1_block().await?.unwrap_or(0);

                        tracing::warn!(
                            target: "scroll::chain_orchestrator",
                            "L1 message queue gap detected at index {}, last known message at L1 block {}",
                            queue_index,
                            reset_block
                        );

                        // Trigger gap recovery
                        self.l1_watcher_handle.trigger_gap_recovery(reset_block).await;

                        // Return no event, recovery will re-process
                        Ok(None)
                    }
                    Err(ChainOrchestratorError::DuplicateL1Message(queue_index)) => {
                        tracing::info!(
                            target: "scroll::chain_orchestrator",
                            "Duplicate L1 message detected at {:?}, skipping",
                            queue_index
                        );
                        // Return no event, as the message has already been processed
                        Ok(None)
                    }
                    result => result,
                }
=======
            L1Notification::BatchRevert { batch_info, block_info } => {
                metered!(
                    Task::BatchRevert,
                    self,
                    handle_batch_revert(batch_info.index, batch_info.index, *block_info)
                )
            }
            L1Notification::BatchRevertRange { start, end, block_info } => {
                metered!(
                    Task::BatchRevertRange,
                    self,
                    handle_batch_revert(*start, *end, *block_info)
                )
            }
            L1Notification::L1Message { message, block_info, block_timestamp: _ } => {
                metered!(Task::L1Message, self, handle_l1_message(message.clone(), *block_info))
>>>>>>> 0493ec94
            }
            L1Notification::Synced => {
                tracing::info!(target: "scroll::chain_orchestrator", "L1 is now synced");
                self.sync_state.l1_mut().set_synced();
                if self.sync_state.is_synced() {
                    metered!(Task::ChainConsolidation, self, consolidate_chain())?;
                }
                self.notify(ChainOrchestratorEvent::L1Synced);
                Ok(None)
            }
            L1Notification::BatchFinalization { hash: _hash, index, block_info } => {
                metered!(
                    Task::BatchFinalization,
                    self,
                    handle_batch_finalization(*index, *block_info)
                )
            }
        }
    }

    async fn handle_l1_new_block(
        &self,
        block_info: BlockInfo,
    ) -> Result<Option<ChainOrchestratorEvent>, ChainOrchestratorError> {
        self.database.set_latest_l1_block_number(block_info.number).await?;
        Ok(Some(ChainOrchestratorEvent::NewL1Block(block_info.number)))
    }

    /// Collects reverted L2 transactions in [from, to], excluding L1 messages.
    async fn collect_reverted_txs_in_range(
        &self,
        from: u64,
        to: u64,
    ) -> Result<Vec<ScrollTxEnvelope>, ChainOrchestratorError> {
        let mut reverted_transactions: Vec<ScrollTxEnvelope> = Vec::new();
        for number in from..=to {
            let block = self
                .l2_client
                .get_block_by_number(number.into())
                .full()
                .await?
                .ok_or_else(|| ChainOrchestratorError::L2BlockNotFoundInL2Client(number))?;

            let block = block.into_consensus().map_transactions(|tx| tx.inner.into_inner());
            reverted_transactions.extend(
                block.into_body().transactions.into_iter().filter(|tx| !tx.is_l1_message()),
            );
        }
        Ok(reverted_transactions)
    }

    /// Reinserts given L2 transactions into the transaction pool.
    async fn reinsert_txs_into_pool(&self, txs: Vec<ScrollTxEnvelope>) {
        for tx in txs {
            let encoded_tx = tx.encoded_2718();
            if let Err(err) = self.l2_client.send_raw_transaction(&encoded_tx).await {
                tracing::warn!(
                    target: "scroll::chain_orchestrator",
                    ?err,
                    "failed to reinsert reverted transaction into pool"
                );
            }
        }
    }

    /// Handles a reorganization event by deleting all indexed data which is greater than the
    /// provided block number.
    async fn handle_l1_reorg(
        &mut self,
        block_number: u64,
    ) -> Result<Option<ChainOrchestratorEvent>, ChainOrchestratorError> {
        let UnwindResult { l1_block_number, queue_index, l2_head_block_number, l2_safe_block_info } =
            self.database.unwind(block_number).await?;

        let (l2_head_block_info, reverted_transactions) =
            if let Some(block_number) = l2_head_block_number {
                // Fetch the block hash of the new L2 head block.
                let block_hash = self
                    .l2_client
                    .get_block_by_number(block_number.into())
                    .full()
                    .await?
                    .expect("L2 head block must exist")
                    .header
                    .hash_slow();

                // Cancel the inflight payload building job if the head has changed.
                if let Some(s) = self.sequencer.as_mut() {
                    s.cancel_payload_building_job();
                };

                // Collect transactions of reverted blocks from l2 client.
                let reverted_transactions = self
                    .collect_reverted_txs_in_range(
                        block_number.saturating_add(1),
                        self.engine.fcs().head_block_info().number,
                    )
                    .await?;

                (Some(BlockInfo { number: block_number, hash: block_hash }), reverted_transactions)
            } else {
                (None, Vec::new())
            };

        // If the L1 reorg is before the origin of the inflight payload building job, cancel it.
        if Some(l1_block_number) <
            self.sequencer
                .as_ref()
                .and_then(|s| s.payload_building_job().map(|p| p.l1_origin()))
                .flatten()
        {
            if let Some(s) = self.sequencer.as_mut() {
                s.cancel_payload_building_job();
            };
        }

        // TODO: Add retry logic
        if l2_head_block_info.is_some() || l2_safe_block_info.is_some() {
            self.engine.update_fcs(l2_head_block_info, l2_safe_block_info, None).await?;
        }

        // Add all reverted transactions to the transaction pool.
        self.reinsert_txs_into_pool(reverted_transactions).await;

        let event = ChainOrchestratorEvent::L1Reorg {
            l1_block_number,
            queue_index,
            l2_head_block_info,
            l2_safe_block_info,
        };

        Ok(Some(event))
    }

    /// Handles a finalized event by updating the chain orchestrator L1 finalized block, returning
    /// the new finalized L2 chain block and the list of finalized batches.
    async fn handle_l1_finalized(
        &mut self,
        block_info: BlockInfo,
    ) -> Result<Option<ChainOrchestratorEvent>, ChainOrchestratorError> {
        let (finalized_block_info, triggered_batches) = self
            .database
            .tx_mut(move |tx| async move {
                // Set the latest finalized L1 block in the database.
                tx.set_finalized_l1_block_number(block_info.number).await?;

                // Finalize consolidated batches up to the finalized L1 block number.
                let finalized_block_info =
                    tx.finalize_consolidated_batches(block_info.number).await?;

                // Get all unprocessed batches that have been finalized by this L1 block
                // finalization.
                let triggered_batches =
                    tx.fetch_and_update_unprocessed_finalized_batches(block_info.number).await?;

                Ok::<_, ChainOrchestratorError>((finalized_block_info, triggered_batches))
            })
            .await?;

        if finalized_block_info.is_some() {
            tracing::info!(target: "scroll::chain_orchestrator", ?finalized_block_info, "Updating FCS with new finalized block info from L1 finalization");
            self.engine.update_fcs(None, None, finalized_block_info).await?;
        }

        for batch in &triggered_batches {
            self.derivation_pipeline.push_batch(*batch, BatchStatus::Finalized).await;
        }

        Ok(Some(ChainOrchestratorEvent::L1BlockFinalized(block_info.number, triggered_batches)))
    }

    /// Handles a batch input by inserting it into the database.
    async fn handle_batch_commit(
        &mut self,
        block_info: BlockInfo,
        batch: BatchCommitData,
    ) -> Result<Option<ChainOrchestratorEvent>, ChainOrchestratorError> {
        let batch_info: BatchInfo = (&batch).into();
        let event = self
            .database
            .tx_mut(move |tx| {
                let batch = batch.clone();
                async move {
                    let prev_batch_index = batch.index - 1;

                    // Perform a consistency check to ensure the previous commit batch exists in the
                    // database.
                    if tx.get_batch_by_index(prev_batch_index).await?.is_none() {
                        return Err(ChainOrchestratorError::BatchCommitGap(batch.index));
                    }

<<<<<<< HEAD
                    // Check if batch already exists in DB.
                    if let Some(existing_batch) = tx.get_batch_by_index(batch_clone.index).await? {
                        if existing_batch.hash == batch_clone.hash {
                            // This means we have already processed this batch commit, we will skip
                            // it.
                            return Err(ChainOrchestratorError::DuplicateBatchCommit(
                                BatchInfo::new(batch_clone.index, batch_clone.hash),
                            ));
                        }
                        // TODO: once batch reverts are implemented, we need to handle this
                        // case.
                        // If we have a batch at the same index in the DB this means we have
                        // missed a batch revert event.
                    }

                    // remove any batches with an index greater than the previous batch.
                    let affected = tx.delete_batches_gt_batch_index(prev_batch_index).await?;

                    // handle the case of a batch revert.
                    let new_safe_head = if affected > 0 {
                        tx.delete_l2_blocks_gt_batch_index(prev_batch_index).await?;
                        tx.get_highest_block_for_batch_index(prev_batch_index).await?
                    } else {
                        None
                    };

=======
>>>>>>> 0493ec94
                    let event = ChainOrchestratorEvent::BatchCommitIndexed {
                        batch_info: BatchInfo::new(batch.index, batch.hash),
                        l1_block_number: batch.block_number,
                    };

                    // insert the batch and commit the transaction.
                    tx.insert_batch(batch).await?;

                    // insert the L1 block info.
                    tx.insert_l1_block_info(block_info).await?;

                    Ok::<_, ChainOrchestratorError>(Some(event))
                }
            })
            .await?;

        if self.sync_state.is_synced() {
            self.derivation_pipeline.push_batch(batch_info, BatchStatus::Consolidated).await;
        }

        Ok(event)
    }

    /// Handles a batch finalization event by updating the batch input in the database.
    async fn handle_batch_finalization(
        &mut self,
        batch_index: u64,
        l1_block_info: BlockInfo,
    ) -> Result<Option<ChainOrchestratorEvent>, ChainOrchestratorError> {
        let (triggered_batches, finalized_block_info) = self
            .database
            .tx_mut(move |tx| async move {
                // Insert the L1 block info.
                tx.insert_l1_block_info(l1_block_info).await?;

                // finalize all batches up to `batch_index`.
                tx.finalize_batches_up_to_index(batch_index, l1_block_info.number).await?;
                let finalized_block_number = tx.get_finalized_l1_block_number().await?;
                let finalized_block_info =
                    tx.finalize_consolidated_batches(finalized_block_number).await?;

                // Get all unprocessed batches that have been finalized by this L1 block
                // finalization.
                let triggered_batches = if finalized_block_number >= l1_block_info.number {
                    tx.fetch_and_update_unprocessed_finalized_batches(finalized_block_number)
                        .await?
                } else {
                    vec![]
                };

                Ok::<_, ChainOrchestratorError>((triggered_batches, finalized_block_info))
            })
            .await?;

        if finalized_block_info.is_some() {
            tracing::info!(target: "scroll::chain_orchestrator", ?finalized_block_info, "Updating FCS with new finalized block info from batch finalization");
            self.engine.update_fcs(None, None, finalized_block_info).await?;
        }

        for batch in &triggered_batches {
            self.derivation_pipeline.push_batch(*batch, BatchStatus::Finalized).await;
        }

        Ok(Some(ChainOrchestratorEvent::BatchFinalized {
            l1_block_info,
            triggered_batches,
            finalized_block_info,
        }))
    }

    /// Handles a batch revert event by updating the database.
    async fn handle_batch_revert(
        &mut self,
        start_index: u64,
        end_index: u64,
        l1_block_info: BlockInfo,
    ) -> Result<Option<ChainOrchestratorEvent>, ChainOrchestratorError> {
        let (safe_block_info, batch_info) = self
            .database
            .tx_mut(move |tx| async move {
                tx.insert_l1_block_info(l1_block_info).await?;
                tx.set_batch_revert_block_number_for_batch_range(
                    start_index,
                    end_index,
                    l1_block_info,
                )
                .await?;

                // handle the case of a batch revert.
                Ok::<_, ChainOrchestratorError>(tx.get_latest_safe_l2_info().await?)
            })
            .await?;

        // Update the forkchoice state to the new safe block.
        self.engine.update_fcs(None, Some(safe_block_info), None).await?;

        Ok(Some(ChainOrchestratorEvent::BatchReverted { batch_info, safe_head: safe_block_info }))
    }

    /// Handles an L1 message by inserting it into the database.
    async fn handle_l1_message(
        &self,
        l1_message: TxL1Message,
        l1_block_info: BlockInfo,
    ) -> Result<Option<ChainOrchestratorEvent>, ChainOrchestratorError> {
        let event = ChainOrchestratorEvent::L1MessageCommitted(l1_message.queue_index);
        let queue_hash = compute_l1_message_queue_hash(
            &self.database,
            &l1_message,
            self.config.l1_v2_message_queue_start_index(),
        )
        .await?;
        let l1_message = L1MessageEnvelope::new(l1_message, l1_block_info.number, None, queue_hash);

        // Perform a consistency check to ensure the previous L1 message exists in the database.
        self.database
            .tx_mut(move |tx| {
                let l1_message = l1_message.clone();
                async move {
                    // check for gaps in the L1 message queue
                    if l1_message.transaction.queue_index > 0 &&
                        tx.get_n_l1_messages(
                            Some(L1MessageKey::from_queue_index(
                                l1_message.transaction.queue_index - 1,
                            )),
                            1,
                        )
                            .await?
                            .is_empty()
                    {
                        return Err(ChainOrchestratorError::L1MessageQueueGap(
                            l1_message.transaction.queue_index,
                        ));
                    }

                    // check if the L1 message already exists in the DB
                    if let Some(existing_message) = tx
                        .get_n_l1_messages(
                            Some(L1MessageKey::from_queue_index(
                                l1_message.transaction.queue_index,
                            )),
                            1,
                        )
                        .await?
                        .pop()
                    {
                        if existing_message.transaction.tx_hash() ==
                            l1_message.transaction.tx_hash()
                        {
                            // We have already processed this L1 message, we will skip it.
                            return Err(ChainOrchestratorError::DuplicateL1Message(
                                l1_message.transaction.queue_index,
                            ));
                        }

                        // This should not happen in normal operation as messages should be
                        // deleted when a L1 reorg is handled, log warning.
                        tracing::warn!(
                                target: "scroll::chain_orchestrator",
                                "L1 message queue index {} already exists with different hash in DB {:?} vs {:?}",
                                l1_message.transaction.queue_index,
                                existing_message.transaction.tx_hash(),
                                l1_message.transaction.tx_hash()
                            );
                    }

                    tx.insert_l1_message(l1_message.clone()).await?;
                    tx.insert_l1_block_info(l1_block_info).await?;
                    Ok::<_, ChainOrchestratorError>(())
                }
            })
            .await?;

        Ok(Some(event))
    }

    async fn handle_network_event(
        &mut self,
        event: ScrollNetworkManagerEvent,
    ) -> Result<Option<ChainOrchestratorEvent>, ChainOrchestratorError> {
        match event {
            ScrollNetworkManagerEvent::NewBlock(block_with_peer) => {
                self.notify(ChainOrchestratorEvent::NewBlockReceived(block_with_peer.clone()));
                metered!(Task::L2BlockImport, self, handle_block_from_peer(block_with_peer))
            }
        }
    }

    /// Handles a new block received from a peer.
    async fn handle_block_from_peer(
        &mut self,
        block_with_peer: NewBlockWithPeer,
    ) -> Result<Option<ChainOrchestratorEvent>, ChainOrchestratorError> {
        tracing::debug!(target: "scroll::chain_orchestrator", block_hash = ?block_with_peer.block.header.hash_slow(), block_number = ?block_with_peer.block.number, peer_id = ?block_with_peer.peer_id, "Received new block from peer");

        if let Err(err) =
            self.consensus.validate_new_block(&block_with_peer.block, &block_with_peer.signature)
        {
            tracing::error!(target: "scroll::node::manager", ?err, "consensus checks failed on block {:?} from peer {:?}", block_with_peer.block.hash_slow(), block_with_peer.peer_id);
            self.network.handle().block_import_outcome(BlockImportOutcome {
                peer: block_with_peer.peer_id,
                result: Err(err.into()),
            });

            return Ok(Some(ChainOrchestratorEvent::BlockFailedConsensusChecks(
                block_with_peer.block.header.hash_slow(),
                block_with_peer.peer_id,
            )));
        }

        // We optimistically persist the signature upon passing consensus checks.
        let block_hash = block_with_peer.block.header.hash_slow();
        self.database.insert_signature(block_hash, block_with_peer.signature).await?;

        let received_block_number = block_with_peer.block.number;
        let received_block_hash = block_with_peer.block.header.hash_slow();
        let current_head_block_number = self.engine.fcs().head_block_info().number;
        let current_head_block_hash = self.engine.fcs().head_block_info().hash;
        let current_safe_block_number = self.engine.fcs().safe_block_info().number;

        // If the received block number has a block number greater than the current head by more
        // than the optimistic sync threshold, we optimistically sync the chain.
        if received_block_number >
            current_head_block_number + self.config.optimistic_sync_threshold()
        {
            tracing::trace!(target: "scroll::chain_orchestrator", ?received_block_number, ?current_head_block_number, "Received new block from peer with block number greater than current head by more than the optimistic sync threshold");
            let block_info = BlockInfo {
                number: received_block_number,
                hash: block_with_peer.block.header.hash_slow(),
            };
            self.engine.optimistic_sync(block_info).await?;
            self.sync_state.l2_mut().set_syncing();

            // Purge all L1 message to L2 block mappings as they may be invalid after an
            // optimistic sync.
            self.database.purge_l1_message_to_l2_block_mappings(None).await?;

            return Ok(Some(ChainOrchestratorEvent::OptimisticSync(block_info)));
        }

        // If the block number is greater than the current head we attempt to extend the chain.
        let mut new_headers = if received_block_number > current_head_block_number {
            // Fetch the headers for the received block until we can reconcile it with the current
            // chain head.
            let fetch_count = received_block_number - current_head_block_number;
            let new_headers = if received_block_number > current_head_block_number + 1 {
                tracing::trace!(target: "scroll::chain_orchestrator", ?received_block_hash, ?received_block_number, ?current_head_block_number, fetch_count, "Fetching headers to extend chain");
                self.block_client
                    .get_full_block_range(received_block_hash, fetch_count)
                    .await
                    .into_iter()
                    .rev()
                    .map(|b| b.into_block())
                    .collect()
            } else {
                vec![block_with_peer.block.clone()]
            };

            // If the first header in the new headers has a parent hash that matches the current
            // head hash, we can import the chain.
            if new_headers.first().expect("at least one header exists").parent_hash ==
                current_head_block_hash
            {
                tracing::trace!(target: "scroll::chain_orchestrator", ?received_block_hash, ?received_block_number, "Received block from peer that extends the current head");
                let chain_import = self.import_chain(new_headers, block_with_peer).await?;
                return Ok(Some(ChainOrchestratorEvent::ChainExtended(chain_import)));
            }

            VecDeque::from(new_headers)
        } else {
            // If the block is less than or equal to the current head check if we already have it in
            // the chain.
            let current_chain_block = self
                .l2_client
                .get_block_by_number(received_block_number.into())
                .full()
                .await?
                .ok_or(ChainOrchestratorError::L2BlockNotFoundInL2Client(received_block_number))?;

            if current_chain_block.header.hash_slow() == received_block_hash {
                tracing::info!(target: "scroll::chain_orchestrator", ?received_block_hash, ?received_block_number, "Received block from peer that is already in the chain");
                return Ok(Some(ChainOrchestratorEvent::BlockAlreadyKnown(
                    received_block_hash,
                    block_with_peer.peer_id,
                )));
            }

            // Assert that we are not reorging below the safe head.
            let current_safe_info = self.engine.fcs().safe_block_info();
            if received_block_number <= current_safe_info.number {
                tracing::warn!(target: "scroll::chain_orchestrator", ?received_block_hash, ?received_block_number, current_safe_info = ?self.engine.fcs().safe_block_info(), "Received block from peer that would reorg below the safe head - ignoring");
                return Err(ChainOrchestratorError::L2SafeBlockReorgDetected);
            }

            // Check to assert that we have received a newer chain.
            let current_head = self
                .l2_client
                .get_block_by_number(current_head_block_number.into())
                .full()
                .await?
                .expect("current head block must exist");

            // If the timestamp of the received block is less than or equal to the current head,
            // we ignore it.
            if block_with_peer.block.header.timestamp <= current_head.header.timestamp {
                tracing::debug!(target: "scroll::chain_orchestrator", ?received_block_hash, ?received_block_number, current_head_hash = ?current_head.header.hash_slow(), current_head_number = current_head_block_number, "Received block from peer that is older than the current head - ignoring");
                return Ok(Some(ChainOrchestratorEvent::OldForkReceived {
                    headers: vec![block_with_peer.block.header],
                    peer_id: block_with_peer.peer_id,
                    signature: block_with_peer.signature,
                }));
            }

            // Check if the parent hash of the received block is in the chain.
            let parent_block = self
                .l2_client
                .get_block_by_hash(block_with_peer.block.header.parent_hash)
                .full()
                .await?;
            if let Some(parent_block) = parent_block {
                // If the parent block has a block number equal to or greater than the current safe
                // head then it is safe to reorg.
                if parent_block.header.number >= current_safe_block_number {
                    tracing::debug!(target: "scroll::chain_orchestrator", ?received_block_hash, ?received_block_number, "Received block from peer that extends an earlier part of the chain");
                    let chain_import = self
                        .import_chain(vec![block_with_peer.block.clone()], block_with_peer)
                        .await?;
                    return Ok(Some(ChainOrchestratorEvent::ChainReorged(chain_import)));
                }
                // If the parent block has a block number less than the current safe head then would
                // suggest a reorg of the safe head - reject it.
                tracing::warn!(target: "scroll::chain_orchestrator", ?received_block_hash, ?received_block_number, current_safe_info = ?self.engine.fcs().safe_block_info(), "Received block from peer that would reorg below the safe head - ignoring");
                return Err(ChainOrchestratorError::L2SafeBlockReorgDetected);
            }

            VecDeque::from([block_with_peer.block.clone()])
        };

        // If we reach this point, we have a block that is not in the current chain and does not
        // extend the current head. This implies a reorg. We attempt to reconcile the fork.
        while current_safe_block_number + 1 <
            new_headers.front().expect("at least one header exists").number
        {
            let parent_hash = new_headers.front().expect("at least one header exists").parent_hash;
            let parent_number = new_headers.front().expect("at least one header exists").number - 1;
            let fetch_count = HEADER_FETCH_COUNT.min(parent_number - current_safe_block_number);
            tracing::trace!(target: "scroll::chain_orchestrator", ?received_block_hash, ?received_block_number, ?parent_hash, ?parent_number, %current_safe_block_number, fetch_count, "Fetching headers to find common ancestor for fork");
            let headers: Vec<ScrollBlock> = self
                .block_client
                .get_full_block_range(parent_hash, fetch_count)
                .await
                .into_iter()
                .map(|b| b.into_block())
                .collect();

            let mut index = None;
            for (i, header) in headers.iter().enumerate() {
                let current_block = self
                    .l2_client
                    .get_block_by_number(header.number.into())
                    .full()
                    .await?
                    .expect("block must exist")
                    .into_consensus()
                    .map_transactions(|tx| tx.inner.into_inner());

                if header.hash_slow() == current_block.header.hash_slow() {
                    index = Some(i);
                    break;
                }
            }

            if let Some(index) = index {
                tracing::trace!(target: "scroll::chain_orchestrator", ?received_block_hash, ?received_block_number, common_ancestor = ?headers[index].hash_slow(), common_ancestor_number = headers[index].number, "Found common ancestor for fork - reorging to new chain");
                for header in headers.into_iter().take(index) {
                    new_headers.push_front(header);
                }
                let chain_import = self.import_chain(new_headers.into(), block_with_peer).await?;
                return Ok(Some(ChainOrchestratorEvent::ChainReorged(chain_import)));
            };

            // If we did not find a common ancestor, we add all the fetched headers to the front of
            // the deque and continue fetching.
            for header in headers {
                new_headers.push_front(header);
            }
        }

        Err(ChainOrchestratorError::L2SafeBlockReorgDetected)
    }

    /// Imports a chain of headers into the L2 chain.
    async fn import_chain(
        &mut self,
        chain: Vec<ScrollBlock>,
        block_with_peer: NewBlockWithPeer,
    ) -> Result<ChainImport, ChainOrchestratorError> {
        let chain_head_hash = chain.last().expect("at least one header exists").hash_slow();
        let chain_head_number = chain.last().expect("at least one header exists").number;
        tracing::info!(target: "scroll::chain_orchestrator", num_blocks = chain.len(), ?chain_head_hash, ?chain_head_number, "Received chain from peer");

        // If we are in consolidated mode, validate the L1 messages in the new blocks.
        if self.sync_state.is_synced() {
            self.validate_l1_messages(&chain).await?;
        }

        // Validate the new blocks by sending them to the engine.
        for block in &chain {
            let payload = ExecutionPayloadV1::from_block_slow(block);
            let status = self.engine.new_payload(payload).await?;
            tracing::debug!(target: "scroll::chain_orchestrator", block_number = block.number, block_hash = ?block.hash_slow(), ?status, "New payload status from engine");

            if status.is_invalid() {
                tracing::warn!(target: "scroll::chain_orchestrator", block_number = block.number, block_hash = ?block.hash_slow(), ?status, "Received invalid block from peer");
                self.network.handle().block_import_outcome(BlockImportOutcome::invalid_block(
                    block_with_peer.peer_id,
                ));
                return Err(ChainOrchestratorError::InvalidBlock);
            }
        }

        // Update the FCS to the new head.
        let result = self
            .engine
            .update_fcs(
                Some(BlockInfo { number: chain_head_number, hash: chain_head_hash }),
                None,
                None,
            )
            .await?;

        // If the FCS update resulted in an invalid state, we return an error.
        if result.is_invalid() {
            tracing::warn!(target: "scroll::chain_orchestrator", ?chain_head_hash, ?chain_head_number, ?result, "Failed to update FCS after importing new chain from peer");
            return Err(ChainOrchestratorError::InvalidBlock);
        }

        // If we were previously in L2 syncing mode and the FCS update resulted in a valid state, we
        // transition the L2 sync state to synced and consolidate the chain.
        if result.is_valid() && self.sync_state.l2().is_syncing() {
            tracing::info!(target: "scroll::chain_orchestrator", "L2 is now synced");
            self.sync_state.l2_mut().set_synced();

            // If both L1 and L2 are now synced, we transition to consolidated mode by consolidating
            // the chain.
            if self.sync_state.is_synced() {
                self.consolidate_chain().await?;
            }
        }

        // Persist the L1 message to L2 block mappings for reorg awareness, update the l2 head block
        // number and handle the valid block import if we are in a synced state and the
        // result is valid.
        if self.sync_state.is_synced() && result.is_valid() {
            let blocks = chain.iter().map(|block| block.into()).collect::<Vec<_>>();
            self.database
                .tx_mut(move |tx| {
                    let blocks = blocks.clone();
                    async move {
                        tx.update_l1_messages_from_l2_blocks(blocks).await?;
                        tx.set_l2_head_block_number(block_with_peer.block.header.number).await
                    }
                })
                .await?;

            self.network.handle().block_import_outcome(BlockImportOutcome::valid_block(
                block_with_peer.peer_id,
                block_with_peer.block,
                Bytes::copy_from_slice(&block_with_peer.signature.sig_as_bytes()),
            ));
        }

        Ok(ChainImport {
            chain,
            peer_id: block_with_peer.peer_id,
            signature: block_with_peer.signature,
        })
    }

    /// Consolidates the chain by validating all unsafe blocks from the current safe head to the
    /// current head.
    ///
    /// This involves validating the L1 messages in the blocks against the expected L1 messages
    /// synced from L1.
    async fn consolidate_chain(&mut self) -> Result<(), ChainOrchestratorError> {
        tracing::trace!(target: "scroll::chain_orchestrator", fcs = ?self.engine.fcs(), "Consolidating chain from safe to head");

        let safe_block_number = self.engine.fcs().safe_block_info().number;
        let head_block_number = self.engine.fcs().head_block_info().number;

        if head_block_number == safe_block_number {
            tracing::trace!(target: "scroll::chain_orchestrator", "No unsafe blocks to consolidate");
        } else {
            let block_stream = stream::iter(safe_block_number + 1..=head_block_number)
                .map(|block_number| {
                    let client = self.l2_client.clone();

                    async move {
                        client
                            .get_block_by_number(block_number.into())
                            .full()
                            .await?
                            .ok_or(ChainOrchestratorError::L2BlockNotFoundInL2Client(block_number))
                            .map(|b| {
                                b.into_consensus().map_transactions(|tx| tx.inner.into_inner())
                            })
                    }
                })
                .buffered(BATCH_SIZE);

            let mut block_chunks = block_stream.try_chunks(BATCH_SIZE);

            while let Some(blocks_result) = block_chunks.next().await {
                let blocks_to_validate =
                    blocks_result.map_err(|_| ChainOrchestratorError::InvalidBlock)?;

                if let Err(e) = self.validate_l1_messages(&blocks_to_validate).await {
                    tracing::error!(
                        target: "scroll::chain_orchestrator",
                        error = ?e,
                        "Validation failed — purging all L1→L2 message mappings"
                    );
                    self.database.purge_l1_message_to_l2_block_mappings(None).await?;
                    return Err(e);
                }
                self.database
                    .update_l1_messages_from_l2_blocks(
                        blocks_to_validate.iter().map(|b| b.into()).collect(),
                    )
                    .await?;
            }
        };

        // send a notification to the network that the chain is synced such that it accepts
        // transactions into the transaction pool.
        self.network.handle().inner().update_sync_state(RethSyncState::Idle);

        // Fetch all unprocessed committed batches and push them to the derivation pipeline as
        // consolidated.
        let committed_batches =
            self.database.fetch_and_update_unprocessed_committed_batches().await?;
        for batch_commit in committed_batches {
            self.derivation_pipeline.push_batch(batch_commit, BatchStatus::Consolidated).await;
        }

        self.notify(ChainOrchestratorEvent::ChainConsolidated {
            from: safe_block_number,
            to: head_block_number,
        });

        Ok(())
    }

    /// Validates the L1 messages in the provided blocks against the expected L1 messages synced
    /// from L1.
    async fn validate_l1_messages(
        &self,
        blocks: &[ScrollBlock],
    ) -> Result<(), ChainOrchestratorError> {
        let l1_message_hashes = blocks
            .iter()
            .flat_map(|block| {
                // Get the L1 messages from the block body.
                block
                    .body
                    .transactions()
                    .filter(|&tx| tx.is_l1_message())
                    // The hash for L1 messages is the trie hash of the transaction.
                    .map(|tx| tx.trie_hash())
                    .collect::<Vec<B256>>()
            })
            .collect::<Vec<B256>>();

        // No L1 messages in the blocks, nothing to validate.
        if l1_message_hashes.is_empty() {
            return Ok(());
        }

        let first_block_number =
            blocks.first().expect("at least one block exists because we have l1 messages").number;
        let count = l1_message_hashes.len();
        let mut database_messages = self
            .database
            .get_n_l1_messages(Some(L1MessageKey::block_number(first_block_number)), count)
            .await?
            .into_iter();

        for message_hash in l1_message_hashes {
            // Get the expected L1 message from the database.
            let expected_hash = database_messages
                .next()
                .map(|m| m.transaction.tx_hash())
                .ok_or(ChainOrchestratorError::L1MessageNotFound(L1MessageKey::TransactionHash(
                    message_hash,
                )))
                .inspect_err(|_| {
                    self.notify(ChainOrchestratorEvent::L1MessageNotFoundInDatabase(
                        L1MessageKey::TransactionHash(message_hash),
                    ));
                })?;

            // If the received and expected L1 messages do not match return an error.
            if message_hash != expected_hash {
                self.notify(ChainOrchestratorEvent::L1MessageMismatch {
                    expected: expected_hash,
                    actual: message_hash,
                });
                return Err(ChainOrchestratorError::L1MessageMismatch {
                    expected: expected_hash,
                    actual: message_hash,
                });
            }
        }

        Ok(())
    }
}

/// Computes the queue hash by taking the previous queue hash and performing a 2-to-1 hash with the
/// current transaction hash using keccak. It then applies a mask to the last 32 bits as these bits
/// are used to store the timestamp at which the message was enqueued in the contract. For the first
/// message in the queue, the previous queue hash is zero. If the L1 message queue index is before
/// migration to `L1MessageQueueV2`, the queue hash will be None.
///
/// The solidity contract (`L1MessageQueueV2.sol`) implementation is defined here: <https://github.com/scroll-tech/scroll-contracts/blob/67c1bde19c1d3462abf8c175916a2bb3c89530e4/src/L1/rollup/L1MessageQueueV2.sol#L379-L403>
async fn compute_l1_message_queue_hash(
    database: &Arc<Database>,
    l1_message: &TxL1Message,
    l1_v2_message_queue_start_index: u64,
) -> Result<Option<alloy_primitives::FixedBytes<32>>, ChainOrchestratorError> {
    let queue_hash = if l1_message.queue_index == l1_v2_message_queue_start_index {
        let mut input = B256::default().to_vec();
        input.append(&mut l1_message.tx_hash().to_vec());
        Some(keccak256(input) & L1_MESSAGE_QUEUE_HASH_MASK)
    } else if l1_message.queue_index > l1_v2_message_queue_start_index {
        let index = l1_message.queue_index - 1;
        let mut input = database
            .get_n_l1_messages(Some(L1MessageKey::from_queue_index(index)), 1)
            .await?
            .first()
            .map(|m| m.queue_hash)
            .ok_or(DatabaseError::L1MessageNotFound(L1MessageKey::QueueIndex(index)))?
            .unwrap_or_default()
            .to_vec();

        input.append(&mut l1_message.tx_hash().to_vec());
        Some(keccak256(input) & L1_MESSAGE_QUEUE_HASH_MASK)
    } else {
        None
    };
    Ok(queue_hash)
}

// #[cfg(test)]
// mod test {
//     use std::vec;

//     use super::*;
//     use alloy_consensus::Header;
//     use alloy_eips::{BlockHashOrNumber, BlockNumHash};
//     use alloy_primitives::{address, bytes, B256, U256};
//     use alloy_provider::{ProviderBuilder, RootProvider};
//     use alloy_transport::mock::Asserter;
//     use arbitrary::{Arbitrary, Unstructured};
//     use futures::StreamExt;
//     use parking_lot::Mutex;
//     use rand::Rng;
//     use reth_eth_wire_types::HeadersDirection;
//     use reth_network_api::BlockClient;
//     use reth_network_p2p::{
//         download::DownloadClient,
//         error::PeerRequestResult,
//         headers::client::{HeadersClient, HeadersRequest},
//         priority::Priority,
//         BodiesClient,
//     };
//     use reth_network_peers::{PeerId, WithPeerId};
//     use reth_primitives_traits::Block;
//     use reth_scroll_chainspec::{ScrollChainSpec, SCROLL_MAINNET};
//     use rollup_node_primitives::BatchCommitData;
//     use scroll_alloy_network::Scroll;
//     use scroll_db::test_utils::setup_test_db;
//     use std::{collections::HashMap, ops::RangeInclusive, sync::Arc};

//     type ScrollBody = <ScrollBlock as Block>::Body;

//     const TEST_OPTIMISTIC_SYNC_THRESHOLD: u64 = 100;
//     const TEST_CHAIN_BUFFER_SIZE: usize = 2000;
//     const TEST_L1_MESSAGE_QUEUE_INDEX_BOUNDARY: u64 = 953885;

//     /// A headers+bodies client that stores the headers and bodies in memory, with an artificial
//     /// soft bodies response limit that is set to 20 by default.
//     ///
//     /// This full block client can be [Clone]d and shared between multiple tasks.
//     #[derive(Clone, Debug)]
//     struct TestScrollFullBlockClient {
//         headers: Arc<Mutex<HashMap<B256, Header>>>,
//         bodies: Arc<Mutex<HashMap<B256, <ScrollBlock as Block>::Body>>>,
//         // soft response limit, max number of bodies to respond with
//         soft_limit: usize,
//     }

//     impl Default for TestScrollFullBlockClient {
//         fn default() -> Self {
//             let mainnet_genesis: reth_scroll_primitives::ScrollBlock =
//                 serde_json::from_str(include_str!("../testdata/genesis_block.json")).unwrap();
//             let (header, body) = mainnet_genesis.split();
//             let hash = header.hash_slow();
//             let headers = HashMap::from([(hash, header)]);
//             let bodies = HashMap::from([(hash, body)]);
//             Self {
//                 headers: Arc::new(Mutex::new(headers)),
//                 bodies: Arc::new(Mutex::new(bodies)),
//                 soft_limit: 20,
//             }
//         }
//     }

//     impl DownloadClient for TestScrollFullBlockClient {
//         /// Reports a bad message from a specific peer.
//         fn report_bad_message(&self, _peer_id: PeerId) {}

//         /// Retrieves the number of connected peers.
//         ///
//         /// Returns the number of connected peers in the test scenario (1).
//         fn num_connected_peers(&self) -> usize {
//             1
//         }
//     }

//     /// Implements the `HeadersClient` trait for the `TestFullBlockClient` struct.
//     impl HeadersClient for TestScrollFullBlockClient {
//         type Header = Header;
//         /// Specifies the associated output type.
//         type Output = futures::future::Ready<PeerRequestResult<Vec<Header>>>;

//         /// Retrieves headers with a given priority level.
//         ///
//         /// # Arguments
//         ///
//         /// * `request` - A `HeadersRequest` indicating the headers to retrieve.
//         /// * `_priority` - A `Priority` level for the request.
//         ///
//         /// # Returns
//         ///
//         /// A `Ready` future containing a `PeerRequestResult` with a vector of retrieved headers.
//         fn get_headers_with_priority(
//             &self,
//             request: HeadersRequest,
//             _priority: Priority,
//         ) -> Self::Output {
//             let headers = self.headers.lock();

//             // Initializes the block hash or number.
//             let mut block: BlockHashOrNumber = match request.start {
//                 BlockHashOrNumber::Hash(hash) => headers.get(&hash).cloned(),
//                 BlockHashOrNumber::Number(num) => {
//                     headers.values().find(|h| h.number == num).cloned()
//                 }
//             }
//             .map(|h| h.number.into())
//             .unwrap();

//             // Retrieves headers based on the provided limit and request direction.
//             let resp = (0..request.limit)
//                 .filter_map(|_| {
//                     headers.iter().find_map(|(hash, header)| {
//                         // Checks if the header matches the specified block or number.
//                         BlockNumHash::new(header.number,
// *hash).matches_block_or_num(&block).then(                             || {
//                                 match request.direction {
//                                     HeadersDirection::Falling => block =
// header.parent_hash.into(),                                     HeadersDirection::Rising => block
// = (header.number + 1).into(),                                 }
//                                 header.clone()
//                             },
//                         )
//                     })
//                 })
//                 .collect::<Vec<_>>();

//             // Returns a future containing the retrieved headers with a random peer ID.
//             futures::future::ready(Ok(WithPeerId::new(PeerId::random(), resp)))
//         }
//     }

//     /// Implements the `BodiesClient` trait for the `TestFullBlockClient` struct.
//     impl BodiesClient for TestScrollFullBlockClient {
//         type Body = ScrollBody;
//         /// Defines the output type of the function.
//         type Output = futures::future::Ready<PeerRequestResult<Vec<Self::Body>>>;

//         /// Retrieves block bodies corresponding to provided hashes with a given priority.
//         ///
//         /// # Arguments
//         ///
//         /// * `hashes` - A vector of block hashes to retrieve bodies for.
//         /// * `_priority` - Priority level for block body retrieval (unused in this
// implementation).         ///
//         /// # Returns
//         ///
//         /// A future containing the result of the block body retrieval operation.
//         fn get_block_bodies_with_priority_and_range_hint(
//             &self,
//             hashes: Vec<B256>,
//             _priority: Priority,
//             _range_hint: Option<RangeInclusive<u64>>,
//         ) -> Self::Output {
//             // Acquire a lock on the bodies.
//             let bodies = self.bodies.lock();

//             // Create a future that immediately returns the result of the block body retrieval
//             // operation.
//             futures::future::ready(Ok(WithPeerId::new(
//                 PeerId::random(),
//                 hashes
//                     .iter()
//                     .filter_map(|hash| bodies.get(hash).cloned())
//                     .take(self.soft_limit)
//                     .collect(),
//             )))
//         }
//     }

//     impl BlockClient for TestScrollFullBlockClient {
//         type Block = ScrollBlock;
//     }

//     async fn setup_test_chain_orchestrator() -> (
//         ChainOrchestrator<
//             ScrollChainSpec,
//             TestScrollFullBlockClient,
//             RootProvider,
//             RootProvider<Scroll>,
//         >,
//         Arc<Database>,
//     ) {
//         // Get a provider to the node.
//         // TODO: update to use a real node URL.
//         let assertor = Asserter::new();
//         let mainnet_genesis: <Scroll as scroll_alloy_network::Network>::BlockResponse =
//             serde_json::from_str(include_str!("../testdata/genesis_block_rpc.json"))
//                 .expect("Failed to parse mainnet genesis block");
//         assertor.push_success(&mainnet_genesis);
//         let provider = ProviderBuilder::<_, _,
// Scroll>::default().connect_mocked_client(assertor);

//         let db = Arc::new(setup_test_db().await);
//         (
//             ChainOrchestrator::new(
//                 db.clone(),
//                 SCROLL_MAINNET.clone(),
//                 TestScrollFullBlockClient::default(),
//                 provider,
//                 TEST_OPTIMISTIC_SYNC_THRESHOLD,
//                 TEST_CHAIN_BUFFER_SIZE,
//                 TEST_L1_MESSAGE_QUEUE_INDEX_BOUNDARY,
//             )
//             .await
//             .unwrap(),
//             db,
//         )
//     }

//     #[tokio::test]
//     async fn test_handle_commit_batch() {
//         // Instantiate chain orchestrator and db
//         let (mut chain_orchestrator, db) = setup_test_chain_orchestrator().await;

//         // Generate unstructured bytes.
//         let mut bytes = [0u8; 1024];
//         rand::rng().fill(bytes.as_mut_slice());
//         let mut u = Unstructured::new(&bytes);

//         // Insert a batch commit in the database to satisfy the chain orchestrator consistency
//         // checks
//         let batch_0 = BatchCommitData { index: 0, ..Arbitrary::arbitrary(&mut u).unwrap() };
//         let tx = db.tx_mut().await.unwrap();
//         tx.insert_batch(batch_0).await.unwrap();
//         tx.commit().await.unwrap();

//         let batch_1 = BatchCommitData { index: 1, ..Arbitrary::arbitrary(&mut u).unwrap() };
//         chain_orchestrator.handle_l1_notification(L1Notification::BatchCommit(batch_1.clone()));

//         let event = chain_orchestrator.next().await.unwrap().unwrap();

//         // Verify the event structure
//         match event {
//             ChainOrchestratorEvent::BatchCommitIndexed { batch_info, safe_head, .. } => {
//                 assert_eq!(batch_info.index, batch_1.index);
//                 assert_eq!(batch_info.hash, batch_1.hash);
//                 assert_eq!(safe_head, None); // No safe head since no batch revert
//             }
//             _ => panic!("Expected BatchCommitIndexed event"),
//         }

//         let tx = db.tx().await.unwrap();
//         let batch_commit_result = tx.get_batch_by_index(batch_1.index).await.unwrap().unwrap();
//         assert_eq!(batch_1, batch_commit_result);
//     }

//     #[tokio::test]
//     async fn test_handle_batch_commit_with_revert() {
//         // Instantiate chain orchestrator and db
//         let (mut chain_orchestrator, db) = setup_test_chain_orchestrator().await;

//         // Generate unstructured bytes.
//         let mut bytes = [0u8; 1024];
//         rand::rng().fill(bytes.as_mut_slice());
//         let mut u = Unstructured::new(&bytes);

//         // Insert batch 0 into the database to satisfy the consistency conditions in the chain
//         // orchestrator
//         let batch_0 = BatchCommitData {
//             index: 99,
//             calldata: Arc::new(vec![].into()),
//             ..Arbitrary::arbitrary(&mut u).unwrap()
//         };
//         let tx = db.tx_mut().await.unwrap();
//         tx.insert_batch(batch_0).await.unwrap();
//         tx.commit().await.unwrap();

//         // Create sequential batches
//         let batch_1 = BatchCommitData {
//             index: 100,
//             calldata: Arc::new(vec![].into()),
//             ..Arbitrary::arbitrary(&mut u).unwrap()
//         };
//         let batch_2 = BatchCommitData {
//             index: 101,
//             calldata: Arc::new(vec![].into()),
//             ..Arbitrary::arbitrary(&mut u).unwrap()
//         };
//         let batch_3 = BatchCommitData {
//             index: 102,
//             calldata: Arc::new(vec![].into()),
//             ..Arbitrary::arbitrary(&mut u).unwrap()
//         };

//         // Index first batch
//         chain_orchestrator.handle_l1_notification(L1Notification::BatchCommit(batch_1.clone()));
//         let event = chain_orchestrator.next().await.unwrap().unwrap();
//         match event {
//             ChainOrchestratorEvent::BatchCommitIndexed { batch_info, safe_head, .. } => {
//                 assert_eq!(batch_info.index, 100);
//                 assert_eq!(safe_head, None);
//             }
//             _ => panic!("Expected BatchCommitIndexed event"),
//         }

//         // Index second batch
//         chain_orchestrator.handle_l1_notification(L1Notification::BatchCommit(batch_2.clone()));
//         let event = chain_orchestrator.next().await.unwrap().unwrap();
//         match event {
//             ChainOrchestratorEvent::BatchCommitIndexed { batch_info, safe_head, .. } => {
//                 assert_eq!(batch_info.index, 101);
//                 assert_eq!(safe_head, None);
//             }
//             _ => panic!("Expected BatchCommitIndexed event"),
//         }

//         // Index third batch
//         chain_orchestrator.handle_l1_notification(L1Notification::BatchCommit(batch_3.clone()));
//         let event = chain_orchestrator.next().await.unwrap().unwrap();
//         match event {
//             ChainOrchestratorEvent::BatchCommitIndexed { batch_info, safe_head, .. } => {
//                 assert_eq!(batch_info.index, 102);
//                 assert_eq!(safe_head, None);
//             }
//             _ => panic!("Expected BatchCommitIndexed event"),
//         }

//         // Add some L2 blocks for the batches
//         let batch_1_info = BatchInfo::new(batch_1.index, batch_1.hash);
//         let batch_2_info = BatchInfo::new(batch_2.index, batch_2.hash);

//         let block_1 = L2BlockInfoWithL1Messages {
//             block_info: BlockInfo { number: 500, hash: Arbitrary::arbitrary(&mut u).unwrap() },
//             l1_messages: vec![],
//         };
//         let block_2 = L2BlockInfoWithL1Messages {
//             block_info: BlockInfo { number: 501, hash: Arbitrary::arbitrary(&mut u).unwrap() },
//             l1_messages: vec![],
//         };
//         let block_3 = L2BlockInfoWithL1Messages {
//             block_info: BlockInfo { number: 502, hash: Arbitrary::arbitrary(&mut u).unwrap() },
//             l1_messages: vec![],
//         };

//         chain_orchestrator.persist_l1_consolidated_blocks(vec![block_1.clone()], batch_1_info);
//         chain_orchestrator.next().await.unwrap().unwrap();

//         chain_orchestrator.persist_l1_consolidated_blocks(vec![block_2.clone()], batch_2_info);
//         chain_orchestrator.next().await.unwrap().unwrap();

//         chain_orchestrator.persist_l1_consolidated_blocks(vec![block_3.clone()], batch_2_info);
//         chain_orchestrator.next().await.unwrap().unwrap();

//         // Now simulate a batch revert by submitting a new batch with index 101
//         // This should delete batch 102 and any blocks associated with it
//         let new_batch_2 = BatchCommitData {
//             index: 101,
//             calldata: Arc::new(vec![1, 2, 3].into()), // Different data
//             ..Arbitrary::arbitrary(&mut u).unwrap()
//         };

//         chain_orchestrator.handle_l1_notification(L1Notification::BatchCommit(new_batch_2.
// clone()));         let event = chain_orchestrator.next().await.unwrap().unwrap();

//         // Verify the event indicates a batch revert
//         match event {
//             ChainOrchestratorEvent::BatchCommitIndexed { batch_info, safe_head, .. } => {
//                 assert_eq!(batch_info.index, 101);
//                 assert_eq!(batch_info.hash, new_batch_2.hash);
//                 // Safe head should be the highest block from batch index <= 100
//                 assert_eq!(safe_head, Some(block_1.block_info));
//             }
//             _ => panic!("Expected BatchCommitIndexed event"),
//         }

//         // Verify batch 102 was deleted
//         let tx = db.tx().await.unwrap();
//         let batch_102 = tx.get_batch_by_index(102).await.unwrap();
//         assert!(batch_102.is_none());

//         // Verify batch 101 was replaced with new data
//         let updated_batch_101 = tx.get_batch_by_index(101).await.unwrap().unwrap();
//         assert_eq!(updated_batch_101, new_batch_2);

//         // Verify batch 100 still exists
//         let batch_100 = tx.get_batch_by_index(100).await.unwrap();
//         assert!(batch_100.is_some());
//     }

//     #[tokio::test]
//     async fn test_handle_l1_message() {
//         reth_tracing::init_test_tracing();

//         // Instantiate chain orchestrator and db
//         let (mut chain_orchestrator, db) = setup_test_chain_orchestrator().await;

//         // Generate unstructured bytes.
//         let mut bytes = [0u8; 1024];
//         rand::rng().fill(bytes.as_mut_slice());
//         let mut u = Unstructured::new(&bytes);

//         // Insert an initial message in the database to satisfy the consistency checks in the
// chain         //  orchestrator.
//         let message_0 = L1MessageEnvelope {
//             transaction: TxL1Message {
//                 queue_index: TEST_L1_MESSAGE_QUEUE_INDEX_BOUNDARY - 2,
//                 ..Arbitrary::arbitrary(&mut u).unwrap()
//             },
//             ..Arbitrary::arbitrary(&mut u).unwrap()
//         };
//         let tx = db.tx_mut().await.unwrap();
//         tx.insert_l1_message(message_0).await.unwrap();
//         tx.commit().await.unwrap();

//         let message_1 = TxL1Message {
//             queue_index: TEST_L1_MESSAGE_QUEUE_INDEX_BOUNDARY - 1,
//             ..Arbitrary::arbitrary(&mut u).unwrap()
//         };
//         let block_number = u64::arbitrary(&mut u).unwrap();
//         chain_orchestrator.handle_l1_notification(L1Notification::L1Message {
//             message: message_1.clone(),
//             block_number,
//             block_timestamp: 0,
//         });

//         let _ = chain_orchestrator.next().await;

//         let tx = db.tx().await.unwrap();
//         let l1_message_result =
//             tx.get_l1_message_by_index(message_1.queue_index).await.unwrap().unwrap();
//         let l1_message = L1MessageEnvelope::new(message_1, block_number, None, None);

//         assert_eq!(l1_message, l1_message_result);
//     }

//     #[tokio::test]
//     async fn test_l1_message_hash_queue() {
//         // Instantiate chain orchestrator and db
//         let (mut chain_orchestrator, db) = setup_test_chain_orchestrator().await;

//         // Insert the previous l1 message in the database to satisfy the chain orchestrator
//         // consistency checks.
//         let message = L1MessageEnvelope {
//             transaction: TxL1Message {
//                 queue_index: TEST_L1_MESSAGE_QUEUE_INDEX_BOUNDARY - 1,
//                 ..Default::default()
//             },
//             l1_block_number: 1475587,
//             l2_block_number: None,
//             queue_hash: None,
//         };
//         let tx = db.tx_mut().await.unwrap();
//         tx.insert_l1_message(message).await.unwrap();
//         tx.commit().await.unwrap();

//         // insert the previous L1 message in database.
//         chain_orchestrator.handle_l1_notification(L1Notification::L1Message {
//             message: TxL1Message {
//                 queue_index: TEST_L1_MESSAGE_QUEUE_INDEX_BOUNDARY,
//                 ..Default::default()
//             },
//             block_number: 1475588,
//             block_timestamp: 1745305199,
//         });
//         let _ = chain_orchestrator.next().await.unwrap().unwrap();

//         // <https://sepolia.scrollscan.com/tx/0xd80cd61ac5d8665919da19128cc8c16d3647e1e2e278b931769e986d01c6b910>
//         let message = TxL1Message {
//             queue_index: TEST_L1_MESSAGE_QUEUE_INDEX_BOUNDARY + 1,
//             gas_limit: 168000,
//             to: address!("Ba50f5340FB9F3Bd074bD638c9BE13eCB36E603d"),
//             value: U256::ZERO,
//             sender: address!("61d8d3E7F7c656493d1d76aAA1a836CEdfCBc27b"),
//             input:
// bytes!("8ef1332e000000000000000000000000323522a8de3cddeddbb67094eecaebc2436d6996000000000000000000000000323522a8de3cddeddbb67094eecaebc2436d699600000000000000000000000000000000000000000000000000038d7ea4c6800000000000000000000000000000000000000000000000000000000000001034de00000000000000000000000000000000000000000000000000000000000000a00000000000000000000000000000000000000000000000000000000000000000"
// ),         };
//         chain_orchestrator.handle_l1_notification(L1Notification::L1Message {
//             message: message.clone(),
//             block_number: 14755883,
//             block_timestamp: 1745305200,
//         });

//         let _ = chain_orchestrator.next().await.unwrap().unwrap();

//         let tx = db.tx().await.unwrap();
//         let l1_message_result =
//             tx.get_l1_message_by_index(message.queue_index).await.unwrap().unwrap();

//         assert_eq!(
//             b256!("b2331b9010aac89f012d648fccc1f0a9aa5ef7b7b2afe21be297dd1a00000000"),
//             l1_message_result.queue_hash.unwrap()
//         );
//     }

//     #[tokio::test]
//     async fn test_handle_reorg() {
//         // Instantiate chain orchestrator and db
//         let (mut chain_orchestrator, db) = setup_test_chain_orchestrator().await;

//         // Generate unstructured bytes.
//         let mut bytes = [0u8; 1024];
//         rand::rng().fill(bytes.as_mut_slice());
//         let mut u = Unstructured::new(&bytes);

//         // Insert batch 0 into the database to satisfy the consistency checks in the chain
//         // orchestrator
//         let batch_0 =
//             BatchCommitData { index: 0, block_number: 0, ..Arbitrary::arbitrary(&mut u).unwrap()
// };         let tx = db.tx_mut().await.unwrap();
//         tx.insert_batch(batch_0).await.unwrap();

//         // Insert l1 message into the database to satisfy the consistency checks in the chain
//         // orchestrator
//         let l1_message = L1MessageEnvelope {
//             queue_hash: None,
//             l1_block_number: 0,
//             l2_block_number: None,
//             transaction: TxL1Message { queue_index: 0, ..Arbitrary::arbitrary(&mut u).unwrap() },
//         };
//         tx.insert_l1_message(l1_message).await.unwrap();
//         tx.commit().await.unwrap();

//         // Generate a 3 random batch inputs and set their block numbers
//         let mut batch_commit_block_1 = BatchCommitData::arbitrary(&mut u).unwrap();
//         batch_commit_block_1.block_number = 1;
//         batch_commit_block_1.index = 1;
//         let batch_commit_block_1 = batch_commit_block_1;

//         let mut batch_commit_block_2 = BatchCommitData::arbitrary(&mut u).unwrap();
//         batch_commit_block_2.block_number = 2;
//         batch_commit_block_2.index = 2;
//         let batch_commit_block_2 = batch_commit_block_2;

//         let mut batch_commit_block_3 = BatchCommitData::arbitrary(&mut u).unwrap();
//         batch_commit_block_3.block_number = 3;
//         batch_commit_block_3.index = 3;
//         let batch_commit_block_3 = batch_commit_block_3;

//         // Index batch inputs
//         chain_orchestrator
//             .handle_l1_notification(L1Notification::BatchCommit(batch_commit_block_1.clone()));
//         chain_orchestrator
//             .handle_l1_notification(L1Notification::BatchCommit(batch_commit_block_2.clone()));
//         chain_orchestrator
//             .handle_l1_notification(L1Notification::BatchCommit(batch_commit_block_3.clone()));

//         // Generate 3 random L1 messages and set their block numbers
//         let l1_message_block_1 = L1MessageEnvelope {
//             queue_hash: None,
//             l1_block_number: 1,
//             l2_block_number: None,
//             transaction: TxL1Message { queue_index: 1, ..Arbitrary::arbitrary(&mut u).unwrap() },
//         };
//         let l1_message_block_2 = L1MessageEnvelope {
//             queue_hash: None,
//             l1_block_number: 2,
//             l2_block_number: None,
//             transaction: TxL1Message { queue_index: 2, ..Arbitrary::arbitrary(&mut u).unwrap() },
//         };
//         let l1_message_block_3 = L1MessageEnvelope {
//             queue_hash: None,
//             l1_block_number: 3,
//             l2_block_number: None,
//             transaction: TxL1Message { queue_index: 3, ..Arbitrary::arbitrary(&mut u).unwrap() },
//         };

//         // Index L1 messages
//         chain_orchestrator.handle_l1_notification(L1Notification::L1Message {
//             message: l1_message_block_1.clone().transaction,
//             block_number: l1_message_block_1.clone().l1_block_number,
//             block_timestamp: 0,
//         });
//         chain_orchestrator.handle_l1_notification(L1Notification::L1Message {
//             message: l1_message_block_2.clone().transaction,
//             block_number: l1_message_block_2.clone().l1_block_number,
//             block_timestamp: 0,
//         });
//         chain_orchestrator.handle_l1_notification(L1Notification::L1Message {
//             message: l1_message_block_3.clone().transaction,
//             block_number: l1_message_block_3.clone().l1_block_number,
//             block_timestamp: 0,
//         });

//         // Reorg at block 2
//         chain_orchestrator.handle_l1_notification(L1Notification::Reorg(2));

//         for _ in 0..7 {
//             chain_orchestrator.next().await.unwrap().unwrap();
//         }

//         let tx = db.tx().await.unwrap();

//         // Check that the batch input at block 30 is deleted
//         let batch_commits =
//             tx.get_batches().await.unwrap().map(|res| res.unwrap()).collect::<Vec<_>>().await;

//         assert_eq!(3, batch_commits.len());
//         assert!(batch_commits.contains(&batch_commit_block_1));
//         assert!(batch_commits.contains(&batch_commit_block_2));

//         // check that the L1 message at block 30 is deleted
//         let l1_messages = tx
//             .get_l1_messages(None)
//             .await
//             .unwrap()
//             .map(|res| res.unwrap())
//             .collect::<Vec<_>>()
//             .await;
//         assert_eq!(3, l1_messages.len());
//         assert!(l1_messages.contains(&l1_message_block_1));
//         assert!(l1_messages.contains(&l1_message_block_2));
//     }

//     // We ignore this test for now as it requires a more complex setup which leverages an L2 node
//     // and is already covered in the integration test `can_handle_reorgs_while_sequencing`
//     #[ignore]
//     #[tokio::test]
//     async fn test_handle_reorg_executed_l1_messages() {
//         // Instantiate chain orchestrator and db
//         let (mut chain_orchestrator, _database) = setup_test_chain_orchestrator().await;

//         // Generate unstructured bytes.
//         let mut bytes = [0u8; 8192];
//         rand::rng().fill(bytes.as_mut_slice());
//         let mut u = Unstructured::new(&bytes);

//         // Generate a 3 random batch inputs and set their block numbers
//         let batch_commit_block_1 =
//             BatchCommitData { block_number: 5, index: 5, ..Arbitrary::arbitrary(&mut u).unwrap()
// };         let batch_commit_block_10 = BatchCommitData {
//             block_number: 10,
//             index: 10,
//             ..Arbitrary::arbitrary(&mut u).unwrap()
//         };

//         // Index batch inputs
//         chain_orchestrator
//             .handle_l1_notification(L1Notification::BatchCommit(batch_commit_block_1.clone()));
//         chain_orchestrator
//             .handle_l1_notification(L1Notification::BatchCommit(batch_commit_block_10.clone()));
//         for _ in 0..2 {
//             let _event = chain_orchestrator.next().await.unwrap().unwrap();
//         }

//         let batch_1 = BatchInfo::new(batch_commit_block_1.index, batch_commit_block_1.hash);
//         let batch_10 = BatchInfo::new(batch_commit_block_10.index, batch_commit_block_10.hash);

//         const UNITS_FOR_TESTING: u64 = 20;
//         const L1_MESSAGES_NOT_EXECUTED_COUNT: u64 = 7;
//         let mut l1_messages = Vec::with_capacity(UNITS_FOR_TESTING as usize);
//         for l1_message_queue_index in 0..UNITS_FOR_TESTING {
//             let l1_message = L1MessageEnvelope {
//                 queue_hash: None,
//                 l1_block_number: l1_message_queue_index,
//                 l2_block_number: (UNITS_FOR_TESTING - l1_message_queue_index >
//                     L1_MESSAGES_NOT_EXECUTED_COUNT)
//                     .then_some(l1_message_queue_index),
//                 transaction: TxL1Message {
//                     queue_index: l1_message_queue_index,
//                     ..Arbitrary::arbitrary(&mut u).unwrap()
//                 },
//             };
//             chain_orchestrator.handle_l1_notification(L1Notification::L1Message {
//                 message: l1_message.transaction.clone(),
//                 block_number: l1_message.l1_block_number,
//                 block_timestamp: 0,
//             });
//             chain_orchestrator.next().await.unwrap().unwrap();
//             l1_messages.push(l1_message);
//         }

//         let mut blocks = Vec::with_capacity(UNITS_FOR_TESTING as usize);
//         for block_number in 0..UNITS_FOR_TESTING {
//             let l2_block = L2BlockInfoWithL1Messages {
//                 block_info: BlockInfo {
//                     number: block_number,
//                     hash: Arbitrary::arbitrary(&mut u).unwrap(),
//                 },
//                 l1_messages: (UNITS_FOR_TESTING - block_number > L1_MESSAGES_NOT_EXECUTED_COUNT)
//                     .then_some(vec![l1_messages[block_number as usize].transaction.tx_hash()])
//                     .unwrap_or_default(),
//             };
//             let batch_info = if block_number < 5 {
//                 Some(batch_1)
//             } else if block_number < 10 {
//                 Some(batch_10)
//             } else {
//                 None
//             };
//             if let Some(batch_info) = batch_info {
//                 chain_orchestrator
//                     .persist_l1_consolidated_blocks(vec![l2_block.clone()], batch_info);
//             } else {
//                 chain_orchestrator.consolidate_validated_l2_blocks(vec![l2_block.clone()]);
//             }

//             chain_orchestrator.next().await.unwrap().unwrap();
//             blocks.push(l2_block);
//         }

//         // First we assert that we dont reorg the L2 or message queue hash for a higher block
//         // than any of the L1 messages.
//         chain_orchestrator.handle_l1_notification(L1Notification::Reorg(17));
//         let event = chain_orchestrator.next().await.unwrap().unwrap();
//         assert_eq!(
//             event,
//             ChainOrchestratorEvent::L1Reorg {
//                 l1_block_number: 17,
//                 queue_index: None,
//                 l2_head_block_info: None,
//                 l2_safe_block_info: None
//             }
//         );

//         // Reorg at block 7 which is one of the messages that has not been executed yet. No reorg
//         // but we should ensure the L1 messages have been deleted.
//         chain_orchestrator.handle_l1_notification(L1Notification::Reorg(7));
//         let event = chain_orchestrator.next().await.unwrap().unwrap();

//         assert_eq!(
//             event,
//             ChainOrchestratorEvent::L1Reorg {
//                 l1_block_number: 7,
//                 queue_index: Some(8),
//                 l2_head_block_info: Some(blocks[7].block_info),
//                 l2_safe_block_info: Some(blocks[4].block_info)
//             }
//         );

//         // Now reorg at block 5 which contains L1 messages that have been executed .
//         chain_orchestrator.handle_l1_notification(L1Notification::Reorg(3));
//         let event = chain_orchestrator.next().await.unwrap().unwrap();

//         assert_eq!(
//             event,
//             ChainOrchestratorEvent::L1Reorg {
//                 l1_block_number: 3,
//                 queue_index: Some(4),
//                 l2_head_block_info: Some(blocks[3].block_info),
//                 l2_safe_block_info: Some(BlockInfo::new(
//                     0,
//                     chain_orchestrator.chain_spec.genesis_hash()
//                 )),
//             }
//         );
//     }
// }

#[cfg(test)]
mod tests {
    // use super::*;
    // use alloy_primitives::B256;
    // use rollup_node_primitives::BatchCommitData;
    // use std::sync::Arc;

    // Commented out due to removal of MockL1WatcherHandle
    // #[tokio::test]
    // async fn test_gap_recovery() {
    //     use rollup_node_watcher::MockL1WatcherHandle;
    //
    //     // setup a test node
    //     let (mut nodes, _tasks, _wallet) = setup(1, false).await.unwrap();
    //     let node = nodes.pop().unwrap();
    //
    //     // create a fork choice state
    //     let genesis_hash = node.inner.chain_spec().genesis_hash();
    //     let fcs = ForkchoiceState::new(
    //         BlockInfo { hash: genesis_hash, number: 0 },
    //         Default::default(),
    //         Default::default(),
    //     );
    //
    //     // create the engine driver connected to the node
    //     let auth_client = node.inner.engine_http_client();
    //     let engine_client = ScrollAuthApiEngineClient::new(auth_client);
    //     let engine = Engine::new(Arc::new(engine_client), fcs);
    //
    //     // create a test database
    //     let db = Arc::new(setup_test_db().await);
    //
    //     // prepare derivation pipeline
    //     let mock_l1_provider = MockL1Provider { db: db.clone(), blobs: HashMap::new() };
    //     let derivation_pipeline =
    //         DerivationPipeline::new(mock_l1_provider, db.clone(), u64::MAX).await;
    //
    //     let (scroll_network_manager, scroll_network_handle) =
    //         scroll_network::ScrollNetworkManager::new(
    //             node.inner.chain_spec().clone(),
    //             NetworkConfigBuilder::<ScrollNetworkPrimitives>::with_rng_secret_key()
    //                 .build_with_noop_provider(node.inner.chain_spec().clone()),
    //             ScrollWireConfig::new(true),
    //             None,
    //             Default::default(),
    //             None,
    //         )
    //         .await;
    //     tokio::spawn(scroll_network_manager);
    //
    //     // create full block client
    //     let block_client = FullBlockClient::new(
    //         scroll_network_handle
    //             .inner()
    //             .fetch_client()
    //             .await
    //             .expect("failed to fetch block client"),
    //         Arc::new(ScrollBeaconConsensus::new(node.inner.chain_spec())),
    //     );
    //
    //     // create l2 provider
    //     let client = RpcClient::builder().http(node.rpc_url());
    //     let l2_provider = ProviderBuilder::<_, _, Scroll>::default().connect_client(client);
    //     let l2_provider = Arc::new(l2_provider);
    //
    //     // prepare L1 notification channel
    //     let (l1_notification_tx, l1_notification_rx) = mpsc::channel(100);
    //
    //     // create mock L1 watcher handle for testing gap recovery
    //     let mock_l1_watcher_handle = MockL1WatcherHandle::new();
    //
    //     // initialize database state
    //     db.set_latest_l1_block_number(0).await.unwrap();
    //
    //     let (chain_orchestrator, _handle) = ChainOrchestrator::new(
    //         db.clone(),
    //         ChainOrchestratorConfig::new(node.inner.chain_spec().clone(), 0, 0),
    //         Arc::new(block_client),
    //         l2_provider,
    //         l1_notification_rx,
    //         Some(mock_l1_watcher_handle.clone()),
    //         scroll_network_handle.into_scroll_network().await,
    //         Box::new(NoopConsensus::default()),
    //         engine,
    //         Some(Sequencer::new(
    //             Arc::new(MockL1Provider { db: db.clone(), blobs: HashMap::new() }),
    //             SequencerConfig {
    //                 chain_spec: node.inner.chain_spec(),
    //                 fee_recipient: Address::random(),
    //                 auto_start: false,
    //                 payload_building_config: PayloadBuildingConfig {
    //                     block_gas_limit: 15_000_000,
    //                     max_l1_messages_per_block: 4,
    //                     l1_message_inclusion_mode: L1MessageInclusionMode::BlockDepth(0),
    //                 },
    //                 block_time: 1,
    //                 payload_building_duration: 0,
    //                 allow_empty_blocks: false,
    //             },
    //         )),
    //         None,
    //         derivation_pipeline,
    //     )
    //     .await
    //     .unwrap();
    //
    //     // Spawn a task that constantly polls chain orchestrator to process L1 notifications
    //     let (_signal, shutdown) = shutdown_signal();
    //     tokio::spawn(async {
    //         let (_signal, inner) = shutdown_signal();
    //         let chain_orchestrator = chain_orchestrator.run_until_shutdown(inner);
    //         tokio::select! {
    //             biased;
    //
    //             _ = shutdown => {},
    //             _ = chain_orchestrator => {},
    //         }
    //     });
    //
    //     let genesis_batch = create_test_batch(1, 100);
    //     l1_notification_tx
    //         .send(Arc::new(L1Notification::BatchCommit(genesis_batch)))
    //         .await
    //         .unwrap();
    //     tokio::time::sleep(tokio::time::Duration::from_millis(50)).await;
    //
    //     let batch_with_gap = create_test_batch(3, 102);
    //     l1_notification_tx
    //         .send(Arc::new(L1Notification::BatchCommit(batch_with_gap)))
    //         .await
    //         .unwrap();
    //     tokio::time::sleep(tokio::time::Duration::from_millis(100)).await;
    //
    //     mock_l1_watcher_handle.assert_reset_to(100);
    //
    //     // Insert first L1 message
    //     // let l1_msg_0 = create_test_l1_message(0);
    //     // l1_notification_tx.send(Arc::new(L1Notification::L1Message {
    //     //     message: l1_msg_0,
    //     //     block_number: 105,
    //     //     block_timestamp: 0,
    //     // })).await.unwrap();
    //     // tokio::time::sleep(tokio::time::Duration::from_millis(50)).await;
    //     //
    //     // let l1_msg_with_gap = create_test_l1_message(2);
    //     // l1_notification_tx.send(Arc::new(L1Notification::L1Message {
    //     //     message: l1_msg_with_gap,
    //     //     block_number: 107,
    //     //     block_timestamp: 0,
    //     // })).await.unwrap();
    //     // tokio::time::sleep(tokio::time::Duration::from_millis(100)).await;
    //     //
    //     // // Verify that reset was triggered to block 105 (last known L1 message)
    //     // mock_l1_watcher_handle.assert_reset_to(105);
    // }

    // Helper function to create a simple test batch commit
    // fn create_test_batch(index: u64, block_number: u64) -> BatchCommitData {
    //     use alloy_primitives::Bytes;
    //     BatchCommitData {
    //         index,
    //         hash: B256::random(),
    //         block_number,
    //         block_timestamp: 0,
    //         calldata: Arc::new(Bytes::new()),
    //         blob_versioned_hash: None,
    //         finalized_block_number: None,
    //     }
    // }

    // Helper function to create a simple test L1 message
    // fn create_test_l1_message(queue_index: u64) -> TxL1Message {
    //     TxL1Message { queue_index, ..Default::default() }
    // }
}<|MERGE_RESOLUTION|>--- conflicted
+++ resolved
@@ -21,13 +21,8 @@
 use rollup_node_providers::L1MessageProvider;
 use rollup_node_sequencer::{Sequencer, SequencerEvent};
 use rollup_node_signer::{SignatureAsBytes, SignerEvent, SignerHandle};
-<<<<<<< HEAD
 use rollup_node_watcher::{L1Notification, L1WatcherHandle};
-use scroll_alloy_consensus::TxL1Message;
-=======
-use rollup_node_watcher::L1Notification;
 use scroll_alloy_consensus::{ScrollTxEnvelope, TxL1Message};
->>>>>>> 0493ec94
 use scroll_alloy_hardforks::ScrollHardforks;
 use scroll_alloy_network::Scroll;
 use scroll_alloy_provider::ScrollEngineApi;
@@ -557,9 +552,6 @@
             }
             L1Notification::BatchCommit { block_info, data } => {
                 metered!(Task::BatchCommit, self, handle_batch_commit(*block_info, data.clone()))
-            }
-<<<<<<< HEAD
-            L1Notification::BatchCommit(batch) => {
                 match metered!(Task::BatchCommit, self, handle_batch_commit(batch.clone())) {
                     Err(ChainOrchestratorError::BatchCommitGap(batch_index)) => {
                         // Query database for the L1 block of the last known batch
@@ -591,7 +583,22 @@
                     result => result,
                 }
             }
-            L1Notification::L1Message { message, block_number, block_timestamp: _ } => {
+            L1Notification::BatchRevert { batch_info, block_info } => {
+                metered!(
+                    Task::BatchRevert,
+                    self,
+                    handle_batch_revert(batch_info.index, batch_info.index, *block_info)
+                )
+            }
+            L1Notification::BatchRevertRange { start, end, block_info } => {
+                metered!(
+                    Task::BatchRevertRange,
+                    self,
+                    handle_batch_revert(*start, *end, *block_info)
+                )
+            }
+            L1Notification::L1Message { message, block_info, block_timestamp: _ } => {
+                metered!(Task::L1Message, self, handle_l1_message(message.clone(), *block_info))
                 match metered!(
                     Task::L1Message,
                     self,
@@ -626,24 +633,6 @@
                     }
                     result => result,
                 }
-=======
-            L1Notification::BatchRevert { batch_info, block_info } => {
-                metered!(
-                    Task::BatchRevert,
-                    self,
-                    handle_batch_revert(batch_info.index, batch_info.index, *block_info)
-                )
-            }
-            L1Notification::BatchRevertRange { start, end, block_info } => {
-                metered!(
-                    Task::BatchRevertRange,
-                    self,
-                    handle_batch_revert(*start, *end, *block_info)
-                )
-            }
-            L1Notification::L1Message { message, block_info, block_timestamp: _ } => {
-                metered!(Task::L1Message, self, handle_l1_message(message.clone(), *block_info))
->>>>>>> 0493ec94
             }
             L1Notification::Synced => {
                 tracing::info!(target: "scroll::chain_orchestrator", "L1 is now synced");
@@ -835,7 +824,6 @@
                         return Err(ChainOrchestratorError::BatchCommitGap(batch.index));
                     }
 
-<<<<<<< HEAD
                     // Check if batch already exists in DB.
                     if let Some(existing_batch) = tx.get_batch_by_index(batch_clone.index).await? {
                         if existing_batch.hash == batch_clone.hash {
@@ -851,19 +839,6 @@
                         // missed a batch revert event.
                     }
 
-                    // remove any batches with an index greater than the previous batch.
-                    let affected = tx.delete_batches_gt_batch_index(prev_batch_index).await?;
-
-                    // handle the case of a batch revert.
-                    let new_safe_head = if affected > 0 {
-                        tx.delete_l2_blocks_gt_batch_index(prev_batch_index).await?;
-                        tx.get_highest_block_for_batch_index(prev_batch_index).await?
-                    } else {
-                        None
-                    };
-
-=======
->>>>>>> 0493ec94
                     let event = ChainOrchestratorEvent::BatchCommitIndexed {
                         batch_info: BatchInfo::new(batch.index, batch.hash),
                         l1_block_number: batch.block_number,
