//! A library responsible for orchestrating the L2 chain based on data received from L1 and over the
//! L2 p2p network.

use alloy_consensus::Header;
use alloy_eips::{BlockHashOrNumber, Encodable2718};
use alloy_primitives::{b256, keccak256, B256};
use alloy_provider::Provider;
use futures::{pin_mut, task::AtomicWaker, Stream, StreamExt, TryStreamExt};
use reth_chainspec::EthChainSpec;
use reth_network_p2p::{BlockClient, BodiesClient};
use reth_scroll_primitives::ScrollBlock;
use rollup_node_primitives::{
    BatchCommitData, BatchInfo, BlockInfo, BoundedVec, ChainImport, L1MessageEnvelope,
    L2BlockInfoWithL1Messages,
};
use rollup_node_watcher::L1Notification;
use scroll_alloy_consensus::TxL1Message;
use scroll_alloy_hardforks::ScrollHardforks;
use scroll_alloy_network::Scroll;
use scroll_db::{
    Database, DatabaseError, DatabaseReadOperations, DatabaseTransactionProvider,
    DatabaseWriteOperations, L1MessageStart, UnwindResult,
};
use scroll_network::NewBlockWithPeer;
use std::{
    collections::{HashMap, VecDeque},
    pin::Pin,
    sync::{
        atomic::{AtomicU64, Ordering},
        Arc,
    },
    task::{Context, Poll},
    time::Instant,
};
use strum::IntoEnumIterator;
use tokio::sync::Mutex;

mod action;
use action::{ChainOrchestratorFuture, PendingChainOrchestratorFuture};

mod event;
pub use event::ChainOrchestratorEvent;

mod error;
pub use error::ChainOrchestratorError;

mod metrics;
pub use metrics::{ChainOrchestratorItem, ChainOrchestratorMetrics};

mod retry;
pub use retry::Retry;

/// The mask used to mask the L1 message queue hash.
const L1_MESSAGE_QUEUE_HASH_MASK: B256 =
    b256!("ffffffffffffffffffffffffffffffffffffffffffffffffffffffff00000000");

type Chain = BoundedVec<Header>;

/// The [`ChainOrchestrator`] is responsible for orchestrating the progression of the L2 chain
/// based on data consolidated from L1 and the data received over the p2p network.
#[derive(Debug)]
pub struct ChainOrchestrator<ChainSpec, BC, P> {
    /// The `BlockClient` that is used to fetch blocks from peers over p2p.
    network_client: Arc<BC>,
    /// The L2 client that is used to interact with the L2 chain.
    l2_client: Arc<P>,
    /// An in-memory representation of the optimistic chain we are following.
    chain: Arc<Mutex<Chain>>,
    /// A reference to the database used to persist the indexed data.
    database: Arc<Database>,
    /// A queue of pending futures.
    pending_futures: VecDeque<ChainOrchestratorFuture>,
    /// The block number of the L1 finalized block.
    l1_finalized_block_number: Arc<AtomicU64>,
    /// The chain specification for the chain orchestrator.
    chain_spec: Arc<ChainSpec>,
    /// The metrics for the chain orchestrator.
    metrics: HashMap<ChainOrchestratorItem, ChainOrchestratorMetrics>,
    /// A boolean to represent if the [`ChainOrchestrator`] is in optimistic mode.
    optimistic_mode: Arc<Mutex<bool>>,
    /// The threshold for optimistic sync. If the received block is more than this many blocks
    /// ahead of the current chain, we optimistically sync the chain.
    optimistic_sync_threshold: u64,
    /// The size of the in-memory chain buffer.
    chain_buffer_size: usize,
    /// A boolean to represent if the L1 has been synced.
    l1_synced: bool,
    /// The L1 message queue index at which the V2 L1 message queue was enabled.
    l1_v2_message_queue_start_index: u64,
    /// The waker to notify when the engine driver should be polled.
    waker: AtomicWaker,
}

impl<
        ChainSpec: ScrollHardforks + EthChainSpec + Send + Sync + 'static,
        BC: BlockClient<Block = ScrollBlock> + Send + Sync + 'static,
        P: Provider<Scroll> + 'static,
    > ChainOrchestrator<ChainSpec, BC, P>
{
    /// Creates a new chain orchestrator.
    pub async fn new(
        database: Arc<Database>,
        chain_spec: Arc<ChainSpec>,
        block_client: BC,
        l2_client: P,
        optimistic_sync_threshold: u64,
        chain_buffer_size: usize,
        l1_v2_message_queue_start_index: u64,
    ) -> Result<Self, ChainOrchestratorError> {
        let chain = init_chain_from_db(&database, &l2_client, chain_buffer_size).await?;
        Ok(Self {
            network_client: Arc::new(block_client),
            l2_client: Arc::new(l2_client),
            chain: Arc::new(Mutex::new(chain)),
            database,
            pending_futures: Default::default(),
            l1_finalized_block_number: Arc::new(AtomicU64::new(0)),
            chain_spec,
            metrics: ChainOrchestratorItem::iter()
                .map(|i| {
                    let label = i.as_str();
                    (i, ChainOrchestratorMetrics::new_with_labels(&[("item", label)]))
                })
                .collect(),
            optimistic_mode: Arc::new(Mutex::new(false)),
            optimistic_sync_threshold,
            chain_buffer_size,
            l1_synced: false,
            l1_v2_message_queue_start_index,
            waker: AtomicWaker::new(),
        })
    }

    /// Returns the number of pending futures.
    pub fn pending_futures_len(&self) -> usize {
        self.pending_futures.len()
    }

    /// Wraps a pending chain orchestrator future, metering the completion of it.
    pub fn handle_metered(
        &mut self,
        item: ChainOrchestratorItem,
        chain_orchestrator_fut: PendingChainOrchestratorFuture,
    ) -> PendingChainOrchestratorFuture {
        let metric = self.metrics.get(&item).expect("metric exists").clone();
        let fut_wrapper = Box::pin(async move {
            let now = Instant::now();
            let res = chain_orchestrator_fut.await;
            metric.task_duration.record(now.elapsed().as_secs_f64());
            res
        });
        fut_wrapper
    }

    /// Sets the L1 synced status to the provided value.
    pub fn set_l1_synced_status(&mut self, l1_synced: bool) {
        self.l1_synced = l1_synced;
    }

    /// Handles a new block received from a peer.
    pub fn handle_block_from_peer(&mut self, block_with_peer: NewBlockWithPeer) {
        let ctx = HandleBlockContext {
            chain: self.chain.clone(),
            l2_client: self.l2_client.clone(),
            optimistic_mode: self.optimistic_mode.clone(),
            optimistic_sync_threshold: self.optimistic_sync_threshold,
            network_client: self.network_client.clone(),
            database: self.database.clone(),
            chain_buffer_size: self.chain_buffer_size,
        };

        let fut = self.handle_metered(
            ChainOrchestratorItem::NewBlock,
            Box::pin(async move {
                Self::do_handle_block_from_peer(ctx, block_with_peer).await.map(Into::into)
            }),
        );
        self.pending_futures.push_back(ChainOrchestratorFuture::HandleL2Block(fut));
        self.waker.wake();
    }

    /// Handles a sequenced block.
    pub fn handle_sequenced_block(&mut self, block_with_peer: NewBlockWithPeer) {
        tracing::trace!(
            target: "scroll::chain_orchestrator",
            "Handling sequenced block {:?}",
            Into::<BlockInfo>::into(&block_with_peer.block)
        );
        let ctx = HandleBlockContext {
            chain: self.chain.clone(),
            l2_client: self.l2_client.clone(),
            optimistic_mode: self.optimistic_mode.clone(),
            optimistic_sync_threshold: self.optimistic_sync_threshold,
            network_client: self.network_client.clone(),
            database: self.database.clone(),
            chain_buffer_size: self.chain_buffer_size,
        };

        let fut = self.handle_metered(
            ChainOrchestratorItem::NewBlock,
            Box::pin(async move {
                Self::do_handle_sequenced_block(ctx, block_with_peer).await.map(Into::into)
            }),
        );
        self.pending_futures.push_back(ChainOrchestratorFuture::HandleL2Block(fut));
        self.waker.wake();
    }

    /// Handles a sequenced block by inserting it into the database and returning an event.
    async fn do_handle_sequenced_block(
        ctx: HandleBlockContext<BC, P>,
        block_with_peer: NewBlockWithPeer,
    ) -> Result<ChainOrchestratorEvent, ChainOrchestratorError> {
        let database = ctx.database.clone();
        let block_info: L2BlockInfoWithL1Messages = (&block_with_peer.block).into();
        Self::do_handle_block_from_peer(ctx, block_with_peer).await?;
        Retry::default()
            .retry("update_l1_messages_with_l2_block", || async {
                let tx = database.tx_mut().await?;
                tx.update_l1_messages_with_l2_block(block_info.clone()).await?;
                tx.commit().await?;
                Ok::<_, ChainOrchestratorError>(())
            })
            .await?;
        Ok(ChainOrchestratorEvent::L2ChainCommitted(block_info, None, true))
    }

    /// Handles a new block received from the network.
    async fn do_handle_block_from_peer(
        ctx: HandleBlockContext<BC, P>,
        block_with_peer: NewBlockWithPeer,
    ) -> Result<ChainOrchestratorEvent, ChainOrchestratorError> {
        let HandleBlockContext {
            chain,
            l2_client,
            optimistic_mode,
            optimistic_sync_threshold,
            network_client,
            database,
            chain_buffer_size,
        } = ctx;
        let NewBlockWithPeer { block: received_block, peer_id, signature } = block_with_peer;
        let mut current_chain_headers = chain.lock().await.clone().into_inner();
        let max_block_number = current_chain_headers.back().expect("chain can not be empty").number;
        let min_block_number =
            current_chain_headers.front().expect("chain can not be empty").number;

        // If the received block has a block number that is greater than the tip
        // of the chain by the optimistic sync threshold, we optimistically sync the chain and
        // update the in-memory buffer to represent the optimistic chain.
        if (received_block.header.number.saturating_sub(max_block_number)) >=
            optimistic_sync_threshold
        {
            // fetch the latest `chain_buffer_size` headers from the network for the
            // optimistic chain.
            let mut optimistic_headers = Chain::new(chain_buffer_size);
            optimistic_headers.push_front(received_block.header.clone());
            while optimistic_headers.len() < chain_buffer_size &&
                optimistic_headers.first().expect("chain can not be empty").number != 0
            {
                tracing::trace!(target: "scroll::chain_orchestrator", number = ?(optimistic_headers.first().expect("chain can not be empty").number - 1), "fetching block");
                let parent_hash =
                    optimistic_headers.first().expect("chain can not be empty").parent_hash;
                let header = Retry::default()
                    .retry("network_client_get_header", || async {
                        let header =
                            network_client.get_header(BlockHashOrNumber::Hash(parent_hash)).await?;
                        Ok::<_, ChainOrchestratorError>(header)
                    })
                    .await?;
                let header = header
                    .into_data()
                    .ok_or(ChainOrchestratorError::MissingBlockHeader { hash: parent_hash })?;
                optimistic_headers.push_front(header);
            }

            *chain.lock().await = optimistic_headers;
            *optimistic_mode.lock().await = true;
            return Ok(ChainOrchestratorEvent::OptimisticSync(received_block));
        }

        // Check if we have already have this block in memory.
        if received_block.number <= max_block_number &&
            received_block.number >= min_block_number &&
            current_chain_headers.iter().any(|h| h == &received_block.header)
        {
            tracing::debug!(target: "scroll::chain_orchestrator", block_hash = ?received_block.header.hash_slow(), "block already in chain");
            return Ok(ChainOrchestratorEvent::BlockAlreadyKnown(
                received_block.header.hash_slow(),
                peer_id,
            ));
        }

        // If we are in optimistic mode and the received block has a number that is less than the
        // oldest block we have in the in-memory chain we return an event signalling we have
        // insufficient data to process the received block. This is an edge case.
        if *optimistic_mode.lock().await && (received_block.header.number <= min_block_number) {
            return Ok(ChainOrchestratorEvent::InsufficientDataForReceivedBlock(
                received_block.header.hash_slow(),
            ));
        };

        // We fetch headers for the received chain until we can reconcile it with the chain we
        // currently have in-memory.
        let mut received_chain_headers = VecDeque::from(vec![received_block.header.clone()]);

        // We should never have a re-org that is deeper than the current safe head.
        let (latest_safe_block, _) = Retry::default()
            .retry("get_latest_safe_l2_info", || async {
                let tx = database.tx().await?;
                let (latest_safe_block, batch_info) =
                    tx.get_latest_safe_l2_info().await?.expect("safe block must exist");
                Ok::<_, ChainOrchestratorError>((latest_safe_block, batch_info))
            })
            .await?;

        // We search for the re-org index in the in-memory chain.
        const BATCH_FETCH_SIZE: usize = 50;
        let reorg_index = loop {
            // If we are in optimistic mode and the received chain can not be reconciled with the
            // in-memory chain we break. We will reconcile after optimistic sync has completed.
            if *optimistic_mode.lock().await &&
                received_chain_headers.front().expect("chain can not be empty").number <
                    current_chain_headers.front().expect("chain can not be empty").number
            {
                return Ok(ChainOrchestratorEvent::InsufficientDataForReceivedBlock(
                    received_block.hash_slow(),
                ));
            }

            // If the current header block number is less than the latest safe block number then
            // we should error.
            if received_chain_headers.front().expect("chain can not be empty").number <=
                latest_safe_block.number
            {
                return Err(ChainOrchestratorError::L2SafeBlockReorgDetected);
            }

            // If the received header tail has a block number that is less than the current header
            // tail then we should fetch more headers for the current chain to aid
            // reconciliation.
            if received_chain_headers.front().expect("chain can not be empty").number <
                current_chain_headers.front().expect("chain can not be empty").number
            {
                for _ in 0..BATCH_FETCH_SIZE {
                    if current_chain_headers
                        .front()
                        .expect("chain can not be empty")
                        .number
                        .saturating_sub(1) <=
                        latest_safe_block.number
                    {
                        tracing::info!(target: "scroll::chain_orchestrator", hash = %latest_safe_block.hash, number = %latest_safe_block.number, "reached safe block number for current chain - terminating fetching.");
                        break;
                    }
                    tracing::trace!(target: "scroll::chain_orchestrator", number = ?(current_chain_headers.front().expect("chain can not be empty").number - 1), "fetching block for current chain");
                    if let Some(block) = l2_client
                        .get_block_by_hash(
                            current_chain_headers
                                .front()
                                .expect("chain can not be empty")
                                .parent_hash,
                        )
                        .await?
                    {
                        let header = block.into_consensus_header();
                        current_chain_headers.push_front(header.clone());
                    } else {
                        return Err(ChainOrchestratorError::MissingBlockHeader {
                            hash: current_chain_headers
                                .front()
                                .expect("chain can not be empty")
                                .parent_hash,
                        });
                    }
                }
            }

            // We search the in-memory chain to see if we can reconcile the block import.
            if let Some(pos) = current_chain_headers.iter().rposition(|h| {
                h.hash_slow() ==
                    received_chain_headers.front().expect("chain can not be empty").parent_hash
            }) {
                // If the received fork is older than the current chain, we return an event
                // indicating that we have received an old fork.
                if (pos < current_chain_headers.len() - 1) &&
                    current_chain_headers.get(pos + 1).expect("chain can not be empty").timestamp >
                        received_chain_headers
                            .front()
                            .expect("chain can not be empty")
                            .timestamp
                {
                    return Ok(ChainOrchestratorEvent::OldForkReceived {
                        headers: received_chain_headers.into(),
                        peer_id,
                        signature,
                    });
                }
                break pos;
            }

            tracing::trace!(target: "scroll::chain_orchestrator", number = ?(received_chain_headers.front().expect("chain can not be empty").number - 1), "fetching block");
            if let Some(header) = Retry::default()
                .retry("network_client_get_header", || async {
                    let header = network_client
                        .get_header(BlockHashOrNumber::Hash(
                            received_chain_headers
                                .front()
                                .expect("chain can not be empty")
                                .parent_hash,
                        ))
                        .await?
                        .into_data();
                    Ok::<_, ChainOrchestratorError>(header)
                })
                .await?
            {
                received_chain_headers.push_front(header.clone());
            } else {
                return Err(ChainOrchestratorError::MissingBlockHeader {
                    hash: received_chain_headers
                        .front()
                        .expect("chain can not be empty")
                        .parent_hash,
                });
            }
        };

        // Fetch the blocks associated with the new chain headers.
        let new_blocks = if received_chain_headers.len() == 1 {
            vec![received_block]
        } else {
            fetch_blocks_from_network(received_chain_headers.clone().into(), network_client.clone())
                .await
        };

        // If we are not in optimistic mode, we validate the L1 messages in the new blocks.
        if !*optimistic_mode.lock().await {
            validate_l1_messages(&new_blocks, &database).await?;
        }

        match reorg_index {
            // If this is a simple chain extension, we can just extend the in-memory chain and emit
            // a ChainExtended event.
            position if position == current_chain_headers.len() - 1 => {
                // Update the chain with the new blocks.
                current_chain_headers.extend(new_blocks.iter().map(|b| b.header.clone()));
                let mut new_chain = Chain::new(chain_buffer_size);
                new_chain.extend(current_chain_headers);
                *chain.lock().await = new_chain;

                Ok(ChainOrchestratorEvent::ChainExtended(ChainImport::new(
                    new_blocks, peer_id, signature,
                )))
            }
            // If we are re-organizing the in-memory chain, we need to split the chain at the reorg
            // point and extend it with the new blocks.
            position => {
                // reorg the in-memory chain to the new chain and issue a reorg event.
                let mut new_chain = Chain::new(chain_buffer_size);
                new_chain.extend(current_chain_headers.iter().take(position).cloned());
                new_chain.extend(received_chain_headers);
                *chain.lock().await = new_chain;

                Ok(ChainOrchestratorEvent::ChainReorged(ChainImport::new(
                    new_blocks, peer_id, signature,
                )))
            }
        }
    }

    /// Persist L1 consolidate blocks in the database.
    pub fn persist_l1_consolidated_blocks(
        &mut self,
        block_infos: Vec<L2BlockInfoWithL1Messages>,
        batch_info: BatchInfo,
    ) {
        let database = self.database.clone();
        let fut = self.handle_metered(
            ChainOrchestratorItem::InsertConsolidatedL2Blocks,
            Box::pin(async move {
                let head = block_infos.last().expect("block info must not be empty").clone();
<<<<<<< HEAD
                let tx = database.tx_mut().await?;
                tx.insert_blocks(block_infos, batch_info).await?;
                tx.commit().await?;
=======
                Retry::default()
                    .retry("insert_block", || async {
                        let tx = database.tx_mut().await?;
                        for block in block_infos.clone() {
                            tx.insert_block(block, batch_info).await?;
                        }
                        tx.commit().await?;
                        Ok::<_, ChainOrchestratorError>(())
                    })
                    .await?;
>>>>>>> 84e8cfe1
                Result::<_, ChainOrchestratorError>::Ok(Some(
                    ChainOrchestratorEvent::L2ConsolidatedBlockCommitted(head),
                ))
            }),
        );

        self.pending_futures.push_back(ChainOrchestratorFuture::HandleDerivedBlock(fut));
        self.waker.wake();
    }

    /// Consolidates L2 blocks from the network which have been validated
    pub fn consolidate_validated_l2_blocks(&mut self, block_info: Vec<L2BlockInfoWithL1Messages>) {
        let database = self.database.clone();
        let l1_synced = self.l1_synced;
        let optimistic_mode = self.optimistic_mode.clone();
        let chain = self.chain.clone();
        let l2_client = self.l2_client.clone();
        let chain_buffer_size = self.chain_buffer_size;
        let fut = self.handle_metered(
            ChainOrchestratorItem::InsertL2Block,
            Box::pin(async move {
                // If we are in optimistic mode and the L1 is synced, we consolidate the chain
                // and disable optimistic mode to enter consolidated mode
                // (consolidated_mode = !optimistic_mode).
                let consolidated = if !*optimistic_mode.lock().await {
                    true
                } else if l1_synced && *optimistic_mode.lock().await {
                    consolidate_chain(
                        database.clone(),
                        block_info.clone(),
                        chain,
                        l2_client,
                        chain_buffer_size,
                    )
                    .await?;
                    *optimistic_mode.lock().await = false;
                    true
                } else {
                    false
                };

                // Insert the blocks into the database.
                let head = block_info.last().expect("block info must not be empty").clone();
                Retry::default()
                    .retry("update_l1_messages_from_l2_blocks", || async {
                        let tx = database.tx_mut().await?;
                        tx.update_l1_messages_from_l2_blocks(block_info.clone()).await?;
                        tx.commit().await?;
                        Ok::<_, ChainOrchestratorError>(())
                    })
                    .await?;

                Result::<_, ChainOrchestratorError>::Ok(Some(
                    ChainOrchestratorEvent::L2ChainCommitted(head, None, consolidated),
                ))
            }),
        );

        self.pending_futures.push_back(ChainOrchestratorFuture::HandleDerivedBlock(fut));
        self.waker.wake();
    }

    /// Handles an event from the L1.
    pub fn handle_l1_notification(&mut self, event: L1Notification) {
        let fut = match event {
            L1Notification::Reorg(block_number) => {
                ChainOrchestratorFuture::HandleReorg(self.handle_metered(
                    ChainOrchestratorItem::L1Reorg,
                    Box::pin(Self::handle_l1_reorg(
                        self.database.clone(),
                        self.chain_spec.clone(),
                        block_number,
                        self.l2_client.clone(),
                        self.chain.clone(),
                    )),
                ))
            }
            L1Notification::NewBlock(_) | L1Notification::Consensus(_) => return,
            L1Notification::Finalized(block_number) => {
                ChainOrchestratorFuture::HandleFinalized(self.handle_metered(
                    ChainOrchestratorItem::L1Finalization,
                    Box::pin(Self::handle_finalized(
                        self.database.clone(),
                        block_number,
                        self.l1_finalized_block_number.clone(),
                    )),
                ))
            }
            L1Notification::BatchCommit(batch) => {
                ChainOrchestratorFuture::HandleBatchCommit(self.handle_metered(
                    ChainOrchestratorItem::BatchCommit,
                    Box::pin(Self::handle_batch_commit(self.database.clone(), batch)),
                ))
            }
            L1Notification::L1Message { message, block_number, block_timestamp: _ } => {
                ChainOrchestratorFuture::HandleL1Message(self.handle_metered(
                    ChainOrchestratorItem::L1Message,
                    Box::pin(Self::handle_l1_message(
                        self.l1_v2_message_queue_start_index,
                        self.database.clone(),
                        message,
                        block_number,
                    )),
                ))
            }
            L1Notification::BatchFinalization { hash: _hash, index, block_number } => {
                ChainOrchestratorFuture::HandleBatchFinalization(self.handle_metered(
                    ChainOrchestratorItem::BatchFinalization,
                    Box::pin(Self::handle_batch_finalization(
                        self.database.clone(),
                        index,
                        block_number,
                        self.l1_finalized_block_number.clone(),
                    )),
                ))
            }
            L1Notification::Synced => {
                self.set_l1_synced_status(true);
                return
            }
        };

        self.pending_futures.push_back(fut);
    }

    /// Handles a reorganization event by deleting all indexed data which is greater than the
    /// provided block number.
    async fn handle_l1_reorg(
        database: Arc<Database>,
        chain_spec: Arc<ChainSpec>,
        l1_block_number: u64,
        l2_client: Arc<P>,
        current_chain: Arc<Mutex<Chain>>,
    ) -> Result<Option<ChainOrchestratorEvent>, ChainOrchestratorError> {
        let UnwindResult { l1_block_number, queue_index, l2_head_block_number, l2_safe_block_info } =
            Retry::default()
                .retry("unwind", || async {
                    let txn = database.tx_mut().await?;
                    let UnwindResult {
                        l1_block_number,
                        queue_index,
                        l2_head_block_number,
                        l2_safe_block_info,
                    } = txn.unwind(chain_spec.genesis_hash(), l1_block_number).await?;
                    txn.commit().await?;
                    Ok::<_, ChainOrchestratorError>(UnwindResult {
                        l1_block_number,
                        queue_index,
                        l2_head_block_number,
                        l2_safe_block_info,
                    })
                })
                .await?;
        let l2_head_block_info = if let Some(block_number) = l2_head_block_number {
            // Fetch the block hash of the new L2 head block.
            let block_hash = l2_client
                .get_block_by_number(block_number.into())
                .await?
                .expect("L2 head block must exist")
                .header
                .hash_slow();
            // Remove all blocks in the in-memory chain that are greater than the new L2 head block.
            let mut current_chain_headers = current_chain.lock().await;
            current_chain_headers.inner_mut().retain(|h| h.number <= block_number);
            Some(BlockInfo { number: block_number, hash: block_hash })
        } else {
            None
        };
        Ok(Some(ChainOrchestratorEvent::L1Reorg {
            l1_block_number,
            queue_index,
            l2_head_block_info,
            l2_safe_block_info,
        }))
    }

    /// Handles a finalized event by updating the chain orchestrator L1 finalized block, returning
    /// the new finalized L2 chain block and the list of finalized batches.
    async fn handle_finalized(
        database: Arc<Database>,
        block_number: u64,
        l1_block_number: Arc<AtomicU64>,
    ) -> Result<Option<ChainOrchestratorEvent>, ChainOrchestratorError> {
        let finalized_batches = Retry::default()
            .retry("handle_finalized", || async {
                let tx = database.tx_mut().await?;

                // Set the latest finalized L1 block in the database.
                tx.set_latest_finalized_l1_block_number(block_number).await?;

                // Get all unprocessed batches that have been finalized by this L1 block
                // finalization.
                let finalized_batches =
                    tx.fetch_and_update_unprocessed_finalized_batches(block_number).await?;

                tx.commit().await?;

                Ok::<_, ChainOrchestratorError>(finalized_batches)
            })
            .await?;

        // Update the chain orchestrator L1 block number.
        l1_block_number.store(block_number, Ordering::Relaxed);

        Ok(Some(ChainOrchestratorEvent::L1BlockFinalized(block_number, finalized_batches)))
    }

    /// Handles an L1 message by inserting it into the database.
    async fn handle_l1_message(
        l1_v2_message_queue_start_index: u64,
        database: Arc<Database>,
        l1_message: TxL1Message,
        l1_block_number: u64,
    ) -> Result<Option<ChainOrchestratorEvent>, ChainOrchestratorError> {
        let event = ChainOrchestratorEvent::L1MessageCommitted(l1_message.queue_index);
        let queue_hash =
            compute_l1_message_queue_hash(&database, &l1_message, l1_v2_message_queue_start_index)
                .await?;
        let l1_message = L1MessageEnvelope::new(l1_message, l1_block_number, None, queue_hash);

        // Perform a consistency check to ensure the previous L1 message exists in the database.
        Retry::default()
            .retry("handle_l1_message", || async {
                let tx = database.tx_mut().await?;
                if l1_message.transaction.queue_index > 0 &&
                    tx.get_l1_message_by_index(l1_message.transaction.queue_index - 1)
                        .await?
                        .is_none()
                {
                    return Err(ChainOrchestratorError::L1MessageQueueGap(
                        l1_message.transaction.queue_index,
                    ))
                }

                tx.insert_l1_message(l1_message.clone()).await?;
                tx.commit().await?;
                Ok::<_, ChainOrchestratorError>(())
            })
            .await?;
        Ok(Some(event))
    }

    /// Handles a batch input by inserting it into the database.
    async fn handle_batch_commit(
        database: Arc<Database>,
        batch: BatchCommitData,
    ) -> Result<Option<ChainOrchestratorEvent>, ChainOrchestratorError> {
        let event = Retry::default()
            .retry("handle_batch_commit", || async {
                let tx = database.tx_mut().await?;
                let batch_clone = batch.clone();
                let prev_batch_index = batch_clone.clone().index - 1;

                // Perform a consistency check to ensure the previous commit batch exists in the
                // database.
                if tx.get_batch_by_index(prev_batch_index).await?.is_none() {
                    return Err(ChainOrchestratorError::BatchCommitGap(batch_clone.index))
                }

                // remove any batches with an index greater than the previous batch.
                let affected = tx.delete_batches_gt_batch_index(prev_batch_index).await?;

                // handle the case of a batch revert.
                let new_safe_head = if affected > 0 {
                    tx.delete_l2_blocks_gt_batch_index(prev_batch_index).await?;
                    tx.get_highest_block_for_batch_index(prev_batch_index).await?
                } else {
                    None
                };

                let event = ChainOrchestratorEvent::BatchCommitIndexed {
                    batch_info: BatchInfo::new(batch_clone.index, batch_clone.hash),
                    l1_block_number: batch.block_number,
                    safe_head: new_safe_head,
                };

                // insert the batch and commit the transaction.
                tx.insert_batch(batch_clone).await?;
                tx.commit().await?;

                Ok::<_, ChainOrchestratorError>(Some(event))
            })
            .await?;

        Ok(event)
    }

    /// Handles a batch finalization event by updating the batch input in the database.
    async fn handle_batch_finalization(
        database: Arc<Database>,
        batch_index: u64,
        block_number: u64,
        finalized_block_number: Arc<AtomicU64>,
    ) -> Result<Option<ChainOrchestratorEvent>, ChainOrchestratorError> {
        Retry::default()
            .retry("handle_batch_finalization", || async {
                let tx = database.tx_mut().await?;

                // finalize all batches up to `batch_index`.
                tx.finalize_batches_up_to_index(batch_index, block_number).await?;

                // Get all unprocessed batches that have been finalized by this L1 block
                // finalization.
                let finalized_block_number = finalized_block_number.load(Ordering::Relaxed);
                if finalized_block_number >= block_number {
                    let finalized_batches = tx
                        .fetch_and_update_unprocessed_finalized_batches(finalized_block_number)
                        .await?;
                    tx.commit().await?;
                    return Ok(Some(ChainOrchestratorEvent::BatchFinalized(
                        block_number,
                        finalized_batches,
                    )))
                }

                tx.commit().await?;
                Ok::<_, ChainOrchestratorError>(None)
            })
            .await
    }
}

/// Computes the queue hash by taking the previous queue hash and performing a 2-to-1 hash with the
/// current transaction hash using keccak. It then applies a mask to the last 32 bits as these bits
/// are used to store the timestamp at which the message was enqueued in the contract. For the first
/// message in the queue, the previous queue hash is zero. If the L1 message queue index is before
/// migration to `L1MessageQueueV2`, the queue hash will be None.
///
/// The solidity contract (`L1MessageQueueV2.sol`) implementation is defined here: <https://github.com/scroll-tech/scroll-contracts/blob/67c1bde19c1d3462abf8c175916a2bb3c89530e4/src/L1/rollup/L1MessageQueueV2.sol#L379-L403>
async fn compute_l1_message_queue_hash(
    database: &Arc<Database>,
    l1_message: &TxL1Message,
    l1_v2_message_queue_start_index: u64,
) -> Result<Option<alloy_primitives::FixedBytes<32>>, ChainOrchestratorError> {
    let queue_hash = if l1_message.queue_index == l1_v2_message_queue_start_index {
        let mut input = B256::default().to_vec();
        input.append(&mut l1_message.tx_hash().to_vec());
        Some(keccak256(input) & L1_MESSAGE_QUEUE_HASH_MASK)
    } else if l1_message.queue_index > l1_v2_message_queue_start_index {
        let index = l1_message.queue_index - 1;
        let mut input = Retry::default()
            .retry("get_l1_message_by_index", || async {
                let tx = database.tx().await?;
                let input = tx.get_l1_message_by_index(index).await?;
                Ok::<_, ChainOrchestratorError>(input)
            })
            .await?
            .map(|m| m.queue_hash)
            .ok_or(DatabaseError::L1MessageNotFound(L1MessageStart::Index(index)))?
            .unwrap_or_default()
            .to_vec();
        input.append(&mut l1_message.tx_hash().to_vec());
        Some(keccak256(input) & L1_MESSAGE_QUEUE_HASH_MASK)
    } else {
        None
    };
    Ok(queue_hash)
}

async fn init_chain_from_db<P: Provider<Scroll> + 'static>(
    database: &Arc<Database>,
    l2_client: &P,
    chain_buffer_size: usize,
) -> Result<BoundedVec<Header>, ChainOrchestratorError> {
    let blocks = {
        let mut blocks = Vec::with_capacity(chain_buffer_size);
        let tx = Retry::default()
            .retry("get_l2_blocks_new_tx", || async {
                let tx = database.tx().await?;
                Ok::<_, ChainOrchestratorError>(tx)
            })
            .await?;
        let blocks_stream = Retry::default()
            .retry("get_l2_blocks", || async {
                let stream = tx.get_l2_blocks().await?;
                Ok::<_, ChainOrchestratorError>(stream)
            })
            .await?
            .take(chain_buffer_size);
        pin_mut!(blocks_stream);
        while let Some(block_info) = blocks_stream.as_mut().try_next().await? {
            let header = l2_client
                .get_block_by_hash(block_info.hash)
                .await?
                .ok_or(ChainOrchestratorError::L2BlockNotFoundInL2Client(block_info.number))?
                .header
                .into_consensus();
            blocks.push(header);
        }
        blocks.reverse();
        blocks
    };
    let mut chain: Chain = Chain::new(chain_buffer_size);
    chain.extend(blocks);
    Ok(chain)
}

impl<
        ChainSpec: ScrollHardforks + 'static,
        BC: BlockClient<Block = ScrollBlock> + Send + Sync + 'static,
        P: Provider<Scroll> + Send + Sync + 'static,
    > Stream for ChainOrchestrator<ChainSpec, BC, P>
{
    type Item = Result<ChainOrchestratorEvent, ChainOrchestratorError>;

    fn poll_next(mut self: Pin<&mut Self>, cx: &mut Context<'_>) -> Poll<Option<Self::Item>> {
        // Register the waker such that we can wake when required.
        self.waker.register(cx.waker());

        // Remove and poll the next future in the queue
        while let Some(mut action) = self.pending_futures.pop_front() {
            match action.poll(cx) {
                Poll::Ready(result) => match result {
                    Ok(None) => {}
                    Ok(Some(event)) => return Poll::Ready(Some(Ok(event))),
                    Err(e) => return Poll::Ready(Some(Err(e))),
                },
                Poll::Pending => {
                    self.pending_futures.push_front(action);
                    return Poll::Pending
                }
            };
        }

        Poll::Pending
    }
}

struct HandleBlockContext<BC, P> {
    pub chain: Arc<Mutex<Chain>>,
    pub l2_client: Arc<P>,
    pub optimistic_mode: Arc<Mutex<bool>>,
    pub optimistic_sync_threshold: u64,
    pub network_client: Arc<BC>,
    pub database: Arc<Database>,
    pub chain_buffer_size: usize,
}

/// Consolidates the chain by reconciling the in-memory chain with the L2 client and database.
/// This is used to ensure that the in-memory chain is consistent with the L2 chain.
async fn consolidate_chain<P: Provider<Scroll> + 'static>(
    database: Arc<Database>,
    validated_chain: Vec<L2BlockInfoWithL1Messages>,
    current_chain: Arc<Mutex<Chain>>,
    l2_client: P,
    chain_buffer_size: usize,
) -> Result<(), ChainOrchestratorError> {
    // Take the current in memory chain.
    let chain = current_chain.lock().await.clone();

    // Find highest common ancestor between the in-memory chain and the validated chain import.
    let hca_index = chain.iter().rposition(|h| {
        let h_hash = h.hash_slow();
        validated_chain.iter().any(|b| b.block_info.hash == h_hash)
    });

    // If we do not have a common ancestor this means that the chain has reorged recently and the
    // validated chain import is no longer valid. This case should be very rare. If this occurs we
    // return an error and wait for the next validated block import to reconcile the chain. This is
    // more a safety check to ensure that we do not accidentally consolidate a chain that is not
    // part of the in-memory chain.
    if hca_index.is_none() {
        // If we do not have a common ancestor, we return an error.
        *current_chain.lock().await = chain;
        return Err(ChainOrchestratorError::ChainInconsistency);
    }

    // From this point on we are no longer interested in the validated chain import as we have
    // already concluded it is part of the in-memory chain. The remainder of this function is
    // concerned with reconciling the in-memory chain with the safe head determined from L1
    // consolidation.

    // Fetch the safe head from the database. We use this as a trust anchor to reconcile the chain
    // back to.
    let safe_head = Retry::default()
        .retry("get_latest_safe_l2_info", || async {
            let tx = database.tx().await?;
            let safe_head = tx.get_latest_safe_l2_info().await?.expect("safe head must exist").0;
            Ok::<_, ChainOrchestratorError>(safe_head)
        })
        .await?;

    // If the in-memory chain contains the safe head, we check if the safe hash from the
    // database (L1 consolidation) matches the in-memory value. If it does not match, we return an
    // error as the in-memory chain is a fork that does not respect L1 consolidated data. This edge
    // case should not happen unless the sequencer is trying to reorg a safe block.
    let in_mem_safe_hash =
        chain.iter().find(|b| b.number == safe_head.number).map(|b| b.hash_slow());
    if let Some(in_mem_safe_hash) = in_mem_safe_hash {
        if in_mem_safe_hash != safe_head.hash {
            // If we did not consolidate back to the safe head, we return an error.
            *current_chain.lock().await =
                init_chain_from_db(&database, &l2_client, chain_buffer_size).await?;

            return Err(ChainOrchestratorError::ChainInconsistency);
        }
    };

    let mut blocks_to_consolidate = VecDeque::new();
    for header in chain.iter() {
        let block = l2_client.get_block_by_hash(header.hash_slow()).full().await.unwrap().unwrap();
        let block = block.into_consensus().map_transactions(|tx| tx.inner.into_inner());
        blocks_to_consolidate.push_back(block);
    }

    // If we do not have the safe header in the in-memory chain we should recursively fetch blocks
    // from the EN until we reach the safe block and assert that the safe head matches.
    if in_mem_safe_hash.is_none() {
        while blocks_to_consolidate.front().expect("chain can not be empty").header.number >
            safe_head.number
        {
            let parent_hash =
                blocks_to_consolidate.front().expect("chain can not be empty").header.parent_hash;
            let block = l2_client.get_block_by_hash(parent_hash).full().await.unwrap().unwrap();
            let block = block.into_consensus().map_transactions(|tx| tx.inner.into_inner());
            blocks_to_consolidate.push_front(block);
        }

        // If the safe head of the fetched chain does not match the safe head stored in database we
        // should return an error.
        if blocks_to_consolidate.front().unwrap().header.hash_slow() != safe_head.hash {
            *current_chain.lock().await =
                init_chain_from_db(&database, &l2_client, chain_buffer_size).await?;
            return Err(ChainOrchestratorError::ChainInconsistency);
        }
    }

    // TODO: modify `validate_l1_messages` to accept any type that can provide an iterator over
    // `&ScrollBlock` instead of requiring a `Vec<ScrollBlock>`.
    let blocks_to_consolidate: Vec<ScrollBlock> = blocks_to_consolidate.into_iter().collect();
    validate_l1_messages(&blocks_to_consolidate, &database).await?;

    // Set the chain which has now been consolidated.
    *current_chain.lock().await = chain;

    Ok(())
}

async fn fetch_blocks_from_network<BC: BlockClient<Block = ScrollBlock> + Send + Sync + 'static>(
    headers: Vec<Header>,
    client: Arc<BC>,
) -> Vec<ScrollBlock> {
    let mut blocks = Vec::new();
    // TODO: migrate to `get_block_bodies_with_range_hint`.
    let bodies = client
        .get_block_bodies(headers.iter().map(|h| h.hash_slow()).collect())
        .await
        .expect("Failed to fetch block bodies")
        .into_data();

    for (header, body) in headers.into_iter().zip(bodies) {
        blocks.push(ScrollBlock::new(header, body));
    }

    blocks
}

/// Validates the L1 messages in the provided blocks against the expected L1 messages synced from
/// L1.
async fn validate_l1_messages(
    blocks: &[ScrollBlock],
    database: &Arc<Database>,
) -> Result<(), ChainOrchestratorError> {
    let l1_message_hashes = blocks
        .iter()
        .flat_map(|block| {
            // Get the L1 messages from the block body.
            block
                .body
                .transactions()
                .filter(|&tx| tx.is_l1_message())
                // The hash for L1 messages is the trie hash of the transaction.
                .map(|tx| tx.trie_hash())
                .collect::<Vec<_>>()
        })
        .collect::<Vec<_>>();
    // TODO: instead of using `l1_message_hashes.first().map(|tx| L1MessageStart::Hash(*tx))` to
    // determine the start of the L1 message stream, we should use a more robust method to determine
    // the start of the L1 message stream.
    let tx = Retry::default()
        .retry("get_l1_messages_new_tx", || async {
            let tx = database.tx().await?;
            Ok::<_, ChainOrchestratorError>(tx)
        })
        .await?;
    let l1_message_stream = Retry::default()
        .retry("get_l1_messages", || async {
            let messages = tx
                .get_l1_messages(l1_message_hashes.first().map(|tx| L1MessageStart::Hash(*tx)))
                .await?;
            Ok::<_, ChainOrchestratorError>(messages)
        })
        .await?;
    pin_mut!(l1_message_stream);

    for message_hash in l1_message_hashes {
        // Get the expected L1 message from the database.
        let expected_hash = l1_message_stream
            .as_mut()
            .next()
            .await
            .map(|m| m.map(|msg| msg.transaction.tx_hash()))
            .transpose()?
            .ok_or(ChainOrchestratorError::L1MessageNotFound(L1MessageStart::Hash(message_hash)))?;

        // If the received and expected L1 messages do not match return an error.
        if message_hash != expected_hash {
            return Err(ChainOrchestratorError::L1MessageMismatch {
                expected: expected_hash,
                actual: message_hash,
            });
        }
    }
    Ok(())
}

#[cfg(test)]
mod test {
    use std::vec;

    use super::*;
    use alloy_consensus::Header;
    use alloy_eips::{BlockHashOrNumber, BlockNumHash};
    use alloy_primitives::{address, bytes, B256, U256};
    use alloy_provider::{ProviderBuilder, RootProvider};
    use alloy_transport::mock::Asserter;
    use arbitrary::{Arbitrary, Unstructured};
    use futures::StreamExt;
    use parking_lot::Mutex;
    use rand::Rng;
    use reth_eth_wire_types::HeadersDirection;
    use reth_network_p2p::{
        download::DownloadClient,
        error::PeerRequestResult,
        headers::client::{HeadersClient, HeadersRequest},
        priority::Priority,
        BodiesClient,
    };
    use reth_network_peers::{PeerId, WithPeerId};
    use reth_primitives_traits::Block;
    use reth_scroll_chainspec::{ScrollChainSpec, SCROLL_MAINNET};
    use rollup_node_primitives::BatchCommitData;
    use scroll_alloy_network::Scroll;
    use scroll_db::test_utils::setup_test_db;
    use std::{collections::HashMap, ops::RangeInclusive, sync::Arc};

    type ScrollBody = <ScrollBlock as Block>::Body;

    const TEST_OPTIMISTIC_SYNC_THRESHOLD: u64 = 100;
    const TEST_CHAIN_BUFFER_SIZE: usize = 2000;
    const TEST_L1_MESSAGE_QUEUE_INDEX_BOUNDARY: u64 = 953885;

    /// A headers+bodies client that stores the headers and bodies in memory, with an artificial
    /// soft bodies response limit that is set to 20 by default.
    ///
    /// This full block client can be [Clone]d and shared between multiple tasks.
    #[derive(Clone, Debug)]
    struct TestScrollFullBlockClient {
        headers: Arc<Mutex<HashMap<B256, Header>>>,
        bodies: Arc<Mutex<HashMap<B256, <ScrollBlock as Block>::Body>>>,
        // soft response limit, max number of bodies to respond with
        soft_limit: usize,
    }

    impl Default for TestScrollFullBlockClient {
        fn default() -> Self {
            let mainnet_genesis: reth_scroll_primitives::ScrollBlock =
                serde_json::from_str(include_str!("../testdata/genesis_block.json")).unwrap();
            let (header, body) = mainnet_genesis.split();
            let hash = header.hash_slow();
            let headers = HashMap::from([(hash, header)]);
            let bodies = HashMap::from([(hash, body)]);
            Self {
                headers: Arc::new(Mutex::new(headers)),
                bodies: Arc::new(Mutex::new(bodies)),
                soft_limit: 20,
            }
        }
    }

    impl DownloadClient for TestScrollFullBlockClient {
        /// Reports a bad message from a specific peer.
        fn report_bad_message(&self, _peer_id: PeerId) {}

        /// Retrieves the number of connected peers.
        ///
        /// Returns the number of connected peers in the test scenario (1).
        fn num_connected_peers(&self) -> usize {
            1
        }
    }

    /// Implements the `HeadersClient` trait for the `TestFullBlockClient` struct.
    impl HeadersClient for TestScrollFullBlockClient {
        type Header = Header;
        /// Specifies the associated output type.
        type Output = futures::future::Ready<PeerRequestResult<Vec<Header>>>;

        /// Retrieves headers with a given priority level.
        ///
        /// # Arguments
        ///
        /// * `request` - A `HeadersRequest` indicating the headers to retrieve.
        /// * `_priority` - A `Priority` level for the request.
        ///
        /// # Returns
        ///
        /// A `Ready` future containing a `PeerRequestResult` with a vector of retrieved headers.
        fn get_headers_with_priority(
            &self,
            request: HeadersRequest,
            _priority: Priority,
        ) -> Self::Output {
            let headers = self.headers.lock();

            // Initializes the block hash or number.
            let mut block: BlockHashOrNumber = match request.start {
                BlockHashOrNumber::Hash(hash) => headers.get(&hash).cloned(),
                BlockHashOrNumber::Number(num) => {
                    headers.values().find(|h| h.number == num).cloned()
                }
            }
            .map(|h| h.number.into())
            .unwrap();

            // Retrieves headers based on the provided limit and request direction.
            let resp = (0..request.limit)
                .filter_map(|_| {
                    headers.iter().find_map(|(hash, header)| {
                        // Checks if the header matches the specified block or number.
                        BlockNumHash::new(header.number, *hash).matches_block_or_num(&block).then(
                            || {
                                match request.direction {
                                    HeadersDirection::Falling => block = header.parent_hash.into(),
                                    HeadersDirection::Rising => block = (header.number + 1).into(),
                                }
                                header.clone()
                            },
                        )
                    })
                })
                .collect::<Vec<_>>();

            // Returns a future containing the retrieved headers with a random peer ID.
            futures::future::ready(Ok(WithPeerId::new(PeerId::random(), resp)))
        }
    }

    /// Implements the `BodiesClient` trait for the `TestFullBlockClient` struct.
    impl BodiesClient for TestScrollFullBlockClient {
        type Body = ScrollBody;
        /// Defines the output type of the function.
        type Output = futures::future::Ready<PeerRequestResult<Vec<Self::Body>>>;

        /// Retrieves block bodies corresponding to provided hashes with a given priority.
        ///
        /// # Arguments
        ///
        /// * `hashes` - A vector of block hashes to retrieve bodies for.
        /// * `_priority` - Priority level for block body retrieval (unused in this implementation).
        ///
        /// # Returns
        ///
        /// A future containing the result of the block body retrieval operation.
        fn get_block_bodies_with_priority_and_range_hint(
            &self,
            hashes: Vec<B256>,
            _priority: Priority,
            _range_hint: Option<RangeInclusive<u64>>,
        ) -> Self::Output {
            // Acquire a lock on the bodies.
            let bodies = self.bodies.lock();

            // Create a future that immediately returns the result of the block body retrieval
            // operation.
            futures::future::ready(Ok(WithPeerId::new(
                PeerId::random(),
                hashes
                    .iter()
                    .filter_map(|hash| bodies.get(hash).cloned())
                    .take(self.soft_limit)
                    .collect(),
            )))
        }
    }

    impl BlockClient for TestScrollFullBlockClient {
        type Block = ScrollBlock;
    }

    async fn setup_test_chain_orchestrator() -> (
        ChainOrchestrator<ScrollChainSpec, TestScrollFullBlockClient, RootProvider<Scroll>>,
        Arc<Database>,
    ) {
        // Get a provider to the node.
        // TODO: update to use a real node URL.
        let assertor = Asserter::new();
        let mainnet_genesis: <Scroll as scroll_alloy_network::Network>::BlockResponse =
            serde_json::from_str(include_str!("../testdata/genesis_block_rpc.json"))
                .expect("Failed to parse mainnet genesis block");
        assertor.push_success(&mainnet_genesis);
        let provider = ProviderBuilder::<_, _, Scroll>::default().connect_mocked_client(assertor);

        let db = Arc::new(setup_test_db().await);
        (
            ChainOrchestrator::new(
                db.clone(),
                SCROLL_MAINNET.clone(),
                TestScrollFullBlockClient::default(),
                provider,
                TEST_OPTIMISTIC_SYNC_THRESHOLD,
                TEST_CHAIN_BUFFER_SIZE,
                TEST_L1_MESSAGE_QUEUE_INDEX_BOUNDARY,
            )
            .await
            .unwrap(),
            db,
        )
    }

    #[tokio::test]
    async fn test_handle_commit_batch() {
        // Instantiate chain orchestrator and db
        let (mut chain_orchestrator, db) = setup_test_chain_orchestrator().await;

        // Generate unstructured bytes.
        let mut bytes = [0u8; 1024];
        rand::rng().fill(bytes.as_mut_slice());
        let mut u = Unstructured::new(&bytes);

        // Insert a batch commit in the database to satisfy the chain orchestrator consistency
        // checks
        let batch_0 = BatchCommitData { index: 0, ..Arbitrary::arbitrary(&mut u).unwrap() };
        let tx = db.tx_mut().await.unwrap();
        tx.insert_batch(batch_0).await.unwrap();
        tx.commit().await.unwrap();

        let batch_1 = BatchCommitData { index: 1, ..Arbitrary::arbitrary(&mut u).unwrap() };
        chain_orchestrator.handle_l1_notification(L1Notification::BatchCommit(batch_1.clone()));

        let event = chain_orchestrator.next().await.unwrap().unwrap();

        // Verify the event structure
        match event {
            ChainOrchestratorEvent::BatchCommitIndexed { batch_info, safe_head, .. } => {
                assert_eq!(batch_info.index, batch_1.index);
                assert_eq!(batch_info.hash, batch_1.hash);
                assert_eq!(safe_head, None); // No safe head since no batch revert
            }
            _ => panic!("Expected BatchCommitIndexed event"),
        }

        let tx = db.tx().await.unwrap();
        let batch_commit_result = tx.get_batch_by_index(batch_1.index).await.unwrap().unwrap();
        assert_eq!(batch_1, batch_commit_result);
    }

    #[tokio::test]
    async fn test_handle_batch_commit_with_revert() {
        // Instantiate chain orchestrator and db
        let (mut chain_orchestrator, db) = setup_test_chain_orchestrator().await;

        // Generate unstructured bytes.
        let mut bytes = [0u8; 1024];
        rand::rng().fill(bytes.as_mut_slice());
        let mut u = Unstructured::new(&bytes);

        // Insert batch 0 into the database to satisfy the consistency conditions in the chain
        // orchestrator
        let batch_0 = BatchCommitData {
            index: 99,
            calldata: Arc::new(vec![].into()),
            ..Arbitrary::arbitrary(&mut u).unwrap()
        };
        let tx = db.tx_mut().await.unwrap();
        tx.insert_batch(batch_0).await.unwrap();
        tx.commit().await.unwrap();

        // Create sequential batches
        let batch_1 = BatchCommitData {
            index: 100,
            calldata: Arc::new(vec![].into()),
            ..Arbitrary::arbitrary(&mut u).unwrap()
        };
        let batch_2 = BatchCommitData {
            index: 101,
            calldata: Arc::new(vec![].into()),
            ..Arbitrary::arbitrary(&mut u).unwrap()
        };
        let batch_3 = BatchCommitData {
            index: 102,
            calldata: Arc::new(vec![].into()),
            ..Arbitrary::arbitrary(&mut u).unwrap()
        };

        // Index first batch
        chain_orchestrator.handle_l1_notification(L1Notification::BatchCommit(batch_1.clone()));
        let event = chain_orchestrator.next().await.unwrap().unwrap();
        match event {
            ChainOrchestratorEvent::BatchCommitIndexed { batch_info, safe_head, .. } => {
                assert_eq!(batch_info.index, 100);
                assert_eq!(safe_head, None);
            }
            _ => panic!("Expected BatchCommitIndexed event"),
        }

        // Index second batch
        chain_orchestrator.handle_l1_notification(L1Notification::BatchCommit(batch_2.clone()));
        let event = chain_orchestrator.next().await.unwrap().unwrap();
        match event {
            ChainOrchestratorEvent::BatchCommitIndexed { batch_info, safe_head, .. } => {
                assert_eq!(batch_info.index, 101);
                assert_eq!(safe_head, None);
            }
            _ => panic!("Expected BatchCommitIndexed event"),
        }

        // Index third batch
        chain_orchestrator.handle_l1_notification(L1Notification::BatchCommit(batch_3.clone()));
        let event = chain_orchestrator.next().await.unwrap().unwrap();
        match event {
            ChainOrchestratorEvent::BatchCommitIndexed { batch_info, safe_head, .. } => {
                assert_eq!(batch_info.index, 102);
                assert_eq!(safe_head, None);
            }
            _ => panic!("Expected BatchCommitIndexed event"),
        }

        // Add some L2 blocks for the batches
        let batch_1_info = BatchInfo::new(batch_1.index, batch_1.hash);
        let batch_2_info = BatchInfo::new(batch_2.index, batch_2.hash);

        let block_1 = L2BlockInfoWithL1Messages {
            block_info: BlockInfo { number: 500, hash: Arbitrary::arbitrary(&mut u).unwrap() },
            l1_messages: vec![],
        };
        let block_2 = L2BlockInfoWithL1Messages {
            block_info: BlockInfo { number: 501, hash: Arbitrary::arbitrary(&mut u).unwrap() },
            l1_messages: vec![],
        };
        let block_3 = L2BlockInfoWithL1Messages {
            block_info: BlockInfo { number: 502, hash: Arbitrary::arbitrary(&mut u).unwrap() },
            l1_messages: vec![],
        };

        chain_orchestrator.persist_l1_consolidated_blocks(vec![block_1.clone()], batch_1_info);
        chain_orchestrator.next().await.unwrap().unwrap();

        chain_orchestrator.persist_l1_consolidated_blocks(vec![block_2.clone()], batch_2_info);
        chain_orchestrator.next().await.unwrap().unwrap();

        chain_orchestrator.persist_l1_consolidated_blocks(vec![block_3.clone()], batch_2_info);
        chain_orchestrator.next().await.unwrap().unwrap();

        // Now simulate a batch revert by submitting a new batch with index 101
        // This should delete batch 102 and any blocks associated with it
        let new_batch_2 = BatchCommitData {
            index: 101,
            calldata: Arc::new(vec![1, 2, 3].into()), // Different data
            ..Arbitrary::arbitrary(&mut u).unwrap()
        };

        chain_orchestrator.handle_l1_notification(L1Notification::BatchCommit(new_batch_2.clone()));
        let event = chain_orchestrator.next().await.unwrap().unwrap();

        // Verify the event indicates a batch revert
        match event {
            ChainOrchestratorEvent::BatchCommitIndexed { batch_info, safe_head, .. } => {
                assert_eq!(batch_info.index, 101);
                assert_eq!(batch_info.hash, new_batch_2.hash);
                // Safe head should be the highest block from batch index <= 100
                assert_eq!(safe_head, Some(block_1.block_info));
            }
            _ => panic!("Expected BatchCommitIndexed event"),
        }

        // Verify batch 102 was deleted
        let tx = db.tx().await.unwrap();
        let batch_102 = tx.get_batch_by_index(102).await.unwrap();
        assert!(batch_102.is_none());

        // Verify batch 101 was replaced with new data
        let updated_batch_101 = tx.get_batch_by_index(101).await.unwrap().unwrap();
        assert_eq!(updated_batch_101, new_batch_2);

        // Verify batch 100 still exists
        let batch_100 = tx.get_batch_by_index(100).await.unwrap();
        assert!(batch_100.is_some());
    }

    #[tokio::test]
    async fn test_handle_l1_message() {
        reth_tracing::init_test_tracing();

        // Instantiate chain orchestrator and db
        let (mut chain_orchestrator, db) = setup_test_chain_orchestrator().await;

        // Generate unstructured bytes.
        let mut bytes = [0u8; 1024];
        rand::rng().fill(bytes.as_mut_slice());
        let mut u = Unstructured::new(&bytes);

        // Insert an initial message in the database to satisfy the consistency checks in the chain
        // orchestrator.
        let message_0 = L1MessageEnvelope {
            transaction: TxL1Message {
                queue_index: TEST_L1_MESSAGE_QUEUE_INDEX_BOUNDARY - 2,
                ..Arbitrary::arbitrary(&mut u).unwrap()
            },
            ..Arbitrary::arbitrary(&mut u).unwrap()
        };
        let tx = db.tx_mut().await.unwrap();
        tx.insert_l1_message(message_0).await.unwrap();
        tx.commit().await.unwrap();

        let message_1 = TxL1Message {
            queue_index: TEST_L1_MESSAGE_QUEUE_INDEX_BOUNDARY - 1,
            ..Arbitrary::arbitrary(&mut u).unwrap()
        };
        let block_number = u64::arbitrary(&mut u).unwrap();
        chain_orchestrator.handle_l1_notification(L1Notification::L1Message {
            message: message_1.clone(),
            block_number,
            block_timestamp: 0,
        });

        let _ = chain_orchestrator.next().await;

        let tx = db.tx().await.unwrap();
        let l1_message_result =
            tx.get_l1_message_by_index(message_1.queue_index).await.unwrap().unwrap();
        let l1_message = L1MessageEnvelope::new(message_1, block_number, None, None);

        assert_eq!(l1_message, l1_message_result);
    }

    #[tokio::test]
    async fn test_l1_message_hash_queue() {
        // Instantiate chain orchestrator and db
        let (mut chain_orchestrator, db) = setup_test_chain_orchestrator().await;

        // Insert the previous l1 message in the database to satisfy the chain orchestrator
        // consistency checks.
        let message = L1MessageEnvelope {
            transaction: TxL1Message {
                queue_index: TEST_L1_MESSAGE_QUEUE_INDEX_BOUNDARY - 1,
                ..Default::default()
            },
            l1_block_number: 1475587,
            l2_block_number: None,
            queue_hash: None,
        };
        let tx = db.tx_mut().await.unwrap();
        tx.insert_l1_message(message).await.unwrap();
        tx.commit().await.unwrap();

        // insert the previous L1 message in database.
        chain_orchestrator.handle_l1_notification(L1Notification::L1Message {
            message: TxL1Message {
                queue_index: TEST_L1_MESSAGE_QUEUE_INDEX_BOUNDARY,
                ..Default::default()
            },
            block_number: 1475588,
            block_timestamp: 1745305199,
        });
        let _ = chain_orchestrator.next().await.unwrap().unwrap();

        // <https://sepolia.scrollscan.com/tx/0xd80cd61ac5d8665919da19128cc8c16d3647e1e2e278b931769e986d01c6b910>
        let message = TxL1Message {
            queue_index: TEST_L1_MESSAGE_QUEUE_INDEX_BOUNDARY + 1,
            gas_limit: 168000,
            to: address!("Ba50f5340FB9F3Bd074bD638c9BE13eCB36E603d"),
            value: U256::ZERO,
            sender: address!("61d8d3E7F7c656493d1d76aAA1a836CEdfCBc27b"),
            input: bytes!("8ef1332e000000000000000000000000323522a8de3cddeddbb67094eecaebc2436d6996000000000000000000000000323522a8de3cddeddbb67094eecaebc2436d699600000000000000000000000000000000000000000000000000038d7ea4c6800000000000000000000000000000000000000000000000000000000000001034de00000000000000000000000000000000000000000000000000000000000000a00000000000000000000000000000000000000000000000000000000000000000"),
        };
        chain_orchestrator.handle_l1_notification(L1Notification::L1Message {
            message: message.clone(),
            block_number: 14755883,
            block_timestamp: 1745305200,
        });

        let _ = chain_orchestrator.next().await.unwrap().unwrap();

        let tx = db.tx().await.unwrap();
        let l1_message_result =
            tx.get_l1_message_by_index(message.queue_index).await.unwrap().unwrap();

        assert_eq!(
            b256!("b2331b9010aac89f012d648fccc1f0a9aa5ef7b7b2afe21be297dd1a00000000"),
            l1_message_result.queue_hash.unwrap()
        );
    }

    #[tokio::test]
    async fn test_handle_reorg() {
        // Instantiate chain orchestrator and db
        let (mut chain_orchestrator, db) = setup_test_chain_orchestrator().await;

        // Generate unstructured bytes.
        let mut bytes = [0u8; 1024];
        rand::rng().fill(bytes.as_mut_slice());
        let mut u = Unstructured::new(&bytes);

        // Insert batch 0 into the database to satisfy the consistency checks in the chain
        // orchestrator
        let batch_0 =
            BatchCommitData { index: 0, block_number: 0, ..Arbitrary::arbitrary(&mut u).unwrap() };
        let tx = db.tx_mut().await.unwrap();
        tx.insert_batch(batch_0).await.unwrap();

        // Insert l1 message into the database to satisfy the consistency checks in the chain
        // orchestrator
        let l1_message = L1MessageEnvelope {
            queue_hash: None,
            l1_block_number: 0,
            l2_block_number: None,
            transaction: TxL1Message { queue_index: 0, ..Arbitrary::arbitrary(&mut u).unwrap() },
        };
        tx.insert_l1_message(l1_message).await.unwrap();
        tx.commit().await.unwrap();

        // Generate a 3 random batch inputs and set their block numbers
        let mut batch_commit_block_1 = BatchCommitData::arbitrary(&mut u).unwrap();
        batch_commit_block_1.block_number = 1;
        batch_commit_block_1.index = 1;
        let batch_commit_block_1 = batch_commit_block_1;

        let mut batch_commit_block_2 = BatchCommitData::arbitrary(&mut u).unwrap();
        batch_commit_block_2.block_number = 2;
        batch_commit_block_2.index = 2;
        let batch_commit_block_2 = batch_commit_block_2;

        let mut batch_commit_block_3 = BatchCommitData::arbitrary(&mut u).unwrap();
        batch_commit_block_3.block_number = 3;
        batch_commit_block_3.index = 3;
        let batch_commit_block_3 = batch_commit_block_3;

        // Index batch inputs
        chain_orchestrator
            .handle_l1_notification(L1Notification::BatchCommit(batch_commit_block_1.clone()));
        chain_orchestrator
            .handle_l1_notification(L1Notification::BatchCommit(batch_commit_block_2.clone()));
        chain_orchestrator
            .handle_l1_notification(L1Notification::BatchCommit(batch_commit_block_3.clone()));

        // Generate 3 random L1 messages and set their block numbers
        let l1_message_block_1 = L1MessageEnvelope {
            queue_hash: None,
            l1_block_number: 1,
            l2_block_number: None,
            transaction: TxL1Message { queue_index: 1, ..Arbitrary::arbitrary(&mut u).unwrap() },
        };
        let l1_message_block_2 = L1MessageEnvelope {
            queue_hash: None,
            l1_block_number: 2,
            l2_block_number: None,
            transaction: TxL1Message { queue_index: 2, ..Arbitrary::arbitrary(&mut u).unwrap() },
        };
        let l1_message_block_3 = L1MessageEnvelope {
            queue_hash: None,
            l1_block_number: 3,
            l2_block_number: None,
            transaction: TxL1Message { queue_index: 3, ..Arbitrary::arbitrary(&mut u).unwrap() },
        };

        // Index L1 messages
        chain_orchestrator.handle_l1_notification(L1Notification::L1Message {
            message: l1_message_block_1.clone().transaction,
            block_number: l1_message_block_1.clone().l1_block_number,
            block_timestamp: 0,
        });
        chain_orchestrator.handle_l1_notification(L1Notification::L1Message {
            message: l1_message_block_2.clone().transaction,
            block_number: l1_message_block_2.clone().l1_block_number,
            block_timestamp: 0,
        });
        chain_orchestrator.handle_l1_notification(L1Notification::L1Message {
            message: l1_message_block_3.clone().transaction,
            block_number: l1_message_block_3.clone().l1_block_number,
            block_timestamp: 0,
        });

        // Reorg at block 2
        chain_orchestrator.handle_l1_notification(L1Notification::Reorg(2));

        for _ in 0..7 {
            chain_orchestrator.next().await.unwrap().unwrap();
        }

        let tx = db.tx().await.unwrap();

        // Check that the batch input at block 30 is deleted
        let batch_commits =
            tx.get_batches().await.unwrap().map(|res| res.unwrap()).collect::<Vec<_>>().await;

        assert_eq!(3, batch_commits.len());
        assert!(batch_commits.contains(&batch_commit_block_1));
        assert!(batch_commits.contains(&batch_commit_block_2));

        // check that the L1 message at block 30 is deleted
        let l1_messages = tx
            .get_l1_messages(None)
            .await
            .unwrap()
            .map(|res| res.unwrap())
            .collect::<Vec<_>>()
            .await;
        assert_eq!(3, l1_messages.len());
        assert!(l1_messages.contains(&l1_message_block_1));
        assert!(l1_messages.contains(&l1_message_block_2));
    }

    // We ignore this test for now as it requires a more complex setup which leverages an L2 node
    // and is already covered in the integration test `can_handle_reorgs_while_sequencing`
    #[ignore]
    #[tokio::test]
    async fn test_handle_reorg_executed_l1_messages() {
        // Instantiate chain orchestrator and db
        let (mut chain_orchestrator, _database) = setup_test_chain_orchestrator().await;

        // Generate unstructured bytes.
        let mut bytes = [0u8; 8192];
        rand::rng().fill(bytes.as_mut_slice());
        let mut u = Unstructured::new(&bytes);

        // Generate a 3 random batch inputs and set their block numbers
        let batch_commit_block_1 =
            BatchCommitData { block_number: 5, index: 5, ..Arbitrary::arbitrary(&mut u).unwrap() };
        let batch_commit_block_10 = BatchCommitData {
            block_number: 10,
            index: 10,
            ..Arbitrary::arbitrary(&mut u).unwrap()
        };

        // Index batch inputs
        chain_orchestrator
            .handle_l1_notification(L1Notification::BatchCommit(batch_commit_block_1.clone()));
        chain_orchestrator
            .handle_l1_notification(L1Notification::BatchCommit(batch_commit_block_10.clone()));
        for _ in 0..2 {
            let _event = chain_orchestrator.next().await.unwrap().unwrap();
        }

        let batch_1 = BatchInfo::new(batch_commit_block_1.index, batch_commit_block_1.hash);
        let batch_10 = BatchInfo::new(batch_commit_block_10.index, batch_commit_block_10.hash);

        const UNITS_FOR_TESTING: u64 = 20;
        const L1_MESSAGES_NOT_EXECUTED_COUNT: u64 = 7;
        let mut l1_messages = Vec::with_capacity(UNITS_FOR_TESTING as usize);
        for l1_message_queue_index in 0..UNITS_FOR_TESTING {
            let l1_message = L1MessageEnvelope {
                queue_hash: None,
                l1_block_number: l1_message_queue_index,
                l2_block_number: (UNITS_FOR_TESTING - l1_message_queue_index >
                    L1_MESSAGES_NOT_EXECUTED_COUNT)
                    .then_some(l1_message_queue_index),
                transaction: TxL1Message {
                    queue_index: l1_message_queue_index,
                    ..Arbitrary::arbitrary(&mut u).unwrap()
                },
            };
            chain_orchestrator.handle_l1_notification(L1Notification::L1Message {
                message: l1_message.transaction.clone(),
                block_number: l1_message.l1_block_number,
                block_timestamp: 0,
            });
            chain_orchestrator.next().await.unwrap().unwrap();
            l1_messages.push(l1_message);
        }

        let mut blocks = Vec::with_capacity(UNITS_FOR_TESTING as usize);
        for block_number in 0..UNITS_FOR_TESTING {
            let l2_block = L2BlockInfoWithL1Messages {
                block_info: BlockInfo {
                    number: block_number,
                    hash: Arbitrary::arbitrary(&mut u).unwrap(),
                },
                l1_messages: (UNITS_FOR_TESTING - block_number > L1_MESSAGES_NOT_EXECUTED_COUNT)
                    .then_some(vec![l1_messages[block_number as usize].transaction.tx_hash()])
                    .unwrap_or_default(),
            };
            let batch_info = if block_number < 5 {
                Some(batch_1)
            } else if block_number < 10 {
                Some(batch_10)
            } else {
                None
            };
            if let Some(batch_info) = batch_info {
                chain_orchestrator
                    .persist_l1_consolidated_blocks(vec![l2_block.clone()], batch_info);
            } else {
                chain_orchestrator.consolidate_validated_l2_blocks(vec![l2_block.clone()]);
            }

            chain_orchestrator.next().await.unwrap().unwrap();
            blocks.push(l2_block);
        }

        // First we assert that we dont reorg the L2 or message queue hash for a higher block
        // than any of the L1 messages.
        chain_orchestrator.handle_l1_notification(L1Notification::Reorg(17));
        let event = chain_orchestrator.next().await.unwrap().unwrap();
        assert_eq!(
            event,
            ChainOrchestratorEvent::L1Reorg {
                l1_block_number: 17,
                queue_index: None,
                l2_head_block_info: None,
                l2_safe_block_info: None
            }
        );

        // Reorg at block 7 which is one of the messages that has not been executed yet. No reorg
        // but we should ensure the L1 messages have been deleted.
        chain_orchestrator.handle_l1_notification(L1Notification::Reorg(7));
        let event = chain_orchestrator.next().await.unwrap().unwrap();

        assert_eq!(
            event,
            ChainOrchestratorEvent::L1Reorg {
                l1_block_number: 7,
                queue_index: Some(8),
                l2_head_block_info: Some(blocks[7].block_info),
                l2_safe_block_info: Some(blocks[4].block_info)
            }
        );

        // Now reorg at block 5 which contains L1 messages that have been executed .
        chain_orchestrator.handle_l1_notification(L1Notification::Reorg(3));
        let event = chain_orchestrator.next().await.unwrap().unwrap();

        assert_eq!(
            event,
            ChainOrchestratorEvent::L1Reorg {
                l1_block_number: 3,
                queue_index: Some(4),
                l2_head_block_info: Some(blocks[3].block_info),
                l2_safe_block_info: Some(BlockInfo::new(
                    0,
                    chain_orchestrator.chain_spec.genesis_hash()
                )),
            }
        );
    }
}<|MERGE_RESOLUTION|>--- conflicted
+++ resolved
@@ -480,22 +480,14 @@
             ChainOrchestratorItem::InsertConsolidatedL2Blocks,
             Box::pin(async move {
                 let head = block_infos.last().expect("block info must not be empty").clone();
-<<<<<<< HEAD
-                let tx = database.tx_mut().await?;
-                tx.insert_blocks(block_infos, batch_info).await?;
-                tx.commit().await?;
-=======
                 Retry::default()
                     .retry("insert_block", || async {
                         let tx = database.tx_mut().await?;
-                        for block in block_infos.clone() {
-                            tx.insert_block(block, batch_info).await?;
-                        }
+                        tx.insert_blocks(block_infos, batch_info).await?;
                         tx.commit().await?;
                         Ok::<_, ChainOrchestratorError>(())
                     })
                     .await?;
->>>>>>> 84e8cfe1
                 Result::<_, ChainOrchestratorError>::Ok(Some(
                     ChainOrchestratorEvent::L2ConsolidatedBlockCommitted(head),
                 ))
