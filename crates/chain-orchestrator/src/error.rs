use alloy_json_rpc::RpcError;
use alloy_primitives::B256;
use alloy_transport::TransportErrorKind;
use rollup_node_primitives::{BatchInfo, BlockInfo};
use rollup_node_sequencer::SequencerError;
use rollup_node_signer::SignerError;
use scroll_db::{CanRetry, DatabaseError, L1MessageKey};
use scroll_engine::EngineError;

/// A type that represents an error that occurred in the chain orchestrator.
#[derive(Debug, thiserror::Error)]
pub enum ChainOrchestratorError {
    /// An error occurred while interacting with the database.
    #[error("database error occurred: {0}")]
    DatabaseError(#[from] DatabaseError),
    /// An error occurred in the engine.
    #[error("engine error occurred: {0}")]
    EngineError(#[from] EngineError),
    /// An error occurred while trying to fetch the L2 block from the database.
    #[error("L2 block not found - block number: {0}")]
    L2BlockNotFoundInDatabase(u64),
    /// An error occurred while trying to fetch the L2 block from the L2 client.
    #[error("L2 block not found in L2 client - block number: {0}")]
    L2BlockNotFoundInL2Client(u64),
    /// A fork was received from the peer that is associated with a reorg of the safe chain.
    #[error("L2 safe block reorg detected")]
    L2SafeBlockReorgDetected,
    /// A block contains invalid L1 messages.
    #[error("Block contains invalid L1 message. Expected: {expected:?}, Actual: {actual:?}")]
    L1MessageMismatch {
        /// The expected L1 messages hash.
        expected: B256,
        /// The actual L1 messages hash.
        actual: B256,
    },
    /// An L1 message was not found in the database.
    #[error("L1 message not found at {0}")]
    L1MessageNotFound(L1MessageKey),
    /// A gap was detected in the L1 message queue: the previous message before index {0} is
    /// missing.
    #[error("L1 message queue gap detected at index {0}, previous L1 message not found")]
    L1MessageQueueGap(u64),
    /// An inconsistency was detected when trying to consolidate the chain.
    #[error("Chain inconsistency detected")]
    ChainInconsistency,
    /// The peer did not provide the requested block header.
    #[error("A peer did not provide the requested block header")]
    MissingBlockHeader {
        /// The hash of the block header that was requested.
        hash: B256,
    },
    /// The peer did not provide the correct number of blocks.
    #[error("The peer did not provide the correct number of blocks. Expected: {expected}, Actual: {actual}")]
    BlockFetchMismatch {
        /// The expected number of blocks.
        expected: usize,
        /// The actual number of blocks.
        actual: usize,
    },
    /// A gap was detected in batch commit events: the previous batch before index {0} is missing.
    #[error("Batch commit gap detected at index {0}, previous batch commit not found")]
    BatchCommitGap(u64),
    /// An error occurred while making a network request.
    #[error("Network request error: {0}")]
    NetworkRequestError(#[from] reth_network_p2p::error::RequestError),
    /// An error occurred while making a JSON-RPC request to the Execution Node (EN).
    #[error("An error occurred while making a JSON-RPC request to the EN: {0}")]
    RpcError(#[from] RpcError<TransportErrorKind>),
    /// Received an invalid block from peer.
    #[error("Received an invalid block from peer")]
    InvalidBlock,
    /// An error occurred at the sequencer level.
    #[error("An error occurred at the sequencer level: {0}")]
    SequencerError(#[from] SequencerError),
    /// An error occurred at the signing level.
    #[error("An error occurred at the signer level: {0}")]
    SignerError(#[from] SignerError),
    /// The derivation pipeline found an invalid block for the given batch.
    #[error("The derivation pipeline found an invalid block: {0} for batch: {1}")]
    InvalidBatch(BlockInfo, BatchInfo),
    /// Attempted to reorg a batch but the safe block number does not match the derived
    /// block number - 1.
    #[error("Attempted to reorg batch {batch_info:?} for derived block number {derived_block_number} but expected safe block number is {safe_block_number} - we expect `safe block number = derived block number - 1`")]
    InvalidBatchReorg {
        /// The batch info.
        batch_info: BatchInfo,
        /// The current safe block number.
        safe_block_number: u64,
        /// The derived block number.
        derived_block_number: u64,
    },
<<<<<<< HEAD
}

impl CanRetry for ChainOrchestratorError {
    fn can_retry(&self) -> bool {
        match &self {
            Self::DatabaseError(err) => err.can_retry(),
            _ => false,
        }
    }
=======
    /// An error occurred while handling rollup node primitives.
    #[error("An error occurred while handling rollup node primitives: {0}")]
    RollupNodePrimitiveError(rollup_node_primitives::RollupNodePrimitiveError),
>>>>>>> 46b575fd
}<|MERGE_RESOLUTION|>--- conflicted
+++ resolved
@@ -89,7 +89,9 @@
         /// The derived block number.
         derived_block_number: u64,
     },
-<<<<<<< HEAD
+    /// An error occurred while handling rollup node primitives.
+    #[error("An error occurred while handling rollup node primitives: {0}")]
+    RollupNodePrimitiveError(rollup_node_primitives::RollupNodePrimitiveError),
 }
 
 impl CanRetry for ChainOrchestratorError {
@@ -99,9 +101,4 @@
             _ => false,
         }
     }
-=======
-    /// An error occurred while handling rollup node primitives.
-    #[error("An error occurred while handling rollup node primitives: {0}")]
-    RollupNodePrimitiveError(rollup_node_primitives::RollupNodePrimitiveError),
->>>>>>> 46b575fd
 }