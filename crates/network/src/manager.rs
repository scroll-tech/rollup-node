use crate::{BlockImportError, BlockValidationError};

use super::{
    BlockImportOutcome, BlockValidation, NetworkHandleMessage, NetworkManagerEvent,
    NewBlockWithPeer, ScrollNetworkHandle,
};
<<<<<<< HEAD
use alloy_primitives::{FixedBytes, Signature, B256, U128};
=======
use alloy_primitives::{FixedBytes, Signature, U128};
>>>>>>> d6d8d977
use futures::{FutureExt, Stream, StreamExt};
use reth_chainspec::EthChainSpec;
use reth_eth_wire_types::NewBlock as EthWireNewBlock;
use reth_network::{
    cache::LruCache, NetworkConfig as RethNetworkConfig, NetworkHandle as RethNetworkHandle,
    NetworkManager as RethNetworkManager,
};
use reth_network_api::{block::NewBlockWithPeer as RethNewBlockWithPeer, FullNetwork};
use reth_scroll_node::ScrollNetworkPrimitives;
use reth_scroll_primitives::ScrollBlock;
use reth_storage_api::BlockNumReader as BlockNumReaderT;
use reth_tokio_util::EventStream;
use scroll_alloy_hardforks::ScrollHardforks;
use scroll_wire::{
    NewBlock, ScrollWireConfig, ScrollWireEvent, ScrollWireManager, ScrollWireProtocolHandler,
    LRU_CACHE_SIZE,
};
use std::{
    pin::Pin,
    sync::Arc,
    task::{Context, Poll},
};
use tokio::sync::mpsc::{self, UnboundedReceiver};
use tokio_stream::wrappers::UnboundedReceiverStream;
use tracing::trace;

/// The size of the ECDSA signature in bytes.
const ECDSA_SIGNATURE_LEN: usize = 65;

/// [`ScrollNetworkManager`] manages the state of the scroll p2p network.
///
/// This manager drives the state of the entire network forward and includes the following
/// components:
/// - `handle`: Used to interact with this [`ScrollNetworkManager`] by sending messages using the
///   [`FullNetwork`].
/// - `from_handle_rx`: Receives commands from the [`FullNetwork`].
/// - `scroll_wire`: The type that manages connections and state of the scroll wire protocol.
#[derive(Debug)]
pub struct ScrollNetworkManager<N, CS> {
    /// The chain spec used by the rollup node.
    chain_spec: Arc<CS>,
    /// A handle used to interact with the network manager.
    handle: ScrollNetworkHandle<N>,
    /// Receiver half of the channel set up between this type and the [`FullNetwork`], receives
    /// [`NetworkHandleMessage`]s.
    from_handle_rx: UnboundedReceiverStream<NetworkHandleMessage>,
    /// The receiver for new blocks received from the network (used to bridge from eth-wire).
    eth_wire_listener: Option<EventStream<RethNewBlockWithPeer<ScrollBlock>>>,
    /// The scroll wire protocol manager.
<<<<<<< HEAD
    pub scroll_wire: ScrollWireManager,
    /// The LRU cache used to track already seen (block,signature) pair.
    pub blocks_seen: LruCache<(B256, Signature)>,
=======
    scroll_wire: ScrollWireManager,
    /// The constant value that must be added to the block number to get the total difficulty.
    td_constant: U128,
>>>>>>> d6d8d977
}

impl<CS: ScrollHardforks + EthChainSpec + Send + Sync + 'static>
    ScrollNetworkManager<RethNetworkHandle<ScrollNetworkPrimitives>, CS>
{
    /// Creates a new [`ScrollNetworkManager`] instance from the provided configuration and block
    /// import.
    pub async fn new<C: BlockNumReaderT + 'static>(
        chain_spec: Arc<CS>,
        mut network_config: RethNetworkConfig<C, ScrollNetworkPrimitives>,
        scroll_wire_config: ScrollWireConfig,
        eth_wire_listener: Option<EventStream<RethNewBlockWithPeer<ScrollBlock>>>,
        td_constant: U128,
    ) -> Self {
        // Create the scroll-wire protocol handler.
        let (scroll_wire_handler, events) = ScrollWireProtocolHandler::new(scroll_wire_config);

        // Add the scroll-wire protocol to the network configuration.
        network_config.extra_protocols.push(scroll_wire_handler);

        // Create the inner network manager.
        let inner_network_manager =
            RethNetworkManager::<ScrollNetworkPrimitives>::new(network_config).await.unwrap();
        let inner_network_handle = inner_network_manager.handle().clone();

        // Create the channel for sending messages to the network manager.
        let (to_manager_tx, from_handle_rx) = mpsc::unbounded_channel();

        let handle = ScrollNetworkHandle::new(to_manager_tx, inner_network_handle);

        // Create the scroll-wire protocol manager.
        let scroll_wire = ScrollWireManager::new(events);

        let blocks_seen = LruCache::new(LRU_CACHE_SIZE);

        // Spawn the inner network manager.
        tokio::spawn(inner_network_manager);

<<<<<<< HEAD
        Self { handle, from_handle_rx: from_handle_rx.into(), scroll_wire, blocks_seen }
=======
        Self {
            chain_spec,
            handle,
            from_handle_rx: from_handle_rx.into(),
            scroll_wire,
            eth_wire_listener,
            td_constant,
        }
>>>>>>> d6d8d977
    }
}

impl<
        N: FullNetwork<Primitives = ScrollNetworkPrimitives>,
        CS: ScrollHardforks + EthChainSpec + Send + Sync + 'static,
    > ScrollNetworkManager<N, CS>
{
    /// Creates a new [`ScrollNetworkManager`] instance from the provided parts.
    ///
    /// This is used when the scroll-wire [`ScrollWireProtocolHandler`] and the inner network
    /// manager [`RethNetworkManager`] are instantiated externally.
    pub fn from_parts(
        chain_spec: Arc<CS>,
        inner_network_handle: N,
        events: UnboundedReceiver<ScrollWireEvent>,
        eth_wire_listener: Option<EventStream<RethNewBlockWithPeer<ScrollBlock>>>,
        td_constant: U128,
    ) -> Self {
        // Create the channel for sending messages to the network manager from the network handle.
        let (to_manager_tx, from_handle_rx) = mpsc::unbounded_channel();

        // Create the scroll-wire protocol manager.
        let scroll_wire = ScrollWireManager::new(events);

        let handle = ScrollNetworkHandle::new(to_manager_tx, inner_network_handle);

<<<<<<< HEAD
        let blocks_seen = LruCache::new(LRU_CACHE_SIZE);

        Self { handle, from_handle_rx: from_handle_rx.into(), scroll_wire, blocks_seen }
=======
        Self {
            chain_spec,
            handle,
            from_handle_rx: from_handle_rx.into(),
            scroll_wire,
            eth_wire_listener,
            td_constant,
        }
>>>>>>> d6d8d977
    }

    /// Returns a new [`ScrollNetworkHandle`] instance.
    pub fn handle(&self) -> &ScrollNetworkHandle<N> {
        &self.handle
    }

    /// Returns an inner network handle [`RethNetworkHandle`].
    pub fn inner_network_handle(&self) -> &N {
        self.handle.inner()
    }

    /// Announces a new block to the network.
    fn announce_block(&mut self, block: NewBlock) {
        // Compute the block hash.
        let hash = block.block.hash_slow();

        // Filter the peers that have not seen this block hash.
        let peers: Vec<FixedBytes<64>> = self
            .scroll_wire
            .state()
            .iter()
            .filter_map(|(peer_id, blocks)| (!blocks.contains(&hash)).then_some(*peer_id))
            .collect();

        let eth_wire_new_block = {
            let td = compute_td(self.td_constant, block.block.header.number);
            let mut eth_wire_block = block.block.clone();
            eth_wire_block.header.extra_data = block.signature.clone().into();
            EthWireNewBlock { block: eth_wire_block, td }
        };
        self.inner_network_handle().eth_wire_announce_block(eth_wire_new_block, hash);

        // Announce block to the filtered set of peers
        for peer_id in peers {
            trace!(target: "scroll::network::manager", peer_id = %peer_id, block_hash = %hash, "Announcing new block to peer");
            self.scroll_wire.announce_block(peer_id, &block, hash);
        }
    }

    /// Handler for received events from the [`ScrollWireManager`].
    fn on_scroll_wire_event(&mut self, event: ScrollWireEvent) -> Option<NetworkManagerEvent> {
        match event {
            ScrollWireEvent::NewBlock { peer_id, block, signature } => {
                let block_hash = block.hash_slow();
                trace!(target: "scroll::network::manager", peer_id = ?peer_id, block = ?block_hash, signature = ?signature, "Received new block");
                if self.blocks_seen.contains(&(block_hash, signature)) {
                    None
                } else {
                    // Update the state of the peer cache i.e. peer has seen this block.
                    self.scroll_wire
                        .state_mut()
                        .entry(peer_id)
                        .or_insert_with(|| LruCache::new(LRU_CACHE_SIZE))
                        .insert(block_hash);
                    // Update the state of the block cache i.e. we have seen this block.
                    self.blocks_seen.insert((block.hash_slow(), signature));

                    Some(NetworkManagerEvent::NewBlock(NewBlockWithPeer {
                        peer_id,
                        block,
                        signature,
                    }))
                }
            }
            // Only `NewBlock` events are expected from the scroll-wire protocol.
            _ => {
                unreachable!()
            }
        }
    }

    /// Handler for received messages from the [`ScrollNetworkHandle`].
    fn on_handle_message(&mut self, message: NetworkHandleMessage) {
        match message {
            NetworkHandleMessage::AnnounceBlock { block, signature } => {
                self.announce_block(NewBlock::new(signature, block))
            }
            NetworkHandleMessage::BlockImportOutcome(outcome) => {
                self.on_block_import_result(outcome);
            }
            NetworkHandleMessage::Shutdown(tx) => {
                tx.send(()).unwrap()
                // self.perform_network_shutdown().await;
                // let _ = tx.send(());
            }
        }
    }

    /// Handler for the result of a block import.
    fn on_block_import_result(&mut self, outcome: BlockImportOutcome) {
        let BlockImportOutcome { peer, result } = outcome;
        match result {
            Ok(BlockValidation::ValidBlock { new_block: msg }) |
            Ok(BlockValidation::ValidHeader { new_block: msg }) => {
                trace!(target: "scroll::network::manager", peer_id = ?peer, block = ?msg.block, "Block import successful - announcing block to network");
                self.announce_block(msg);
            }
            Err(BlockImportError::Consensus(err)) => {
                trace!(target: "scroll::network::manager", peer_id = ?peer, ?err, "Block import failed - consensus error - penalizing peer");
                self.inner_network_handle()
                    .reputation_change(peer, reth_network_api::ReputationChangeKind::BadBlock);
            }
            Err(BlockImportError::Validation(BlockValidationError::InvalidBlock)) => {
                trace!(target: "scroll::network::manager", peer_id = ?peer, "Block import failed - invalid block - penalizing peer");
                self.inner_network_handle()
                    .reputation_change(peer, reth_network_api::ReputationChangeKind::BadBlock);
            }
        }
    }

    /// Handles a new block received from the eth-wire protocol.
    fn handle_eth_wire_block(
        &mut self,
        block: reth_network_api::block::NewBlockWithPeer<ScrollBlock>,
    ) -> Option<NetworkManagerEvent> {
        let reth_network_api::block::NewBlockWithPeer { peer_id, mut block } = block;
        let block_hash = block.hash_slow();
        self.scroll_wire
            .state_mut()
            .entry(peer_id)
            .or_insert_with(|| LruCache::new(LRU_CACHE_SIZE))
            .insert(block_hash);

        trace!(target: "scroll::bridge::import", peer_id = %peer_id, block_hash = %block_hash, "Received new block from eth-wire protocol");

        // We purge the extra data field post euclid v2 to align with protocol specification.
        let extra_data = if self.chain_spec.is_euclid_v2_active_at_timestamp(block.timestamp) {
            let extra_data = block.extra_data.clone();
            block.header.extra_data = Default::default();
            extra_data
        } else {
            block.extra_data.clone()
        };

        // If we can extract a signature from the extra data we validate consensus and then attempt
        // import via the EngineAPI in the `handle_new_block` method. The signature is extracted
        // from the last `ECDSA_SIGNATURE_LEN` bytes of the extra data field as specified by
        // the protocol.
        if let Some(signature) = extra_data
            .len()
            .checked_sub(ECDSA_SIGNATURE_LEN)
            .and_then(|i| Signature::from_raw(&extra_data[i..]).ok())
        {
            Some(NetworkManagerEvent::NewBlock(NewBlockWithPeer { peer_id, block, signature }))
        } else {
            tracing::warn!(target: "scroll::bridge::import", peer_id = %peer_id, "Failed to extract signature from block extra data, penalizing peer");
            self.inner_network_handle()
                .reputation_change(peer_id, reth_network_api::ReputationChangeKind::BadBlock);
            None
        }
    }
}

impl<
        N: FullNetwork<Primitives = ScrollNetworkPrimitives>,
        CS: ScrollHardforks + EthChainSpec + Send + Sync + 'static,
    > Stream for ScrollNetworkManager<N, CS>
{
    type Item = NetworkManagerEvent;

    fn poll_next(self: Pin<&mut Self>, cx: &mut Context<'_>) -> Poll<Option<Self::Item>> {
        let this = self.get_mut();

        // We handle the messages from the network handle.
        loop {
            match this.from_handle_rx.poll_next_unpin(cx) {
                // A message has been received from the network handle.
                Poll::Ready(Some(message)) => {
                    this.on_handle_message(message);
                }
                // All network handles have been dropped so we can shutdown the network.
                Poll::Ready(None) => {
                    return Poll::Ready(None);
                }
                // No additional messages exist break.
                Poll::Pending => break,
            }
        }

        // Next we handle the scroll-wire events.
        if let Poll::Ready(event) = this.scroll_wire.poll_unpin(cx) {
            if let Some(event) = this.on_scroll_wire_event(event) {
                return Poll::Ready(Some(event));
            }
        }

        // Handle blocks received from the eth-wire protocol.
        while let Some(Poll::Ready(Some(block))) =
            this.eth_wire_listener.as_mut().map(|new_block_rx| new_block_rx.poll_next_unpin(cx))
        {
            if let Some(event) = this.handle_eth_wire_block(block) {
                return Poll::Ready(Some(event));
            }
        }

        Poll::Pending
    }
}

/// Compute totally difficulty for a given block number.
fn compute_td(td_constant: U128, block_number: u64) -> U128 {
    td_constant.saturating_add(U128::from(block_number))
}<|MERGE_RESOLUTION|>--- conflicted
+++ resolved
@@ -4,11 +4,7 @@
     BlockImportOutcome, BlockValidation, NetworkHandleMessage, NetworkManagerEvent,
     NewBlockWithPeer, ScrollNetworkHandle,
 };
-<<<<<<< HEAD
 use alloy_primitives::{FixedBytes, Signature, B256, U128};
-=======
-use alloy_primitives::{FixedBytes, Signature, U128};
->>>>>>> d6d8d977
 use futures::{FutureExt, Stream, StreamExt};
 use reth_chainspec::EthChainSpec;
 use reth_eth_wire_types::NewBlock as EthWireNewBlock;
@@ -58,15 +54,11 @@
     /// The receiver for new blocks received from the network (used to bridge from eth-wire).
     eth_wire_listener: Option<EventStream<RethNewBlockWithPeer<ScrollBlock>>>,
     /// The scroll wire protocol manager.
-<<<<<<< HEAD
     pub scroll_wire: ScrollWireManager,
     /// The LRU cache used to track already seen (block,signature) pair.
     pub blocks_seen: LruCache<(B256, Signature)>,
-=======
-    scroll_wire: ScrollWireManager,
     /// The constant value that must be added to the block number to get the total difficulty.
     td_constant: U128,
->>>>>>> d6d8d977
 }
 
 impl<CS: ScrollHardforks + EthChainSpec + Send + Sync + 'static>
@@ -105,18 +97,15 @@
         // Spawn the inner network manager.
         tokio::spawn(inner_network_manager);
 
-<<<<<<< HEAD
-        Self { handle, from_handle_rx: from_handle_rx.into(), scroll_wire, blocks_seen }
-=======
         Self {
             chain_spec,
             handle,
             from_handle_rx: from_handle_rx.into(),
             scroll_wire,
+            blocks_seen,
             eth_wire_listener,
             td_constant,
         }
->>>>>>> d6d8d977
     }
 }
 
@@ -144,20 +133,17 @@
 
         let handle = ScrollNetworkHandle::new(to_manager_tx, inner_network_handle);
 
-<<<<<<< HEAD
         let blocks_seen = LruCache::new(LRU_CACHE_SIZE);
 
-        Self { handle, from_handle_rx: from_handle_rx.into(), scroll_wire, blocks_seen }
-=======
         Self {
             chain_spec,
             handle,
             from_handle_rx: from_handle_rx.into(),
             scroll_wire,
+            blocks_seen,
             eth_wire_listener,
             td_constant,
         }
->>>>>>> d6d8d977
     }
 
     /// Returns a new [`ScrollNetworkHandle`] instance.
@@ -275,14 +261,6 @@
         block: reth_network_api::block::NewBlockWithPeer<ScrollBlock>,
     ) -> Option<NetworkManagerEvent> {
         let reth_network_api::block::NewBlockWithPeer { peer_id, mut block } = block;
-        let block_hash = block.hash_slow();
-        self.scroll_wire
-            .state_mut()
-            .entry(peer_id)
-            .or_insert_with(|| LruCache::new(LRU_CACHE_SIZE))
-            .insert(block_hash);
-
-        trace!(target: "scroll::bridge::import", peer_id = %peer_id, block_hash = %block_hash, "Received new block from eth-wire protocol");
 
         // We purge the extra data field post euclid v2 to align with protocol specification.
         let extra_data = if self.chain_spec.is_euclid_v2_active_at_timestamp(block.timestamp) {
@@ -302,6 +280,21 @@
             .checked_sub(ECDSA_SIGNATURE_LEN)
             .and_then(|i| Signature::from_raw(&extra_data[i..]).ok())
         {
+            let block_hash = block.hash_slow();
+            if self.blocks_seen.contains(&(block_hash, signature)) {
+                return None;
+            }
+            trace!(target: "scroll::bridge::import", peer_id = %peer_id, block_hash = %block_hash, "Received new block from eth-wire protocol");
+
+            // Update the state of the peer cache i.e. peer has seen this block.
+            self.scroll_wire
+                .state_mut()
+                .entry(peer_id)
+                .or_insert_with(|| LruCache::new(LRU_CACHE_SIZE))
+                .insert(block_hash);
+
+            // Update the state of the block cache i.e. we have seen this block.
+            self.blocks_seen.insert((block_hash, signature));
             Some(NetworkManagerEvent::NewBlock(NewBlockWithPeer { peer_id, block, signature }))
         } else {
             tracing::warn!(target: "scroll::bridge::import", peer_id = %peer_id, "Failed to extract signature from block extra data, penalizing peer");
