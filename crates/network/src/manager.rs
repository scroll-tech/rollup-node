use crate::{BlockImportError, BlockValidationError};

use super::{
    BlockImportOutcome, BlockValidation, NetworkHandleMessage, NetworkManagerEvent,
    NewBlockWithPeer, ScrollNetworkHandle,
};
<<<<<<< HEAD
use alloy_primitives::{FixedBytes, Signature};
use futures::{FutureExt, Stream, StreamExt};
use reth_chainspec::EthChainSpec;
=======
use alloy_primitives::{FixedBytes, U128};
use futures::{FutureExt, Stream, StreamExt};
use reth_eth_wire_types::NewBlock as EthWireNewBlock;
>>>>>>> 141546b1
use reth_network::{
    cache::LruCache, NetworkConfig as RethNetworkConfig, NetworkHandle as RethNetworkHandle,
    NetworkManager as RethNetworkManager,
};
use reth_network_api::{block::NewBlockWithPeer as RethNewBlockWithPeer, FullNetwork};
use reth_scroll_node::ScrollNetworkPrimitives;
use reth_scroll_primitives::ScrollBlock;
use reth_storage_api::BlockNumReader as BlockNumReaderT;
use reth_tokio_util::EventStream;
use scroll_alloy_hardforks::ScrollHardforks;
use scroll_wire::{
    NewBlock, ScrollWireConfig, ScrollWireEvent, ScrollWireManager, ScrollWireProtocolHandler,
    LRU_CACHE_SIZE,
};
use std::{
    pin::Pin,
    sync::Arc,
    task::{Context, Poll},
};
use tokio::sync::mpsc::{self, UnboundedReceiver};
use tokio_stream::wrappers::UnboundedReceiverStream;
use tracing::trace;

/// The size of the ECDSA signature in bytes.
const ECDSA_SIGNATURE_LEN: usize = 65;

/// [`ScrollNetworkManager`] manages the state of the scroll p2p network.
///
/// This manager drives the state of the entire network forward and includes the following
/// components:
/// - `handle`: Used to interact with this [`ScrollNetworkManager`] by sending messages using the
///   [`FullNetwork`].
/// - `from_handle_rx`: Receives commands from the [`FullNetwork`].
/// - `scroll_wire`: The type that manages connections and state of the scroll wire protocol.
#[derive(Debug)]
pub struct ScrollNetworkManager<N, CS> {
    /// The chain spec used by the rollup node.
    chain_spec: Arc<CS>,
    /// A handle used to interact with the network manager.
    handle: ScrollNetworkHandle<N>,
    /// Receiver half of the channel set up between this type and the [`FullNetwork`], receives
    /// [`NetworkHandleMessage`]s.
    from_handle_rx: UnboundedReceiverStream<NetworkHandleMessage>,
    /// The receiver for new blocks received from the network (used to bridge from eth-wire).
    eth_wire_listener: Option<EventStream<RethNewBlockWithPeer<ScrollBlock>>>,
    /// The scroll wire protocol manager.
    scroll_wire: ScrollWireManager,
}

impl<CS: ScrollHardforks + EthChainSpec + Send + Sync + 'static>
    ScrollNetworkManager<RethNetworkHandle<ScrollNetworkPrimitives>, CS>
{
    /// Creates a new [`ScrollNetworkManager`] instance from the provided configuration and block
    /// import.
    pub async fn new<C: BlockNumReaderT + 'static>(
        chain_spec: Arc<CS>,
        mut network_config: RethNetworkConfig<C, ScrollNetworkPrimitives>,
        scroll_wire_config: ScrollWireConfig,
        eth_wire_listener: Option<EventStream<RethNewBlockWithPeer<ScrollBlock>>>,
    ) -> Self {
        // Create the scroll-wire protocol handler.
        let (scroll_wire_handler, events) = ScrollWireProtocolHandler::new(scroll_wire_config);

        // Add the scroll-wire protocol to the network configuration.
        network_config.extra_protocols.push(scroll_wire_handler);

        // Create the inner network manager.
        let inner_network_manager =
            RethNetworkManager::<ScrollNetworkPrimitives>::new(network_config).await.unwrap();
        let inner_network_handle = inner_network_manager.handle().clone();

        // Create the channel for sending messages to the network manager.
        let (to_manager_tx, from_handle_rx) = mpsc::unbounded_channel();

        let handle = ScrollNetworkHandle::new(to_manager_tx, inner_network_handle);

        // Create the scroll-wire protocol manager.
        let scroll_wire = ScrollWireManager::new(events);

        // Spawn the inner network manager.
        tokio::spawn(inner_network_manager);

        Self {
            chain_spec,
            handle,
            from_handle_rx: from_handle_rx.into(),
            scroll_wire,
            eth_wire_listener,
        }
    }
}

<<<<<<< HEAD
impl<N: FullNetwork, CS: ScrollHardforks + EthChainSpec + Send + Sync + 'static>
    ScrollNetworkManager<N, CS>
{
=======
impl<N: FullNetwork<Primitives = ScrollNetworkPrimitives>> ScrollNetworkManager<N> {
>>>>>>> 141546b1
    /// Creates a new [`ScrollNetworkManager`] instance from the provided parts.
    ///
    /// This is used when the scroll-wire [`ScrollWireProtocolHandler`] and the inner network
    /// manager [`RethNetworkManager`] are instantiated externally.
    pub fn from_parts(
        chain_spec: Arc<CS>,
        inner_network_handle: N,
        events: UnboundedReceiver<ScrollWireEvent>,
        eth_wire_listener: Option<EventStream<RethNewBlockWithPeer<ScrollBlock>>>,
    ) -> Self {
        // Create the channel for sending messages to the network manager from the network handle.
        let (to_manager_tx, from_handle_rx) = mpsc::unbounded_channel();

        // Create the scroll-wire protocol manager.
        let scroll_wire = ScrollWireManager::new(events);

        let handle = ScrollNetworkHandle::new(to_manager_tx, inner_network_handle);

        Self {
            chain_spec,
            handle,
            from_handle_rx: from_handle_rx.into(),
            scroll_wire,
            eth_wire_listener,
        }
    }

    /// Returns a new [`ScrollNetworkHandle`] instance.
    pub fn handle(&self) -> &ScrollNetworkHandle<N> {
        &self.handle
    }

    /// Returns an inner network handle [`RethNetworkHandle`].
    pub fn inner_network_handle(&self) -> &N {
        self.handle.inner()
    }

    /// Announces a new block to the network.
    fn announce_block(&mut self, block: NewBlock) {
        // Compute the block hash.
        let hash = block.block.hash_slow();

        // Filter the peers that have not seen this block hash.
        let peers: Vec<FixedBytes<64>> = self
            .scroll_wire
            .state()
            .iter()
            .filter_map(|(peer_id, blocks)| (!blocks.contains(&hash)).then_some(*peer_id))
            .collect();

        let eth_wire_new_block = {
            let td = U128::from_limbs([0, block.block.header.number]);
            let mut eth_wire_block = block.block.clone();
            eth_wire_block.header.extra_data = block.signature.clone().into();
            EthWireNewBlock { block: eth_wire_block, td }
        };
        self.inner_network_handle().eth_wire_announce_block(eth_wire_new_block, hash);

        // Announce block to the filtered set of peers
        for peer_id in peers {
            trace!(target: "scroll::network::manager", peer_id = %peer_id, block_hash = %hash, "Announcing new block to peer");
            self.scroll_wire.announce_block(peer_id, &block, hash);
        }
    }

    /// Handler for received events from the [`ScrollWireManager`].
    fn on_scroll_wire_event(&mut self, event: ScrollWireEvent) -> NetworkManagerEvent {
        match event {
            ScrollWireEvent::NewBlock { peer_id, block, signature } => {
                trace!(target: "scroll::network::manager", peer_id = ?peer_id, block = ?block.hash_slow(), signature = ?signature, "Received new block");
                NetworkManagerEvent::NewBlock(NewBlockWithPeer { peer_id, block, signature })
            }
            // Only `NewBlock` events are expected from the scroll-wire protocol.
            _ => {
                unreachable!()
            }
        }
    }

    /// Handler for received messages from the [`ScrollNetworkHandle`].
    fn on_handle_message(&mut self, message: NetworkHandleMessage) {
        match message {
            NetworkHandleMessage::AnnounceBlock { block, signature } => {
                self.announce_block(NewBlock::new(signature, block))
            }
            NetworkHandleMessage::BlockImportOutcome(outcome) => {
                self.on_block_import_result(outcome);
            }
            NetworkHandleMessage::Shutdown(tx) => {
                tx.send(()).unwrap()
                // self.perform_network_shutdown().await;
                // let _ = tx.send(());
            }
        }
    }

    /// Handler for the result of a block import.
    fn on_block_import_result(&mut self, outcome: BlockImportOutcome) {
        let BlockImportOutcome { peer, result } = outcome;
        match result {
            Ok(BlockValidation::ValidBlock { new_block: msg }) |
            Ok(BlockValidation::ValidHeader { new_block: msg }) => {
                trace!(target: "scroll::network::manager", peer_id = ?peer, block = ?msg.block, "Block import successful - announcing block to network");
                let hash = msg.block.hash_slow();
                self.scroll_wire
                    .state_mut()
                    .entry(peer)
                    .or_insert_with(|| LruCache::new(LRU_CACHE_SIZE))
                    .insert(hash);
                self.announce_block(msg);
            }
            Err(BlockImportError::Consensus(err)) => {
                trace!(target: "scroll::network::manager", peer_id = ?peer, ?err, "Block import failed - consensus error - penalizing peer");
                self.inner_network_handle()
                    .reputation_change(peer, reth_network_api::ReputationChangeKind::BadBlock);
            }
            Err(BlockImportError::Validation(BlockValidationError::InvalidBlock)) => {
                trace!(target: "scroll::network::manager", peer_id = ?peer, "Block import failed - invalid block - penalizing peer");
                self.inner_network_handle()
                    .reputation_change(peer, reth_network_api::ReputationChangeKind::BadBlock);
            }
        }
    }

    /// Handles a new block received from the eth-wire protocol.
    fn handle_eth_wire_block(
        &mut self,
        block: reth_network_api::block::NewBlockWithPeer<ScrollBlock>,
    ) -> Option<NetworkManagerEvent> {
        trace!(target: "scroll::node::manager", ?block, "Received new block from eth-wire protocol");
        let reth_network_api::block::NewBlockWithPeer { peer_id, mut block } = block;

        // We purge the extra data field post euclid v2 to align with protocol specification.
        let extra_data = if self.chain_spec.is_euclid_v2_active_at_timestamp(block.timestamp) {
            let extra_data = block.extra_data.clone();
            block.header.extra_data = Default::default();
            extra_data
        } else {
            block.extra_data.clone()
        };

        // If we can extract a signature from the extra data we validate consensus and then attempt
        // import via the EngineAPI in the `handle_new_block` method. The signature is extracted
        // from the last `ECDSA_SIGNATURE_LEN` bytes of the extra data field as specified by
        // the protocol.
        if let Some(signature) = extra_data
            .len()
            .checked_sub(ECDSA_SIGNATURE_LEN)
            .and_then(|i| Signature::from_raw(&extra_data[i..]).ok())
        {
            trace!(target: "scroll::bridge::import", peer_id = %peer_id, block = ?block.hash_slow(), "Received new block from eth-wire protocol");
            Some(NetworkManagerEvent::NewBlock(NewBlockWithPeer { peer_id, block, signature }))
        } else {
            tracing::warn!(target: "scroll::bridge::import", peer_id = %peer_id, "Failed to extract signature from block extra data");
            None
        }
    }
}

<<<<<<< HEAD
impl<N: FullNetwork, CS: ScrollHardforks + EthChainSpec + Send + Sync + 'static> Stream
    for ScrollNetworkManager<N, CS>
{
=======
impl<N: FullNetwork<Primitives = ScrollNetworkPrimitives>> Stream for ScrollNetworkManager<N> {
>>>>>>> 141546b1
    type Item = NetworkManagerEvent;

    fn poll_next(self: Pin<&mut Self>, cx: &mut Context<'_>) -> Poll<Option<Self::Item>> {
        let this = self.get_mut();

        // We handle the messages from the network handle.
        loop {
            match this.from_handle_rx.poll_next_unpin(cx) {
                // A message has been received from the network handle.
                Poll::Ready(Some(message)) => {
                    this.on_handle_message(message);
                }
                // All network handles have been dropped so we can shutdown the network.
                Poll::Ready(None) => {
                    return Poll::Ready(None);
                }
                // No additional messages exist break.
                Poll::Pending => break,
            }
        }

        // Next we handle the scroll-wire events.
        if let Poll::Ready(event) = this.scroll_wire.poll_unpin(cx) {
            return Poll::Ready(Some(this.on_scroll_wire_event(event)));
        }

        // Handle blocks received from the eth-wire protocol.
        while let Some(Poll::Ready(Some(block))) =
            this.eth_wire_listener.as_mut().map(|new_block_rx| new_block_rx.poll_next_unpin(cx))
        {
            if let Some(event) = this.handle_eth_wire_block(block) {
                return Poll::Ready(Some(event));
            }
        }

        Poll::Pending
    }
}<|MERGE_RESOLUTION|>--- conflicted
+++ resolved
@@ -4,15 +4,10 @@
     BlockImportOutcome, BlockValidation, NetworkHandleMessage, NetworkManagerEvent,
     NewBlockWithPeer, ScrollNetworkHandle,
 };
-<<<<<<< HEAD
-use alloy_primitives::{FixedBytes, Signature};
+use alloy_primitives::{FixedBytes, Signature, U128};
 use futures::{FutureExt, Stream, StreamExt};
 use reth_chainspec::EthChainSpec;
-=======
-use alloy_primitives::{FixedBytes, U128};
-use futures::{FutureExt, Stream, StreamExt};
 use reth_eth_wire_types::NewBlock as EthWireNewBlock;
->>>>>>> 141546b1
 use reth_network::{
     cache::LruCache, NetworkConfig as RethNetworkConfig, NetworkHandle as RethNetworkHandle,
     NetworkManager as RethNetworkManager,
@@ -105,13 +100,11 @@
     }
 }
 
-<<<<<<< HEAD
-impl<N: FullNetwork, CS: ScrollHardforks + EthChainSpec + Send + Sync + 'static>
-    ScrollNetworkManager<N, CS>
+impl<
+        N: FullNetwork<Primitives = ScrollNetworkPrimitives>,
+        CS: ScrollHardforks + EthChainSpec + Send + Sync + 'static,
+    > ScrollNetworkManager<N, CS>
 {
-=======
-impl<N: FullNetwork<Primitives = ScrollNetworkPrimitives>> ScrollNetworkManager<N> {
->>>>>>> 141546b1
     /// Creates a new [`ScrollNetworkManager`] instance from the provided parts.
     ///
     /// This is used when the scroll-wire [`ScrollWireProtocolHandler`] and the inner network
@@ -271,13 +264,11 @@
     }
 }
 
-<<<<<<< HEAD
-impl<N: FullNetwork, CS: ScrollHardforks + EthChainSpec + Send + Sync + 'static> Stream
-    for ScrollNetworkManager<N, CS>
+impl<
+        N: FullNetwork<Primitives = ScrollNetworkPrimitives>,
+        CS: ScrollHardforks + EthChainSpec + Send + Sync + 'static,
+    > Stream for ScrollNetworkManager<N, CS>
 {
-=======
-impl<N: FullNetwork<Primitives = ScrollNetworkPrimitives>> Stream for ScrollNetworkManager<N> {
->>>>>>> 141546b1
     type Item = NetworkManagerEvent;
 
     fn poll_next(self: Pin<&mut Self>, cx: &mut Context<'_>) -> Poll<Option<Self::Item>> {
