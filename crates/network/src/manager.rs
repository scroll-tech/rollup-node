--- conflicted
+++ resolved
@@ -196,10 +196,6 @@
             // If no authorized signer is set, always announce
             true
         };
-<<<<<<< HEAD
-        trace!(target: "scroll::network::manager", block_number = eth_wire_new_block.block.header.number, block_hash = %hash, signature = eth_wire_new_block.block.header.extra_data.to_string(), "Announcing new block to network, also via eth-wire");
-        self.inner_network_handle().eth_wire_announce_block(eth_wire_new_block, hash);
-=======
 
         // Announce via eth wire if allowed
         if should_announce_eth_wire {
@@ -211,7 +207,6 @@
             };
             self.inner_network_handle().eth_wire_announce_block(eth_wire_new_block, hash);
         }
->>>>>>> 0fa60cfd
 
         // Announce block to the filtered set of peers
         for peer_id in peers {
