use crate::{BlockImportError, BlockValidationError};

use super::{
    BlockImportOutcome, BlockValidation, NetworkHandleMessage, NetworkManagerEvent,
    NewBlockWithPeer, ScrollNetworkHandle,
};
use alloy_primitives::{FixedBytes, Signature, U128};
use futures::{FutureExt, Stream, StreamExt};
use reth_chainspec::EthChainSpec;
use reth_eth_wire_types::NewBlock as EthWireNewBlock;
use reth_network::{
    cache::LruCache, NetworkConfig as RethNetworkConfig, NetworkHandle as RethNetworkHandle,
    NetworkManager as RethNetworkManager,
};
use reth_network_api::{block::NewBlockWithPeer as RethNewBlockWithPeer, FullNetwork};
use reth_scroll_node::ScrollNetworkPrimitives;
use reth_scroll_primitives::ScrollBlock;
use reth_storage_api::BlockNumReader as BlockNumReaderT;
use reth_tokio_util::EventStream;
use scroll_alloy_hardforks::ScrollHardforks;
use scroll_wire::{
    NewBlock, ScrollWireConfig, ScrollWireEvent, ScrollWireManager, ScrollWireProtocolHandler,
    LRU_CACHE_SIZE,
};
use std::{
    pin::Pin,
    sync::Arc,
    task::{Context, Poll},
};
use tokio::sync::mpsc::{self, UnboundedReceiver};
use tokio_stream::wrappers::UnboundedReceiverStream;
use tracing::trace;

/// The size of the ECDSA signature in bytes.
const ECDSA_SIGNATURE_LEN: usize = 65;

/// [`ScrollNetworkManager`] manages the state of the scroll p2p network.
///
/// This manager drives the state of the entire network forward and includes the following
/// components:
/// - `handle`: Used to interact with this [`ScrollNetworkManager`] by sending messages using the
///   [`FullNetwork`].
/// - `from_handle_rx`: Receives commands from the [`FullNetwork`].
/// - `scroll_wire`: The type that manages connections and state of the scroll wire protocol.
#[derive(Debug)]
pub struct ScrollNetworkManager<N, CS> {
    /// The chain spec used by the rollup node.
    chain_spec: Arc<CS>,
    /// A handle used to interact with the network manager.
    handle: ScrollNetworkHandle<N>,
    /// Receiver half of the channel set up between this type and the [`FullNetwork`], receives
    /// [`NetworkHandleMessage`]s.
    from_handle_rx: UnboundedReceiverStream<NetworkHandleMessage>,
    /// The receiver for new blocks received from the network (used to bridge from eth-wire).
    eth_wire_listener: Option<EventStream<RethNewBlockWithPeer<ScrollBlock>>>,
    /// The scroll wire protocol manager.
    scroll_wire: ScrollWireManager,
    /// The constant value that must be added to the block number to get the total difficulty.
    td_constant: U128,
}

impl<CS: ScrollHardforks + EthChainSpec + Send + Sync + 'static>
    ScrollNetworkManager<RethNetworkHandle<ScrollNetworkPrimitives>, CS>
{
    /// Creates a new [`ScrollNetworkManager`] instance from the provided configuration and block
    /// import.
    pub async fn new<C: BlockNumReaderT + 'static>(
        chain_spec: Arc<CS>,
        mut network_config: RethNetworkConfig<C, ScrollNetworkPrimitives>,
        scroll_wire_config: ScrollWireConfig,
<<<<<<< HEAD
        eth_wire_listener: Option<EventStream<RethNewBlockWithPeer<ScrollBlock>>>,
=======
        td_constant: U128,
>>>>>>> fd0336c9
    ) -> Self {
        // Create the scroll-wire protocol handler.
        let (scroll_wire_handler, events) = ScrollWireProtocolHandler::new(scroll_wire_config);

        // Add the scroll-wire protocol to the network configuration.
        network_config.extra_protocols.push(scroll_wire_handler);

        // Create the inner network manager.
        let inner_network_manager =
            RethNetworkManager::<ScrollNetworkPrimitives>::new(network_config).await.unwrap();
        let inner_network_handle = inner_network_manager.handle().clone();

        // Create the channel for sending messages to the network manager.
        let (to_manager_tx, from_handle_rx) = mpsc::unbounded_channel();

        let handle = ScrollNetworkHandle::new(to_manager_tx, inner_network_handle);

        // Create the scroll-wire protocol manager.
        let scroll_wire = ScrollWireManager::new(events);

        // Spawn the inner network manager.
        tokio::spawn(inner_network_manager);

<<<<<<< HEAD
        Self {
            chain_spec,
            handle,
            from_handle_rx: from_handle_rx.into(),
            scroll_wire,
            eth_wire_listener,
        }
=======
        Self { handle, from_handle_rx: from_handle_rx.into(), scroll_wire, td_constant }
>>>>>>> fd0336c9
    }
}

impl<
        N: FullNetwork<Primitives = ScrollNetworkPrimitives>,
        CS: ScrollHardforks + EthChainSpec + Send + Sync + 'static,
    > ScrollNetworkManager<N, CS>
{
    /// Creates a new [`ScrollNetworkManager`] instance from the provided parts.
    ///
    /// This is used when the scroll-wire [`ScrollWireProtocolHandler`] and the inner network
    /// manager [`RethNetworkManager`] are instantiated externally.
    pub fn from_parts(
<<<<<<< HEAD
        chain_spec: Arc<CS>,
        inner_network_handle: N,
        events: UnboundedReceiver<ScrollWireEvent>,
        eth_wire_listener: Option<EventStream<RethNewBlockWithPeer<ScrollBlock>>>,
=======
        inner_network_handle: N,
        events: UnboundedReceiver<ScrollWireEvent>,
        td_constant: U128,
>>>>>>> fd0336c9
    ) -> Self {
        // Create the channel for sending messages to the network manager from the network handle.
        let (to_manager_tx, from_handle_rx) = mpsc::unbounded_channel();

        // Create the scroll-wire protocol manager.
        let scroll_wire = ScrollWireManager::new(events);

        let handle = ScrollNetworkHandle::new(to_manager_tx, inner_network_handle);

<<<<<<< HEAD
        Self {
            chain_spec,
            handle,
            from_handle_rx: from_handle_rx.into(),
            scroll_wire,
            eth_wire_listener,
        }
=======
        Self { handle, from_handle_rx: from_handle_rx.into(), scroll_wire, td_constant }
>>>>>>> fd0336c9
    }

    /// Returns a new [`ScrollNetworkHandle`] instance.
    pub fn handle(&self) -> &ScrollNetworkHandle<N> {
        &self.handle
    }

    /// Returns an inner network handle [`RethNetworkHandle`].
    pub fn inner_network_handle(&self) -> &N {
        self.handle.inner()
    }

    /// Announces a new block to the network.
    fn announce_block(&mut self, block: NewBlock) {
        // Compute the block hash.
        let hash = block.block.hash_slow();

        // Filter the peers that have not seen this block hash.
        let peers: Vec<FixedBytes<64>> = self
            .scroll_wire
            .state()
            .iter()
            .filter_map(|(peer_id, blocks)| (!blocks.contains(&hash)).then_some(*peer_id))
            .collect();

        let eth_wire_new_block = {
            let td = compute_td(self.td_constant, block.block.header.number);
            let mut eth_wire_block = block.block.clone();
            eth_wire_block.header.extra_data = block.signature.clone().into();
            EthWireNewBlock { block: eth_wire_block, td }
        };
        self.inner_network_handle().eth_wire_announce_block(eth_wire_new_block, hash);

        // Announce block to the filtered set of peers
        for peer_id in peers {
            trace!(target: "scroll::network::manager", peer_id = %peer_id, block_hash = %hash, "Announcing new block to peer");
            self.scroll_wire.announce_block(peer_id, &block, hash);
        }
    }

    /// Handler for received events from the [`ScrollWireManager`].
    fn on_scroll_wire_event(&mut self, event: ScrollWireEvent) -> NetworkManagerEvent {
        match event {
            ScrollWireEvent::NewBlock { peer_id, block, signature } => {
                trace!(target: "scroll::network::manager", peer_id = ?peer_id, block = ?block.hash_slow(), signature = ?signature, "Received new block");
                NetworkManagerEvent::NewBlock(NewBlockWithPeer { peer_id, block, signature })
            }
            // Only `NewBlock` events are expected from the scroll-wire protocol.
            _ => {
                unreachable!()
            }
        }
    }

    /// Handler for received messages from the [`ScrollNetworkHandle`].
    fn on_handle_message(&mut self, message: NetworkHandleMessage) {
        match message {
            NetworkHandleMessage::AnnounceBlock { block, signature } => {
                self.announce_block(NewBlock::new(signature, block))
            }
            NetworkHandleMessage::BlockImportOutcome(outcome) => {
                self.on_block_import_result(outcome);
            }
            NetworkHandleMessage::Shutdown(tx) => {
                tx.send(()).unwrap()
                // self.perform_network_shutdown().await;
                // let _ = tx.send(());
            }
        }
    }

    /// Handler for the result of a block import.
    fn on_block_import_result(&mut self, outcome: BlockImportOutcome) {
        let BlockImportOutcome { peer, result } = outcome;
        match result {
            Ok(BlockValidation::ValidBlock { new_block: msg }) |
            Ok(BlockValidation::ValidHeader { new_block: msg }) => {
                trace!(target: "scroll::network::manager", peer_id = ?peer, block = ?msg.block, "Block import successful - announcing block to network");
                let hash = msg.block.hash_slow();
                self.scroll_wire
                    .state_mut()
                    .entry(peer)
                    .or_insert_with(|| LruCache::new(LRU_CACHE_SIZE))
                    .insert(hash);
                self.announce_block(msg);
            }
            Err(BlockImportError::Consensus(err)) => {
                trace!(target: "scroll::network::manager", peer_id = ?peer, ?err, "Block import failed - consensus error - penalizing peer");
                self.inner_network_handle()
                    .reputation_change(peer, reth_network_api::ReputationChangeKind::BadBlock);
            }
            Err(BlockImportError::Validation(BlockValidationError::InvalidBlock)) => {
                trace!(target: "scroll::network::manager", peer_id = ?peer, "Block import failed - invalid block - penalizing peer");
                self.inner_network_handle()
                    .reputation_change(peer, reth_network_api::ReputationChangeKind::BadBlock);
            }
        }
    }

    /// Handles a new block received from the eth-wire protocol.
    fn handle_eth_wire_block(
        &mut self,
        block: reth_network_api::block::NewBlockWithPeer<ScrollBlock>,
    ) -> Option<NetworkManagerEvent> {
        let reth_network_api::block::NewBlockWithPeer { peer_id, mut block } = block;
        let block_hash = block.hash_slow();
        self.scroll_wire
            .state_mut()
            .entry(peer_id)
            .or_insert_with(|| LruCache::new(LRU_CACHE_SIZE))
            .insert(block_hash);

        trace!(target: "scroll::bridge::import", peer_id = %peer_id, block_hash = %block_hash, "Received new block from eth-wire protocol");

        // We purge the extra data field post euclid v2 to align with protocol specification.
        let extra_data = if self.chain_spec.is_euclid_v2_active_at_timestamp(block.timestamp) {
            let extra_data = block.extra_data.clone();
            block.header.extra_data = Default::default();
            extra_data
        } else {
            block.extra_data.clone()
        };

        // If we can extract a signature from the extra data we validate consensus and then attempt
        // import via the EngineAPI in the `handle_new_block` method. The signature is extracted
        // from the last `ECDSA_SIGNATURE_LEN` bytes of the extra data field as specified by
        // the protocol.
        if let Some(signature) = extra_data
            .len()
            .checked_sub(ECDSA_SIGNATURE_LEN)
            .and_then(|i| Signature::from_raw(&extra_data[i..]).ok())
        {
            Some(NetworkManagerEvent::NewBlock(NewBlockWithPeer { peer_id, block, signature }))
        } else {
            tracing::warn!(target: "scroll::bridge::import", peer_id = %peer_id, "Failed to extract signature from block extra data, penalizing peer");
            self.inner_network_handle()
                .reputation_change(peer_id, reth_network_api::ReputationChangeKind::BadBlock);
            None
        }
    }
}

impl<
        N: FullNetwork<Primitives = ScrollNetworkPrimitives>,
        CS: ScrollHardforks + EthChainSpec + Send + Sync + 'static,
    > Stream for ScrollNetworkManager<N, CS>
{
    type Item = NetworkManagerEvent;

    fn poll_next(self: Pin<&mut Self>, cx: &mut Context<'_>) -> Poll<Option<Self::Item>> {
        let this = self.get_mut();

        // We handle the messages from the network handle.
        loop {
            match this.from_handle_rx.poll_next_unpin(cx) {
                // A message has been received from the network handle.
                Poll::Ready(Some(message)) => {
                    this.on_handle_message(message);
                }
                // All network handles have been dropped so we can shutdown the network.
                Poll::Ready(None) => {
                    return Poll::Ready(None);
                }
                // No additional messages exist break.
                Poll::Pending => break,
            }
        }

        // Next we handle the scroll-wire events.
        if let Poll::Ready(event) = this.scroll_wire.poll_unpin(cx) {
            return Poll::Ready(Some(this.on_scroll_wire_event(event)));
        }

        // Handle blocks received from the eth-wire protocol.
        while let Some(Poll::Ready(Some(block))) =
            this.eth_wire_listener.as_mut().map(|new_block_rx| new_block_rx.poll_next_unpin(cx))
        {
            if let Some(event) = this.handle_eth_wire_block(block) {
                return Poll::Ready(Some(event));
            }
        }

        Poll::Pending
    }
}

/// Compute totally difficulty for a given block number.
fn compute_td(td_constant: U128, block_number: u64) -> U128 {
    td_constant.saturating_add(U128::from(block_number))
}<|MERGE_RESOLUTION|>--- conflicted
+++ resolved
@@ -68,11 +68,8 @@
         chain_spec: Arc<CS>,
         mut network_config: RethNetworkConfig<C, ScrollNetworkPrimitives>,
         scroll_wire_config: ScrollWireConfig,
-<<<<<<< HEAD
         eth_wire_listener: Option<EventStream<RethNewBlockWithPeer<ScrollBlock>>>,
-=======
         td_constant: U128,
->>>>>>> fd0336c9
     ) -> Self {
         // Create the scroll-wire protocol handler.
         let (scroll_wire_handler, events) = ScrollWireProtocolHandler::new(scroll_wire_config);
@@ -96,17 +93,14 @@
         // Spawn the inner network manager.
         tokio::spawn(inner_network_manager);
 
-<<<<<<< HEAD
         Self {
             chain_spec,
             handle,
             from_handle_rx: from_handle_rx.into(),
             scroll_wire,
             eth_wire_listener,
-        }
-=======
-        Self { handle, from_handle_rx: from_handle_rx.into(), scroll_wire, td_constant }
->>>>>>> fd0336c9
+            td_constant,
+        }
     }
 }
 
@@ -120,16 +114,11 @@
     /// This is used when the scroll-wire [`ScrollWireProtocolHandler`] and the inner network
     /// manager [`RethNetworkManager`] are instantiated externally.
     pub fn from_parts(
-<<<<<<< HEAD
         chain_spec: Arc<CS>,
         inner_network_handle: N,
         events: UnboundedReceiver<ScrollWireEvent>,
         eth_wire_listener: Option<EventStream<RethNewBlockWithPeer<ScrollBlock>>>,
-=======
-        inner_network_handle: N,
-        events: UnboundedReceiver<ScrollWireEvent>,
         td_constant: U128,
->>>>>>> fd0336c9
     ) -> Self {
         // Create the channel for sending messages to the network manager from the network handle.
         let (to_manager_tx, from_handle_rx) = mpsc::unbounded_channel();
@@ -139,17 +128,14 @@
 
         let handle = ScrollNetworkHandle::new(to_manager_tx, inner_network_handle);
 
-<<<<<<< HEAD
         Self {
             chain_spec,
             handle,
             from_handle_rx: from_handle_rx.into(),
             scroll_wire,
             eth_wire_listener,
-        }
-=======
-        Self { handle, from_handle_rx: from_handle_rx.into(), scroll_wire, td_constant }
->>>>>>> fd0336c9
+            td_constant,
+        }
     }
 
     /// Returns a new [`ScrollNetworkHandle`] instance.
