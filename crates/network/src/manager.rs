use crate::{BlockImportError, BlockValidationError};

use super::{
    BlockImportOutcome, BlockValidation, NetworkHandleMessage, NetworkManagerEvent,
    NewBlockWithPeer, ScrollNetworkHandle,
};
use alloy_primitives::FixedBytes;
use core::task::Poll;
use futures::{FutureExt, Stream, StreamExt};
use reth_network::{
    cache::LruCache, NetworkConfig as RethNetworkConfig, NetworkHandle as RethNetworkHandle,
    NetworkManager as RethNetworkManager,
};
use reth_network_api::FullNetwork;
use reth_scroll_node::ScrollNetworkPrimitives;
use reth_storage_api::BlockNumReader as BlockNumReaderT;
use scroll_wire::{
    NewBlock, ScrollWireConfig, ScrollWireEvent, ScrollWireManager, ScrollWireProtocolHandler,
    LRU_CACHE_SIZE,
};
use tokio::sync::mpsc::{self, UnboundedReceiver};
use tokio_stream::wrappers::UnboundedReceiverStream;
use tracing::trace;

/// [`ScrollNetworkManager`] manages the state of the scroll p2p network.
///
/// This manager drives the state of the entire network forward and includes the following
/// components:
/// - `handle`: Used to interact with this [`ScrollNetworkManager`] by sending messages using the
///   [`FullNetwork`].
/// - `from_handle_rx`: Receives commands from the [`FullNetwork`].
/// - `scroll_wire`: The type that manages connections and state of the scroll wire protocol.
#[derive(Debug)]
pub struct ScrollNetworkManager<N> {
    /// A handle used to interact with the network manager.
    handle: ScrollNetworkHandle<N>,
    /// Receiver half of the channel set up between this type and the [`FullNetwork`], receives
    /// [`NetworkHandleMessage`]s.
    from_handle_rx: UnboundedReceiverStream<NetworkHandleMessage>,
    /// The scroll wire protocol manager.
    scroll_wire: ScrollWireManager,
}

impl ScrollNetworkManager<RethNetworkHandle<ScrollNetworkPrimitives>> {
    /// Creates a new [`ScrollNetworkManager`] instance from the provided configuration and block
    /// import.
    pub async fn new<C: BlockNumReaderT + 'static>(
        mut network_config: RethNetworkConfig<C, ScrollNetworkPrimitives>,
        scroll_wire_config: ScrollWireConfig,
    ) -> Self {
        // Create the scroll-wire protocol handler.
        let (scroll_wire_handler, events) = ScrollWireProtocolHandler::new(scroll_wire_config);

        // Add the scroll-wire protocol to the network configuration.
        network_config.extra_protocols.push(scroll_wire_handler);

        // Create the inner network manager.
        let inner_network_manager =
            RethNetworkManager::<ScrollNetworkPrimitives>::new(network_config).await.unwrap();
        let inner_network_handle = inner_network_manager.handle().clone();

        // Create the channel for sending messages to the network manager.
        let (to_manager_tx, from_handle_rx) = mpsc::unbounded_channel();

        let handle = ScrollNetworkHandle::new(to_manager_tx, inner_network_handle);

        // Create the scroll-wire protocol manager.
        let scroll_wire = ScrollWireManager::new(events);

        // Spawn the inner network manager.
        tokio::spawn(inner_network_manager);

        Self { handle, from_handle_rx: from_handle_rx.into(), scroll_wire }
    }
}

impl<N: FullNetwork> ScrollNetworkManager<N> {
    /// Creates a new [`ScrollNetworkManager`] instance from the provided parts.
    ///
    /// This is used when the scroll-wire [`ScrollWireProtocolHandler`] and the inner network
    /// manager [`RethNetworkManager`] are instantiated externally.
    pub fn from_parts(inner_network_handle: N, events: UnboundedReceiver<ScrollWireEvent>) -> Self {
        // Create the channel for sending messages to the network manager from the network handle.
        let (to_manager_tx, from_handle_rx) = mpsc::unbounded_channel();

        // Create the scroll-wire protocol manager.
        let scroll_wire = ScrollWireManager::new(events);

        let handle = ScrollNetworkHandle::new(to_manager_tx, inner_network_handle);

        Self { handle, from_handle_rx: from_handle_rx.into(), scroll_wire }
    }

    /// Returns a new [`ScrollNetworkHandle`] instance.
    pub fn handle(&self) -> &ScrollNetworkHandle<N> {
        &self.handle
    }

    /// Returns an inner network handle [`RethNetworkHandle`].
    pub fn inner_network_handle(&self) -> &N {
        self.handle.inner()
    }

    /// Announces a new block to the network.
    fn announce_block(&mut self, block: NewBlock) {
        // Compute the block hash.
        let hash = block.block.hash_slow();

        // Filter the peers that have not seen this block hash.
        let peers: Vec<FixedBytes<64>> = self
            .scroll_wire
            .state()
            .iter()
            .filter_map(|(peer_id, blocks)| (!blocks.contains(&hash)).then_some(*peer_id))
            .collect();

        // Announce block to the filtered set of peers
        for peer_id in peers {
            trace!(target: "scroll::network::manager", peer_id = %peer_id, block_hash = %hash, "Announcing new block to peer");
            self.scroll_wire.announce_block(peer_id, &block, hash);
        }
    }

    /// Handler for received events from the [`ScrollWireManager`].
    fn on_scroll_wire_event(&mut self, event: ScrollWireEvent) -> NetworkManagerEvent {
        match event {
            ScrollWireEvent::NewBlock { peer_id, block, signature } => {
                trace!(target: "scroll::network::manager", peer_id = ?peer_id, block = ?block.hash_slow(), signature = ?signature, "Received new block");
                NetworkManagerEvent::NewBlock(NewBlockWithPeer { peer_id, block, signature })
            }
            // Only `NewBlock` events are expected from the scroll-wire protocol.
            _ => {
                unreachable!()
            }
        }
    }

<<<<<<< HEAD
    /// Handler for received messaged from the [`ScrollNetworkHandle`].
=======
    /// Handler for received messages from the [`ScrollNetworkHandle`].
>>>>>>> fb06d456
    fn on_handle_message(&mut self, message: NetworkHandleMessage) {
        match message {
            NetworkHandleMessage::AnnounceBlock { block, signature } => {
                self.announce_block(NewBlock::new(signature, block))
            }
            NetworkHandleMessage::BlockImportOutcome(outcome) => {
                self.on_block_import_result(outcome);
            }
            NetworkHandleMessage::Shutdown(tx) => {
                tx.send(()).unwrap()
                // self.perform_network_shutdown().await;
                // let _ = tx.send(());
            }
        }
    }

    /// Handler for the result of a block import.
    fn on_block_import_result(&mut self, outcome: BlockImportOutcome) {
        let BlockImportOutcome { peer, result } = outcome;
        match result {
            Ok(BlockValidation::ValidBlock { new_block: msg }) |
            Ok(BlockValidation::ValidHeader { new_block: msg }) => {
                trace!(target: "scroll::network::manager", peer_id = ?peer, block = ?msg.block, "Block import successful - announcing block to network");
                let hash = msg.block.hash_slow();
                self.scroll_wire
                    .state_mut()
                    .entry(peer)
                    .or_insert_with(|| LruCache::new(LRU_CACHE_SIZE))
                    .insert(hash);
                self.announce_block(msg);
            }
            Err(BlockImportError::Consensus(err)) => {
                trace!(target: "scroll::network::manager", peer_id = ?peer, ?err, "Block import failed - consensus error - penalizing peer");
                self.inner_network_handle()
                    .reputation_change(peer, reth_network_api::ReputationChangeKind::BadBlock);
            }
            Err(BlockImportError::Validation(BlockValidationError::InvalidBlock)) => {
                trace!(target: "scroll::network::manager", peer_id = ?peer, "Block import failed - invalid block - penalizing peer");
                self.inner_network_handle()
                    .reputation_change(peer, reth_network_api::ReputationChangeKind::BadBlock);
            }
        }
    }
}

impl<N: FullNetwork> Stream for ScrollNetworkManager<N> {
    type Item = NetworkManagerEvent;

    fn poll_next(
        self: std::pin::Pin<&mut Self>,
        cx: &mut std::task::Context<'_>,
    ) -> std::task::Poll<Option<Self::Item>> {
        let this = self.get_mut();

        // We handle the messages from the network handle.
        loop {
            match this.from_handle_rx.poll_next_unpin(cx) {
                // A message has been received from the network handle.
                std::task::Poll::Ready(Some(message)) => {
                    this.on_handle_message(message);
                }
                // All network handles have been dropped so we can shutdown the network.
                std::task::Poll::Ready(None) => {
                    // return std::task::Poll::Ready(());
                    // For now we will return pending to keep the network running.
                    break;
                }
                // No additional messages exist break.
                std::task::Poll::Pending => break,
            }
        }

        // Next we handle the scroll-wire events.
        if let Poll::Ready(event) = this.scroll_wire.poll_unpin(cx) {
            return std::task::Poll::Ready(Some(this.on_scroll_wire_event(event)));
        }

        std::task::Poll::Pending
    }
}<|MERGE_RESOLUTION|>--- conflicted
+++ resolved
@@ -135,11 +135,7 @@
         }
     }
 
-<<<<<<< HEAD
-    /// Handler for received messaged from the [`ScrollNetworkHandle`].
-=======
     /// Handler for received messages from the [`ScrollNetworkHandle`].
->>>>>>> fb06d456
     fn on_handle_message(&mut self, message: NetworkHandleMessage) {
         match message {
             NetworkHandleMessage::AnnounceBlock { block, signature } => {
