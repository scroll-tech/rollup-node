--- conflicted
+++ resolved
@@ -3,11 +3,7 @@
 use reth_scroll_primitives::ScrollBlock;
 
 /// A new block with the peer id that it was received from.
-<<<<<<< HEAD
-#[derive(Debug, Clone, PartialEq)]
-=======
 #[derive(Debug, Clone, PartialEq, Eq)]
->>>>>>> 60f7b7ad
 pub struct NewBlockWithPeer {
     pub peer_id: PeerId,
     pub block: ScrollBlock,
