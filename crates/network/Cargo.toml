--- conflicted
+++ resolved
@@ -18,12 +18,8 @@
 reth-network-types = { git = "https://github.com/scroll-tech/reth.git", branch = "morty/fix-eth66-serve-signature", default-features = false }
 reth-network-peers.workspace = true
 reth-primitives-traits.workspace = true
-<<<<<<< HEAD
 reth-storage-api = { git = "https://github.com/scroll-tech/reth.git", branch = "morty/fix-eth66-serve-signature", default-features = false }
-=======
-reth-storage-api = { workspace = true, default-features = false }
 reth-tokio-util.workspace = true
->>>>>>> 12a32464
 
 # scroll
 reth-scroll-chainspec.workspace = true
