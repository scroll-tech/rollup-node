--- conflicted
+++ resolved
@@ -18,12 +18,8 @@
 reth-network-types = { git = "https://github.com/scroll-tech/reth.git", default-features = false }
 reth-network-peers.workspace = true
 reth-primitives-traits.workspace = true
-<<<<<<< HEAD
-reth-storage-api = { git = "https://github.com/scroll-tech/reth.git", default-features = false }
+reth-storage-api = { workspace = true, default-features = false }
 reth-tokio-util.workspace = true
-=======
-reth-storage-api = { workspace = true, default-features = false }
->>>>>>> c030533e
 
 # scroll
 reth-scroll-chainspec.workspace = true
