--- conflicted
+++ resolved
@@ -30,24 +30,12 @@
     HandleL1Message(PendingIndexerFuture),
 }
 
-<<<<<<< HEAD
-/// The indexer is responsible for indexing data relevant to the rollup node.
-#[derive(Debug)]
-pub struct Indexer {
-    /// A reference to the database used to persist the indexed data.
-    database: Arc<Database>,
-    /// A channel to receive commands to index data.
-    cmd_rx: mpsc::UnboundedReceiver<IndexerCommand>,
-    /// An event sender for sending events to subscribers of the indexer.
-    event_sender: Option<EventSender<IndexerEvent>>,
-=======
 /// The indexer is responsible for indexing data relevant to the L1.
 pub struct Indexer {
     /// A reference to the database used to persist the indexed data.
     database: Arc<Database>,
     /// A queue of pending futures.
     pending_futures: VecDeque<IndexerAction>,
->>>>>>> 67f84778
 }
 
 impl IndexerAction {
