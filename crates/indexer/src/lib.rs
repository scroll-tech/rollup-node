//! A library responsible for indexing data relevant to the L1.

use alloy_consensus::Header;
use alloy_eips::{BlockHashOrNumber, Encodable2718};
use alloy_primitives::{b256, keccak256, B256};
use alloy_provider::Provider;
use futures::{task::AtomicWaker, Stream, StreamExt, TryStreamExt};
use reth_chainspec::EthChainSpec;
use reth_network_p2p::{BlockClient, BodiesClient};
use reth_scroll_primitives::ScrollBlock;
use rollup_node_primitives::{
    BatchCommitData, BatchInfo, BlockInfo, BoundedVec, ChainImport, L1MessageEnvelope,
    L2BlockInfoWithL1Messages,
};
use rollup_node_watcher::L1Notification;
use scroll_alloy_consensus::TxL1Message;
use scroll_alloy_hardforks::{ScrollHardfork, ScrollHardforks};
use scroll_alloy_network::Scroll;
use scroll_db::{Database, DatabaseError, DatabaseOperations, L1MessageStart, UnwindResult};
use scroll_network::NewBlockWithPeer;
use std::{
    collections::{HashMap, VecDeque},
    pin::Pin,
    sync::{
        atomic::{AtomicU64, Ordering},
        Arc, Mutex,
    },
    task::{Context, Poll},
    time::Instant,
};
use strum::IntoEnumIterator;

mod action;
use action::{IndexerFuture, PendingIndexerFuture};

mod event;
pub use event::ChainOrchestratorEvent;

mod error;
pub use error::IndexerError;

mod metrics;
pub use metrics::{IndexerItem, IndexerMetrics};

const L1_MESSAGE_QUEUE_HASH_MASK: B256 =
    b256!("ffffffffffffffffffffffffffffffffffffffffffffffffffffffff00000000");

/// The number of block headers we keep in memory.
const OPTIMISTIC_CHAIN_BUFFER_SIZE: usize = 2000;

/// The maximum number of blocks we keep in memory for the consolidated chain (This is the full
/// unsafe chain). Memory requirements = ~800 bytes per header * `600_000` headers = 480 MB.
// TODO: This is just a temporary hack we will transition to a VecDeque when not in synced mode.
const CONSOLIDATED_CHAIN_BUFFER_SIZE: usize = 300_000;

/// The threshold for optimistic syncing. If the received block is more than this many blocks
/// ahead of the current chain, we optimistically sync the chain.
const OPTIMISTIC_SYNC_THRESHOLD: u64 = 100;

type Chain = BoundedVec<Header>;

/// The indexer is responsible for indexing data relevant to the L1.
#[derive(Debug)]
pub struct ChainOrchestrator<ChainSpec, BC, P> {
    /// The `BlockClient` that is used to fetch blocks from peers over p2p.
    network_client: Arc<BC>,
    /// The L2 client that is used to interact with the L2 chain.
    l2_client: Arc<P>,
    /// An in-memory representation of the optimistic chain we are following.
    chain: Arc<Mutex<Chain>>,
    /// A reference to the database used to persist the indexed data.
    database: Arc<Database>,
    /// A queue of pending futures.
    pending_futures: VecDeque<IndexerFuture>,
    /// The block number of the L1 finalized block.
    l1_finalized_block_number: Arc<AtomicU64>,
    /// The block number of the L2 finalized block.
    l2_finalized_block_number: Arc<AtomicU64>,
    /// The chain specification for the indexer.
    chain_spec: Arc<ChainSpec>,
    /// The metrics for the indexer.
    metrics: HashMap<IndexerItem, IndexerMetrics>,
    /// A boolean to represent if the [`ChainOrchestrator`] is in optimistic mode.
    optimistic_mode: Arc<Mutex<bool>>,
    /// A boolean to represent if the L1 has been synced.
    l1_synced: bool,
    /// The waker to notify when the engine driver should be polled.
    waker: AtomicWaker,
}

impl<
        ChainSpec: ScrollHardforks + EthChainSpec + Send + Sync + 'static,
        BC: BlockClient<Block = ScrollBlock> + Send + Sync + 'static,
        P: Provider<Scroll> + 'static,
    > ChainOrchestrator<ChainSpec, BC, P>
{
    /// Creates a new indexer with the given [`Database`].
    pub async fn new(
        database: Arc<Database>,
        chain_spec: Arc<ChainSpec>,
        block_client: BC,
        l2_client: P,
    ) -> Self {
        let chain = init_chain_from_db(&database, &l2_client).await;
        Self {
            network_client: Arc::new(block_client),
            l2_client: Arc::new(l2_client),
            chain: Arc::new(Mutex::new(chain)),
            database,
            pending_futures: Default::default(),
            l1_finalized_block_number: Arc::new(AtomicU64::new(0)),
            l2_finalized_block_number: Arc::new(AtomicU64::new(0)),
            chain_spec,
            metrics: IndexerItem::iter()
                .map(|i| {
                    let label = i.as_str();
                    (i, IndexerMetrics::new_with_labels(&[("item", label)]))
                })
                .collect(),
            optimistic_mode: Arc::new(Mutex::new(false)),
            l1_synced: false,
            waker: AtomicWaker::new(),
        }
    }

    /// Wraps a pending indexer future, metering the completion of it.
    pub fn handle_metered(
        &mut self,
        item: IndexerItem,
        indexer_fut: PendingIndexerFuture,
    ) -> PendingIndexerFuture {
        let metric = self.metrics.get(&item).expect("metric exists").clone();
        let fut_wrapper = Box::pin(async move {
            let now = Instant::now();
            let res = indexer_fut.await;
            metric.task_duration.record(now.elapsed().as_secs_f64());
            res
        });
        fut_wrapper
    }

    /// Sets the L1 synced status to the provided value.
    pub fn set_l1_synced_status(&mut self, l1_synced: bool) {
        self.l1_synced = l1_synced;
    }

    /// Handles a new block received from a peer.
    pub fn handle_block_from_peer(&mut self, block_with_peer: NewBlockWithPeer) {
        let chain = self.chain.clone();
        let l2_client = self.l2_client.clone();
        let optimistic_mode = self.optimistic_mode.clone();
        let network_client = self.network_client.clone();
        let database = self.database.clone();
        let fut = self.handle_metered(
            IndexerItem::NewBlock,
            Box::pin(async move {
                Self::handle_new_block(
                    chain,
                    l2_client,
                    optimistic_mode,
                    network_client,
                    database,
                    block_with_peer,
                )
                .await
            }),
        );
        self.pending_futures.push_back(IndexerFuture::HandleL2Block(fut));
        self.waker.wake();
    }

    /// Handles a new block received from the network.
    pub async fn handle_new_block(
        chain: Arc<Mutex<Chain>>,
        _l2_client: Arc<P>,
        optimistic_mode: Arc<Mutex<bool>>,
        network_client: Arc<BC>,
        database: Arc<Database>,
        block_with_peer: NewBlockWithPeer,
    ) -> Result<ChainOrchestratorEvent, IndexerError> {
        let NewBlockWithPeer { block: received_block, peer_id, signature } = block_with_peer;
        let mut current_chain_headers = chain.lock().unwrap().clone().into_inner();
        let max_block_number = current_chain_headers.back().expect("chain can not be empty").number;
        let min_block_number =
            current_chain_headers.front().expect("chain can not be empty").number;
        let optimistic_mode_local: bool = {
            let guard = optimistic_mode.lock().unwrap();
            *guard
        };

        // TODO: remove database lookups.

        // If the received block has a block number that is greater than the tip
        // of the chain by the optimistic sync threshold, we optimistically sync the chain and
        // update the in-memory buffer.
        if (received_block.header.number - max_block_number) >= OPTIMISTIC_SYNC_THRESHOLD {
            // fetch the latest `OPTIMISTIC_CHAIN_BUFFER_SIZE` blocks from the network for the
            // optimistic chain.
            let mut optimistic_headers = vec![received_block.header.clone()];
            while optimistic_headers.len() < OPTIMISTIC_CHAIN_BUFFER_SIZE &&
                optimistic_headers.last().unwrap().number != 0
            {
                tracing::trace!(target: "scroll::watcher", number = ?(optimistic_headers.last().unwrap().number - 1), "fetching block");
                let header = network_client
                    .get_header(BlockHashOrNumber::Hash(
                        optimistic_headers.last().unwrap().parent_hash,
                    ))
                    .await
                    .unwrap()
                    .into_data()
                    .unwrap();
                optimistic_headers.push(header);
            }
            optimistic_headers.reverse();
            let mut new_chain = Chain::new(OPTIMISTIC_CHAIN_BUFFER_SIZE);
            new_chain.extend(optimistic_headers);
            *chain.lock().unwrap() = new_chain;
            *optimistic_mode.lock().unwrap() = true;
            return Ok(ChainOrchestratorEvent::OptimisticSync(received_block));
        }

        // Check if we have already have this block in memory.
        if received_block.number <= max_block_number &&
            received_block.number >= min_block_number &&
            current_chain_headers.iter().any(|h| h == &received_block.header)
        {
            tracing::debug!(target: "scroll::watcher", block_hash = ?received_block.header.hash_slow(), "block already in chain");
            return Ok(ChainOrchestratorEvent::BlockAlreadyKnown(
                received_block.header.hash_slow(),
                peer_id,
            ));
        }

        // If we are in optimistic mode, we return an event indicating that we have insufficient
        // data to process the block as we are optimistically syncing the chain.
        if optimistic_mode_local && (received_block.header.number <= min_block_number) {
            return Ok(ChainOrchestratorEvent::InsufficientDataForReceivedBlock(
                received_block.header.hash_slow(),
            ));
        };

        let mut new_chain_headers = vec![received_block.header.clone()];
        let mut new_header_tail = received_block.header.clone();

        // We should never have a re-org that is deeper than the current safe head.
        let (latest_safe_block, _) =
            database.get_latest_safe_l2_info().await?.expect("safe block must exist");

        // We search for the re-org index in the in-memory chain or the database.
        let reorg_index = {
            loop {
                // If the new header tail has a block number that is less than the current header
                // tail then we should fetch more blocks for the current header chain to aid
                // reconciliation.
                if new_header_tail.number <=
                    current_chain_headers.back().expect("chain can not be empty").number
                {
                    for _ in 0..50 {
                        if new_header_tail.number.saturating_sub(1) < latest_safe_block.number {
                            tracing::info!(target: "scroll::chain", hash = %latest_safe_block.hash, number = %latest_safe_block.number, "reached safe block number - terminating fetching.");
                            break;
                        }
                        tracing::trace!(target: "scroll::watcher", number = ?(new_header_tail.number - 1), "fetching block");
                        if let Some(header) = network_client
                            .get_header(BlockHashOrNumber::Hash(new_header_tail.parent_hash))
                            .await
                            .unwrap()
                            .into_data()
                        {
                            new_chain_headers.push(header.clone());
                            new_header_tail = header;
                        } else {
                            return Err(IndexerError::MissingBlockHeader {
                                hash: new_header_tail.parent_hash,
                            });
                        }
                    }
                }

                // If the current header block number is greater than the in-memory chain then we
                // should search the in-memory chain (we keep the latest
                // `OPTIMISTIC_CHAIN_BUFFER_SIZE` headers in memory).
                if let Some(pos) = current_chain_headers
                    .iter()
                    .rposition(|h| h.hash_slow() == new_header_tail.parent_hash)
                {
                    // If the received fork is older than the current chain, we return an event
                    // indicating that we have received an old fork.
                    if (pos < current_chain_headers.len() - 1) &&
                        current_chain_headers.get(pos + 1).unwrap().timestamp >=
                            new_header_tail.timestamp
                    {
                        return Ok(ChainOrchestratorEvent::OldForkReceived {
                            headers: new_chain_headers,
                            peer_id,
                            signature,
                        });
                    }
                    break Some(pos);
                }

                // If we are in optimistic mode, we terminate the search as we don't have the
                // necessary data from L1 consolidation yet. This is fine because very deep
                // re-orgs are rare and in any case will be resolved once optimistic sync is
                // completed. If the current header block number is less than the
                // latest safe block number then this would suggest a reorg of a
                // safe block which is not invalid - terminate the search.
                if optimistic_mode_local &&
                    (new_header_tail.number <=
                        current_chain_headers
                            .front()
                            .expect("chain must not be empty")
                            .number)
                {
                    if received_block.timestamp >
                        current_chain_headers.back().expect("chain can not be empty").timestamp
                    {
                        tracing::debug!(target: "scroll::watcher", block_hash = ?received_block.header.hash_slow(), "received block is ahead of the current chain");
                        while new_chain_headers.len() < OPTIMISTIC_CHAIN_BUFFER_SIZE &&
                            new_chain_headers.last().unwrap().number != 0
                        {
                            tracing::trace!(target: "scroll::watcher", number = ?(new_chain_headers.last().unwrap().number - 1), "fetching block");
                            let header = network_client
                                .get_header(BlockHashOrNumber::Hash(
                                    new_chain_headers.last().unwrap().parent_hash,
                                ))
                                .await
                                .unwrap()
                                .into_data()
                                .unwrap();
                            new_chain_headers.push(header);
                        }
                        break None;
                    }
                    return Ok(ChainOrchestratorEvent::InsufficientDataForReceivedBlock(
                        received_block.header.hash_slow(),
                    ));
                }

                // If the current header block number is less than the latest safe block number then
                // we should error.
                if new_header_tail.number <= latest_safe_block.number {
                    return Err(IndexerError::L2SafeBlockReorgDetected);
                }

                tracing::trace!(target: "scroll::watcher", number = ?(new_header_tail.number - 1), "fetching block");
                if let Some(header) = network_client
                    .get_header(BlockHashOrNumber::Hash(new_header_tail.parent_hash))
                    .await
                    .unwrap()
                    .into_data()
                {
                    // TODO: what do we do when peers don't have the blocks? We can't recreate the
                    // chain so we should terminate here. We should be able to reconcile this gap in
                    // a future block.
                    new_chain_headers.push(header.clone());
                    new_header_tail = header;
                } else {
                    return Err(IndexerError::MissingBlockHeader {
                        hash: new_header_tail.parent_hash,
                    });
                }
            }
        };

        // Reverse the new chain headers to have them in the correct order.
        new_chain_headers.reverse();

        // Fetch the blocks associated with the new chain headers.
        let new_blocks = if new_chain_headers.len() == 1 {
            vec![received_block]
        } else {
            fetch_blocks(new_chain_headers.clone(), network_client.clone()).await
        };

        // If we are not in optimistic mode, we validate the L1 messages in the new blocks.
        if !optimistic_mode_local {
            validate_l1_messages(&new_blocks, database.clone()).await?;
        }

        match reorg_index {
            // If this is a simple chain extension, we can just extend the in-memory chain and emit
            // a ChainExtended event.
            Some(index) if index == current_chain_headers.len() - 1 => {
                // Update the chain with the new blocks.
                current_chain_headers.extend(new_blocks.iter().map(|b| b.header.clone()));
                let mut new_chain = Chain::new(OPTIMISTIC_CHAIN_BUFFER_SIZE);
                new_chain.extend(current_chain_headers);
                *chain.lock().unwrap() = new_chain;

                Ok(ChainOrchestratorEvent::ChainExtended(ChainImport::new(
                    new_blocks, peer_id, signature,
                )))
            }
            // If we are re-organizing the in-memory chain, we need to split the chain at the reorg
            // point and extend it with the new blocks.
            Some(position) => {
                // reorg the in-memory chain to the new chain and issue a reorg event.
                let mut new_chain = Chain::new(OPTIMISTIC_CHAIN_BUFFER_SIZE);
                new_chain.extend(current_chain_headers.iter().take(position).cloned());
                new_chain.extend(new_chain_headers);
                *chain.lock().unwrap() = new_chain;

                Ok(ChainOrchestratorEvent::ChainReorged(ChainImport::new(
                    new_blocks, peer_id, signature,
                )))
            }
            None => {
                let mut new_chain = Chain::new(OPTIMISTIC_CHAIN_BUFFER_SIZE);
                new_chain.extend(new_chain_headers);
                *chain.lock().unwrap() = new_chain;
                *optimistic_mode.lock().unwrap() = true;

                Ok(ChainOrchestratorEvent::OptimisticSync(
                    new_blocks.last().cloned().expect("new_blocks should not be empty"),
                ))
            }
        }
    }

    /// Inserts an L2 block in the database.
    pub fn consolidate_l2_blocks(
        &mut self,
        block_info: Vec<L2BlockInfoWithL1Messages>,
        batch_info: Option<BatchInfo>,
    ) {
        let database = self.database.clone();
        let l1_synced = self.l1_synced;
        let optimistic_mode = self.optimistic_mode.clone();
        let chain = self.chain.clone();
        let l2_client = self.l2_client.clone();
        let fut = self.handle_metered(
            IndexerItem::InsertL2Block,
            Box::pin(async move {
                // If we are in optimistic mode and the L1 is synced, we consolidate the chain and
                // disable optimistic mode.
                if l1_synced && *optimistic_mode.lock().unwrap() {
                    consolidate_chain(database.clone(), block_info.clone(), chain, l2_client)
                        .await?;
                    *optimistic_mode.lock().unwrap() = false;
                }

                // If we are consolidating a batch, we insert the batch info into the database.
                let head = block_info.last().expect("block info must not be empty").clone();
                if batch_info.is_some() {
                    database.insert_blocks(block_info, batch_info).await?;
                }

                Result::<_, IndexerError>::Ok(ChainOrchestratorEvent::L2BlockCommitted(
                    head, batch_info,
                ))
            }),
        );

        self.pending_futures.push_back(IndexerFuture::HandleDerivedBlock(fut))
    }

    /// Handles an event from the L1.
    pub fn handle_l1_notification(&mut self, event: L1Notification) {
        let fut = match event {
            L1Notification::Reorg(block_number) => IndexerFuture::HandleReorg(self.handle_metered(
                IndexerItem::L1Reorg,
                Box::pin(Self::handle_l1_reorg(
                    self.database.clone(),
                    self.chain_spec.clone(),
                    block_number,
                )),
            )),
            L1Notification::NewBlock(_) | L1Notification::Consensus(_) => return,
            L1Notification::Finalized(block_number) => {
                IndexerFuture::HandleFinalized(self.handle_metered(
                    IndexerItem::L1Finalization,
                    Box::pin(Self::handle_finalized(
                        self.database.clone(),
                        block_number,
                        self.l1_finalized_block_number.clone(),
                        self.l2_finalized_block_number.clone(),
                    )),
                ))
            }
            L1Notification::BatchCommit(batch) => {
                IndexerFuture::HandleBatchCommit(self.handle_metered(
                    IndexerItem::BatchCommit,
                    Box::pin(Self::handle_batch_commit(self.database.clone(), batch)),
                ))
            }
            L1Notification::L1Message { message, block_number, block_timestamp } => {
                IndexerFuture::HandleL1Message(self.handle_metered(
                    IndexerItem::L1Message,
                    Box::pin(Self::handle_l1_message(
                        self.database.clone(),
                        self.chain_spec.clone(),
                        message,
                        block_number,
                        block_timestamp,
                    )),
                ))
            }
            L1Notification::BatchFinalization { hash, block_number, .. } => {
                IndexerFuture::HandleBatchFinalization(self.handle_metered(
                    IndexerItem::BatchFinalization,
                    Box::pin(Self::handle_batch_finalization(
                        self.database.clone(),
                        hash,
                        block_number,
                        self.l1_finalized_block_number.clone(),
                        self.l2_finalized_block_number.clone(),
                    )),
                ))
            }
        };

        self.pending_futures.push_back(fut);
    }

    /// Handles a reorganization event by deleting all indexed data which is greater than the
    /// provided block number.
    async fn handle_l1_reorg(
        database: Arc<Database>,
        chain_spec: Arc<ChainSpec>,
        l1_block_number: u64,
    ) -> Result<ChainOrchestratorEvent, IndexerError> {
        let txn = database.tx().await?;
        let UnwindResult { l1_block_number, queue_index, l2_head_block_info, l2_safe_block_info } =
            txn.unwind(chain_spec.genesis_hash(), l1_block_number).await?;
        txn.commit().await?;
        Ok(ChainOrchestratorEvent::ChainUnwound {
            l1_block_number,
            queue_index,
            l2_head_block_info,
            l2_safe_block_info,
        })
    }

    /// Handles a finalized event by updating the indexer L1 finalized block and returning the new
    /// finalized L2 chain block.
    async fn handle_finalized(
        database: Arc<Database>,
        block_number: u64,
        l1_block_number: Arc<AtomicU64>,
        l2_block_number: Arc<AtomicU64>,
    ) -> Result<ChainOrchestratorEvent, IndexerError> {
        // Set the latest finalized L1 block in the database.
        database.set_latest_finalized_l1_block_number(block_number).await?;

        // get the newest finalized batch.
        let batch_hash = database.get_finalized_batch_hash_at_height(block_number).await?;

        // get the finalized block for the batch.
        let finalized_block = if let Some(hash) = batch_hash {
            Self::fetch_highest_finalized_block(database, hash, l2_block_number).await?
        } else {
            None
        };

        // update the indexer l1 block number.
        l1_block_number.store(block_number, Ordering::Relaxed);

        Ok(ChainOrchestratorEvent::L1BlockFinalized(block_number, finalized_block))
    }

    /// Handles an L1 message by inserting it into the database.
    async fn handle_l1_message(
        database: Arc<Database>,
        chain_spec: Arc<ChainSpec>,
        l1_message: TxL1Message,
        l1_block_number: u64,
        block_timestamp: u64,
    ) -> Result<ChainOrchestratorEvent, IndexerError> {
        let event = ChainOrchestratorEvent::L1MessageCommitted(l1_message.queue_index);

        let queue_hash = if chain_spec
            .scroll_fork_activation(ScrollHardfork::EuclidV2)
            .active_at_timestamp_or_number(block_timestamp, l1_block_number) &&
            l1_message.queue_index > 0
        {
            let index = l1_message.queue_index - 1;
            let prev_queue_hash = database
                .get_l1_message_by_index(index)
                .await?
                .map(|m| m.queue_hash)
                .ok_or(DatabaseError::L1MessageNotFound(index))?;

            let mut input = prev_queue_hash.unwrap_or_default().to_vec();
            input.append(&mut l1_message.tx_hash().to_vec());
            Some(keccak256(input) & L1_MESSAGE_QUEUE_HASH_MASK)
        } else {
            None
        };

        let l1_message = L1MessageEnvelope::new(l1_message, l1_block_number, None, queue_hash);
        database.insert_l1_message(l1_message).await?;
        Ok(event)
    }

    /// Handles a batch input by inserting it into the database.
    async fn handle_batch_commit(
        database: Arc<Database>,
        batch: BatchCommitData,
<<<<<<< HEAD
    ) -> Result<ChainOrchestratorEvent, IndexerError> {
        let event = ChainOrchestratorEvent::BatchCommitted(BatchInfo::new(batch.index, batch.hash));
        database.insert_batch(batch).await?;
=======
    ) -> Result<IndexerEvent, IndexerError> {
        let txn = database.tx().await?;
        let prev_batch_index = batch.index - 1;

        // remove any batches with an index greater than the previous batch.
        let affected = txn.delete_batches_gt_batch_index(prev_batch_index).await?;

        // handle the case of a batch revert.
        let new_safe_head = if affected > 0 {
            txn.delete_l2_blocks_gt_batch_index(prev_batch_index).await?;
            txn.get_highest_block_for_batch_index(prev_batch_index).await?
        } else {
            None
        };

        let event = IndexerEvent::BatchCommitIndexed {
            batch_info: BatchInfo::new(batch.index, batch.hash),
            safe_head: new_safe_head,
        };

        // insert the batch and commit the transaction.
        txn.insert_batch(batch).await?;
        txn.commit().await?;

>>>>>>> 975c8061
        Ok(event)
    }

    /// Handles a batch finalization event by updating the batch input in the database.
    async fn handle_batch_finalization(
        database: Arc<Database>,
        batch_hash: B256,
        block_number: u64,
        l1_block_number: Arc<AtomicU64>,
        l2_block_number: Arc<AtomicU64>,
    ) -> Result<ChainOrchestratorEvent, IndexerError> {
        // finalized the batch.
        database.finalize_batch(batch_hash, block_number).await?;

        // check if the block where the batch was finalized is finalized on L1.
        let mut finalized_block = None;
        let l1_block_number_value = l1_block_number.load(Ordering::Relaxed);
        if l1_block_number_value > block_number {
            // fetch the finalized block.
            finalized_block =
                Self::fetch_highest_finalized_block(database, batch_hash, l2_block_number).await?;
        }

        let event = ChainOrchestratorEvent::BatchFinalized(batch_hash, finalized_block);
        Ok(event)
    }

    /// Returns the highest finalized block for the provided batch hash. Will return [`None`] if the
    /// block number has already been seen by the indexer.
    async fn fetch_highest_finalized_block(
        database: Arc<Database>,
        batch_hash: B256,
        l2_block_number: Arc<AtomicU64>,
    ) -> Result<Option<BlockInfo>, IndexerError> {
        let finalized_block = database.get_highest_block_for_batch_hash(batch_hash).await?;

        // only return the block if the indexer hasn't seen it.
        // in which case also update the `l2_finalized_block_number` value.
        Ok(finalized_block.filter(|info| {
            let current_l2_block_number = l2_block_number.load(Ordering::Relaxed);
            if info.number > current_l2_block_number {
                l2_block_number.store(info.number, Ordering::Relaxed);
                true
            } else {
                false
            }
        }))
    }
}

<<<<<<< HEAD
async fn init_chain_from_db<P: Provider<Scroll> + 'static>(
    database: &Arc<Database>,
    l2_client: &P,
) -> BoundedVec<Header> {
    let blocks = {
        let mut blocks = Vec::with_capacity(OPTIMISTIC_CHAIN_BUFFER_SIZE);
        let mut blocks_stream =
            database.get_l2_blocks().await.unwrap().take(OPTIMISTIC_CHAIN_BUFFER_SIZE);
        while let Some(block_info) = blocks_stream.try_next().await.unwrap() {
            let header = l2_client
                .get_block_by_hash(block_info.hash)
                .await
                .unwrap()
                .unwrap()
                .header
                .into_consensus();
            blocks.push(header);
        }
        blocks.reverse();
        blocks
    };
    let mut chain: Chain = Chain::new(OPTIMISTIC_CHAIN_BUFFER_SIZE);
    chain.extend(blocks);
    chain
}

/// Unwinds the indexer by deleting all indexed data greater than the provided L1 block number.
pub async fn unwind<ChainSpec: ScrollHardforks + EthChainSpec + Send + Sync + 'static>(
    database: Arc<Database>,
    chain_spec: Arc<ChainSpec>,
    l1_block_number: u64,
) -> Result<ChainOrchestratorEvent, IndexerError> {
    // create a database transaction so this operation is atomic
    let txn = database.tx().await?;

    // delete batch inputs and l1 messages
    let batches_removed = txn.delete_batches_gt(l1_block_number).await?;
    let deleted_messages = txn.delete_l1_messages_gt(l1_block_number).await?;

    // filter and sort the executed L1 messages
    let mut removed_executed_l1_messages: Vec<_> =
        deleted_messages.into_iter().filter(|x| x.l2_block_number.is_some()).collect();
    removed_executed_l1_messages
        .sort_by(|a, b| a.transaction.queue_index.cmp(&b.transaction.queue_index));

    // check if we need to reorg the L2 head and delete some L2 blocks
    let (queue_index, l2_head_block_info) = if let Some(msg) = removed_executed_l1_messages.first()
    {
        let l2_reorg_block_number = msg
            .l2_block_number
            .expect("we guarantee that this is Some(u64) due to the filter on line 130") -
            1;
        let l2_block_info = txn
            .get_l2_block_info_by_number(l2_reorg_block_number)
            .await?
            .ok_or(IndexerError::L2BlockNotFound(l2_reorg_block_number))?;
        txn.delete_l2_blocks_gt(l2_reorg_block_number).await?;
        (Some(msg.transaction.queue_index), Some(l2_block_info))
    } else {
        (None, None)
    };

    // check if we need to reorg the L2 safe block
    let l2_safe_block_info = if batches_removed > 0 {
        if let Some(x) = txn.get_latest_safe_l2_info().await? {
            Some(x.0)
        } else {
            Some(BlockInfo::new(0, chain_spec.genesis_hash()))
        }
    } else {
        None
    };

    // commit the transaction
    txn.commit().await?;
    Ok(ChainOrchestratorEvent::ChainUnwound {
        l1_block_number,
        queue_index,
        l2_head_block_info,
        l2_safe_block_info,
    })
}

impl<
        ChainSpec: ScrollHardforks + 'static,
        BC: BlockClient<Block = ScrollBlock> + Send + Sync + 'static,
        P: Provider<Scroll> + Send + Sync + 'static,
    > Stream for ChainOrchestrator<ChainSpec, BC, P>
{
    type Item = Result<ChainOrchestratorEvent, IndexerError>;
=======
impl<ChainSpec: ScrollHardforks + 'static> Stream for Indexer<ChainSpec> {
    type Item = Result<IndexerEvent, IndexerError>;
>>>>>>> 975c8061

    fn poll_next(mut self: Pin<&mut Self>, cx: &mut Context<'_>) -> Poll<Option<Self::Item>> {
        // Register the waker such that we can wake when required.
        self.waker.register(cx.waker());

        // Remove and poll the next future in the queue
        if let Some(mut action) = self.pending_futures.pop_front() {
            return match action.poll(cx) {
                Poll::Ready(result) => Poll::Ready(Some(result)),
                Poll::Pending => {
                    self.pending_futures.push_front(action);
                    Poll::Pending
                }
            };
        }

        Poll::Pending
    }
}

/// Consolidates the chain by reconciling the in-memory chain with the L2 client and database.
/// This is used to ensure that the in-memory chain is consistent with the L2 chain.
async fn consolidate_chain<P: Provider<Scroll>>(
    database: Arc<Database>,
    _block_info: Vec<L2BlockInfoWithL1Messages>,
    _chain: Arc<Mutex<Chain>>,
    l2_client: P,
) -> Result<(), IndexerError> {
    // take the current chain.
    let chain = std::mem::take(&mut *_chain.lock().unwrap());

    // Find highest common ancestor by comparing hashes
    let hca_index = chain.iter().rposition(|h| {
        let h_hash = h.hash_slow();
        _block_info.iter().any(|b| b.block_info.hash == h_hash)
    });

    // This means there is a deep reorg that has just occurred however in practice this should
    // never happen due to purging of expired chain. This should be reconciled upon the next
    // block import.
    // TODO: consider this case more carefully.
    if hca_index.is_none() {
        // If we do not have a common ancestor, we return an error.
        *_chain.lock().unwrap() = chain;
        return Err(IndexerError::ChainInconsistency);
    }

    // Now reconcile back to the safe head.
    let safe_head = database.get_latest_l2_block().await?.expect("safe head must exist");
    let starting_block =
        l2_client.get_block_by_hash(chain.first().unwrap().hash_slow()).await.unwrap().unwrap();
    let mut consolidated_chain_blocks =
        vec![starting_block.into_consensus().map_transactions(|tx| tx.inner.into_inner())];
    while consolidated_chain_blocks.last().unwrap().header.parent_hash != safe_head.hash {
        // Fetch the missing blocks from the L2 client.
        let block =
            l2_client.get_block_by_hash(chain.last().unwrap().parent_hash).await.unwrap().unwrap();
        consolidated_chain_blocks
            .push(block.into_consensus().map_transactions(|tx| tx.inner.into_inner()));

        if chain.last().unwrap().number < safe_head.number {
            // If we did not consolidate back to the safe head, we return an error.
            *_chain.lock().unwrap() = chain;
            // TODO: should we revert to the last known safe head.
            return Err(IndexerError::ChainInconsistency);
        }
    }

    consolidated_chain_blocks.reverse();
    validate_l1_messages(&consolidated_chain_blocks, database.clone()).await?;

    let mut consolidated_chain = BoundedVec::new(CONSOLIDATED_CHAIN_BUFFER_SIZE);
    consolidated_chain.extend(consolidated_chain_blocks.iter().map(|b| b.header.clone()));
    consolidated_chain.extend(chain.into_inner());

    // let unsafe_chain =

    // TODO: implement the logic to consolidate the chain.
    // If we are in optimistic mode, we consolidate the chain and disable optimistic
    // mode.
    // let mut chain = chain.lock().unwrap();
    // if !chain.is_empty() {
    //     database.insert_chain(chain.drain(..).collect()).await?;
    // }
    Ok(())
}

async fn fetch_blocks<BC: BlockClient<Block = ScrollBlock> + Send + Sync + 'static>(
    headers: Vec<Header>,
    client: Arc<BC>,
) -> Vec<ScrollBlock> {
    let mut blocks = Vec::new();
    // TODO: migrate to `get_block_bodies_with_range_hint`.
    let bodies = client
        .get_block_bodies(headers.iter().map(|h| h.hash_slow()).collect())
        .await
        .expect("Failed to fetch block bodies")
        .into_data();

    for (header, body) in headers.into_iter().zip(bodies) {
        blocks.push(ScrollBlock::new(header, body));
    }

    blocks
}

/// Validates the L1 messages in the provided blocks against the expected L1 messages synced from
/// L1.
async fn validate_l1_messages(
    blocks: &[ScrollBlock],
    database: Arc<Database>,
) -> Result<(), IndexerError> {
    let l1_message_hashes = blocks
        .iter()
        .flat_map(|block| {
            // Get the L1 messages from the block body.
            block
                .body
                .transactions()
                .filter(|&tx| tx.is_l1_message())
                // The hash for L1 messages is the trie hash of the transaction.
                .map(|tx| tx.trie_hash())
                .collect::<Vec<_>>()
        })
        .collect::<Vec<_>>();
    let mut l1_message_stream = database
        .get_l1_messages(l1_message_hashes.first().map(|tx| L1MessageStart::Hash(*tx)))
        .await?;

    for message_hash in l1_message_hashes {
        // Get the expected L1 message from the database.
        let expected_hash = l1_message_stream.next().await.unwrap().unwrap().transaction.tx_hash();

        // If the received and expected L1 messages do not match return an error.
        if message_hash != expected_hash {
            return Err(IndexerError::L1MessageMismatch {
                expected: expected_hash,
                actual: message_hash,
            });
        }
    }
    Ok(())
}

#[cfg(test)]
mod test {
    use std::vec;

    use super::*;
    use alloy_consensus::Header;
    use alloy_eips::{BlockHashOrNumber, BlockNumHash};
    use alloy_primitives::{address, bytes, B256, U256};
    use alloy_provider::{ProviderBuilder, RootProvider};
    use alloy_transport::mock::Asserter;
    use arbitrary::{Arbitrary, Unstructured};
    use futures::StreamExt;
    use parking_lot::Mutex;
    use rand::Rng;
    use reth_eth_wire_types::HeadersDirection;
    use reth_network_p2p::{
        download::DownloadClient,
        error::PeerRequestResult,
        headers::client::{HeadersClient, HeadersRequest},
        priority::Priority,
        BodiesClient,
    };
    use reth_network_peers::{PeerId, WithPeerId};
    use reth_primitives_traits::Block;
    use reth_scroll_chainspec::{ScrollChainSpec, SCROLL_MAINNET};
    use rollup_node_primitives::BatchCommitData;
    use scroll_alloy_network::Scroll;
    use scroll_db::test_utils::setup_test_db;
    use std::{collections::HashMap, ops::RangeInclusive, sync::Arc};

    type ScrollBody = <ScrollBlock as Block>::Body;

    /// A headers+bodies client that stores the headers and bodies in memory, with an artificial
    /// soft bodies response limit that is set to 20 by default.
    ///
    /// This full block client can be [Clone]d and shared between multiple tasks.
    #[derive(Clone, Debug)]
    struct TestScrollFullBlockClient {
        headers: Arc<Mutex<HashMap<B256, Header>>>,
        bodies: Arc<Mutex<HashMap<B256, <ScrollBlock as Block>::Body>>>,
        // soft response limit, max number of bodies to respond with
        soft_limit: usize,
    }

    impl Default for TestScrollFullBlockClient {
        fn default() -> Self {
            let mainnet_genesis: reth_scroll_primitives::ScrollBlock =
                serde_json::from_str(include_str!("../testdata/genesis_block.json")).unwrap();
            let (header, body) = mainnet_genesis.split();
            let hash = header.hash_slow();
            let headers = HashMap::from([(hash, header)]);
            let bodies = HashMap::from([(hash, body)]);
            Self {
                headers: Arc::new(Mutex::new(headers)),
                bodies: Arc::new(Mutex::new(bodies)),
                soft_limit: 20,
            }
        }
    }

    // impl TestScrollFullBlockClient {
    //     /// Insert a header and body into the client maps.
    //     fn insert(&self, header: SealedHeader, body: ScrollBody) {
    //         let hash = header.hash();
    //         self.headers.lock().insert(hash, header.unseal());
    //         self.bodies.lock().insert(hash, body);
    //     }

    //     /// Set the soft response limit.
    //     const fn set_soft_limit(&mut self, limit: usize) {
    //         self.soft_limit = limit;
    //     }

    //     /// Get the block with the highest block number.
    //     fn highest_block(&self) -> Option<SealedBlock<ScrollBlock>> {
    //         self.headers.lock().iter().max_by_key(|(_, header)| header.number).and_then(
    //             |(hash, header)| {
    //                 self.bodies.lock().get(hash).map(|body| {
    //                     SealedBlock::from_parts_unchecked(header.clone(), body.clone(), *hash)
    //                 })
    //             },
    //         )
    //     }
    // }

    impl DownloadClient for TestScrollFullBlockClient {
        /// Reports a bad message from a specific peer.
        fn report_bad_message(&self, _peer_id: PeerId) {}

        /// Retrieves the number of connected peers.
        ///
        /// Returns the number of connected peers in the test scenario (1).
        fn num_connected_peers(&self) -> usize {
            1
        }
    }

    /// Implements the `HeadersClient` trait for the `TestFullBlockClient` struct.
    impl HeadersClient for TestScrollFullBlockClient {
        type Header = Header;
        /// Specifies the associated output type.
        type Output = futures::future::Ready<PeerRequestResult<Vec<Header>>>;

        /// Retrieves headers with a given priority level.
        ///
        /// # Arguments
        ///
        /// * `request` - A `HeadersRequest` indicating the headers to retrieve.
        /// * `_priority` - A `Priority` level for the request.
        ///
        /// # Returns
        ///
        /// A `Ready` future containing a `PeerRequestResult` with a vector of retrieved headers.
        fn get_headers_with_priority(
            &self,
            request: HeadersRequest,
            _priority: Priority,
        ) -> Self::Output {
            let headers = self.headers.lock();

            // Initializes the block hash or number.
            let mut block: BlockHashOrNumber = match request.start {
                BlockHashOrNumber::Hash(hash) => headers.get(&hash).cloned(),
                BlockHashOrNumber::Number(num) => {
                    headers.values().find(|h| h.number == num).cloned()
                }
            }
            .map(|h| h.number.into())
            .unwrap();

            // Retrieves headers based on the provided limit and request direction.
            let resp = (0..request.limit)
                .filter_map(|_| {
                    headers.iter().find_map(|(hash, header)| {
                        // Checks if the header matches the specified block or number.
                        BlockNumHash::new(header.number, *hash).matches_block_or_num(&block).then(
                            || {
                                match request.direction {
                                    HeadersDirection::Falling => block = header.parent_hash.into(),
                                    HeadersDirection::Rising => block = (header.number + 1).into(),
                                }
                                header.clone()
                            },
                        )
                    })
                })
                .collect::<Vec<_>>();

            // Returns a future containing the retrieved headers with a random peer ID.
            futures::future::ready(Ok(WithPeerId::new(PeerId::random(), resp)))
        }
    }

    /// Implements the `BodiesClient` trait for the `TestFullBlockClient` struct.
    impl BodiesClient for TestScrollFullBlockClient {
        type Body = ScrollBody;
        /// Defines the output type of the function.
        type Output = futures::future::Ready<PeerRequestResult<Vec<Self::Body>>>;

        /// Retrieves block bodies corresponding to provided hashes with a given priority.
        ///
        /// # Arguments
        ///
        /// * `hashes` - A vector of block hashes to retrieve bodies for.
        /// * `_priority` - Priority level for block body retrieval (unused in this implementation).
        ///
        /// # Returns
        ///
        /// A future containing the result of the block body retrieval operation.
        fn get_block_bodies_with_priority_and_range_hint(
            &self,
            hashes: Vec<B256>,
            _priority: Priority,
            _range_hint: Option<RangeInclusive<u64>>,
        ) -> Self::Output {
            // Acquire a lock on the bodies.
            let bodies = self.bodies.lock();

            // Create a future that immediately returns the result of the block body retrieval
            // operation.
            futures::future::ready(Ok(WithPeerId::new(
                PeerId::random(),
                hashes
                    .iter()
                    .filter_map(|hash| bodies.get(hash).cloned())
                    .take(self.soft_limit)
                    .collect(),
            )))
        }
    }

    impl BlockClient for TestScrollFullBlockClient {
        type Block = ScrollBlock;
    }

    async fn setup_test_indexer() -> (
        ChainOrchestrator<ScrollChainSpec, TestScrollFullBlockClient, RootProvider<Scroll>>,
        Arc<Database>,
    ) {
        // Get a provider to the node.
        // TODO: update to use a real node URL.
        let assertor = Asserter::new();
        let mainnet_genesis: <Scroll as scroll_alloy_network::Network>::BlockResponse =
            serde_json::from_str(include_str!("../testdata/genesis_block_rpc.json"))
                .expect("Failed to parse mainnet genesis block");
        assertor.push_success(&mainnet_genesis);
        let provider = ProviderBuilder::<_, _, Scroll>::default().connect_mocked_client(assertor);
        let db = Arc::new(setup_test_db().await);
        (
            ChainOrchestrator::new(
                db.clone(),
                SCROLL_MAINNET.clone(),
                TestScrollFullBlockClient::default(),
                provider,
            )
            .await,
            db,
        )
    }

    #[tokio::test]
    async fn test_handle_commit_batch() {
        // Instantiate indexer and db
        let (mut indexer, db) = setup_test_indexer().await;

        // Generate unstructured bytes.
        let mut bytes = [0u8; 1024];
        rand::rng().fill(bytes.as_mut_slice());
        let mut u = Unstructured::new(&bytes);

        let batch_commit = BatchCommitData::arbitrary(&mut u).unwrap();
        indexer.handle_l1_notification(L1Notification::BatchCommit(batch_commit.clone()));

        let event = indexer.next().await.unwrap().unwrap();

        // Verify the event structure
        match event {
            IndexerEvent::BatchCommitIndexed { batch_info, safe_head } => {
                assert_eq!(batch_info.index, batch_commit.index);
                assert_eq!(batch_info.hash, batch_commit.hash);
                assert_eq!(safe_head, None); // No safe head since no batch revert
            }
            _ => panic!("Expected BatchCommitIndexed event"),
        }

        let batch_commit_result = db.get_batch_by_index(batch_commit.index).await.unwrap().unwrap();
        assert_eq!(batch_commit, batch_commit_result);
    }

    #[tokio::test]
    async fn test_handle_batch_commit_with_revert() {
        // Instantiate indexer and db
        let (mut indexer, db) = setup_test_indexer().await;

        // Generate unstructured bytes.
        let mut bytes = [0u8; 1024];
        rand::rng().fill(bytes.as_mut_slice());
        let mut u = Unstructured::new(&bytes);

        // Create sequential batches
        let batch_1 = BatchCommitData {
            index: 100,
            calldata: Arc::new(vec![].into()),
            ..Arbitrary::arbitrary(&mut u).unwrap()
        };
        let batch_2 = BatchCommitData {
            index: 101,
            calldata: Arc::new(vec![].into()),
            ..Arbitrary::arbitrary(&mut u).unwrap()
        };
        let batch_3 = BatchCommitData {
            index: 102,
            calldata: Arc::new(vec![].into()),
            ..Arbitrary::arbitrary(&mut u).unwrap()
        };

        // Index first batch
        indexer.handle_l1_notification(L1Notification::BatchCommit(batch_1.clone()));
        let event = indexer.next().await.unwrap().unwrap();
        match event {
            IndexerEvent::BatchCommitIndexed { batch_info, safe_head } => {
                assert_eq!(batch_info.index, 100);
                assert_eq!(safe_head, None);
            }
            _ => panic!("Expected BatchCommitIndexed event"),
        }

        // Index second batch
        indexer.handle_l1_notification(L1Notification::BatchCommit(batch_2.clone()));
        let event = indexer.next().await.unwrap().unwrap();
        match event {
            IndexerEvent::BatchCommitIndexed { batch_info, safe_head } => {
                assert_eq!(batch_info.index, 101);
                assert_eq!(safe_head, None);
            }
            _ => panic!("Expected BatchCommitIndexed event"),
        }

        // Index third batch
        indexer.handle_l1_notification(L1Notification::BatchCommit(batch_3.clone()));
        let event = indexer.next().await.unwrap().unwrap();
        match event {
            IndexerEvent::BatchCommitIndexed { batch_info, safe_head } => {
                assert_eq!(batch_info.index, 102);
                assert_eq!(safe_head, None);
            }
            _ => panic!("Expected BatchCommitIndexed event"),
        }

        // Add some L2 blocks for the batches
        let batch_1_info = BatchInfo::new(batch_1.index, batch_1.hash);
        let batch_2_info = BatchInfo::new(batch_2.index, batch_2.hash);

        let block_1 = L2BlockInfoWithL1Messages {
            block_info: BlockInfo { number: 500, hash: Arbitrary::arbitrary(&mut u).unwrap() },
            l1_messages: vec![],
        };
        let block_2 = L2BlockInfoWithL1Messages {
            block_info: BlockInfo { number: 501, hash: Arbitrary::arbitrary(&mut u).unwrap() },
            l1_messages: vec![],
        };
        let block_3 = L2BlockInfoWithL1Messages {
            block_info: BlockInfo { number: 502, hash: Arbitrary::arbitrary(&mut u).unwrap() },
            l1_messages: vec![],
        };

        indexer.handle_block(block_1.clone(), Some(batch_1_info));
        indexer.next().await.unwrap().unwrap();

        indexer.handle_block(block_2.clone(), Some(batch_2_info));
        indexer.next().await.unwrap().unwrap();

        indexer.handle_block(block_3.clone(), Some(batch_2_info));
        indexer.next().await.unwrap().unwrap();

        // Now simulate a batch revert by submitting a new batch with index 101
        // This should delete batch 102 and any blocks associated with it
        let new_batch_2 = BatchCommitData {
            index: 101,
            calldata: Arc::new(vec![1, 2, 3].into()), // Different data
            ..Arbitrary::arbitrary(&mut u).unwrap()
        };

        indexer.handle_l1_notification(L1Notification::BatchCommit(new_batch_2.clone()));
        let event = indexer.next().await.unwrap().unwrap();

        // Verify the event indicates a batch revert
        match event {
            IndexerEvent::BatchCommitIndexed { batch_info, safe_head } => {
                assert_eq!(batch_info.index, 101);
                assert_eq!(batch_info.hash, new_batch_2.hash);
                // Safe head should be the highest block from batch index <= 100
                assert_eq!(safe_head, Some(block_1.block_info));
            }
            _ => panic!("Expected BatchCommitIndexed event"),
        }

        // Verify batch 102 was deleted
        let batch_102 = db.get_batch_by_index(102).await.unwrap();
        assert!(batch_102.is_none());

        // Verify batch 101 was replaced with new data
        let updated_batch_101 = db.get_batch_by_index(101).await.unwrap().unwrap();
        assert_eq!(updated_batch_101, new_batch_2);

        // Verify batch 100 still exists
        let batch_100 = db.get_batch_by_index(100).await.unwrap();
        assert!(batch_100.is_some());
    }

    #[tokio::test]
    async fn test_handle_l1_message() {
        // Instantiate indexer and db
        let (mut indexer, db) = setup_test_indexer().await;

        // Generate unstructured bytes.
        let mut bytes = [0u8; 1024];
        rand::rng().fill(bytes.as_mut_slice());
        let mut u = Unstructured::new(&bytes);

        let message = TxL1Message {
            queue_index: i64::arbitrary(&mut u).unwrap().unsigned_abs(),
            ..Arbitrary::arbitrary(&mut u).unwrap()
        };
        let block_number = u64::arbitrary(&mut u).unwrap();
        indexer.handle_l1_notification(L1Notification::L1Message {
            message: message.clone(),
            block_number,
            block_timestamp: 0,
        });

        let _ = indexer.next().await;

        let l1_message_result =
            db.get_l1_message_by_index(message.queue_index).await.unwrap().unwrap();
        let l1_message = L1MessageEnvelope::new(message, block_number, None, None);

        assert_eq!(l1_message, l1_message_result);
    }

    #[tokio::test]
    async fn test_l1_message_hash_queue() {
        // Instantiate indexer and db
        let (mut indexer, db) = setup_test_indexer().await;

        // insert the previous L1 message in database.
        indexer.handle_l1_notification(L1Notification::L1Message {
            message: TxL1Message { queue_index: 1062109, ..Default::default() },
            block_number: 1475588,
            block_timestamp: 1745305199,
        });
        let _ = indexer.next().await.unwrap().unwrap();

        // <https://sepolia.scrollscan.com/tx/0xd80cd61ac5d8665919da19128cc8c16d3647e1e2e278b931769e986d01c6b910>
        let message = TxL1Message {
            queue_index: 1062110,
            gas_limit: 168000,
            to: address!("Ba50f5340FB9F3Bd074bD638c9BE13eCB36E603d"),
            value: U256::ZERO,
            sender: address!("61d8d3E7F7c656493d1d76aAA1a836CEdfCBc27b"),
            input: bytes!("8ef1332e000000000000000000000000323522a8de3cddeddbb67094eecaebc2436d6996000000000000000000000000323522a8de3cddeddbb67094eecaebc2436d699600000000000000000000000000000000000000000000000000038d7ea4c6800000000000000000000000000000000000000000000000000000000000001034de00000000000000000000000000000000000000000000000000000000000000a00000000000000000000000000000000000000000000000000000000000000000"),
        };
        indexer.handle_l1_notification(L1Notification::L1Message {
            message: message.clone(),
            block_number: 14755883,
            block_timestamp: 1745305200,
        });

        let _ = indexer.next().await.unwrap().unwrap();

        let l1_message_result =
            db.get_l1_message_by_index(message.queue_index).await.unwrap().unwrap();

        assert_eq!(
            b256!("5e48ae1092c7f912849b9935f4e66870d2034b24fb2016f506e6754900000000"),
            l1_message_result.queue_hash.unwrap()
        );
    }

    #[tokio::test]
    async fn test_handle_reorg() {
        // Instantiate indexer and db
        let (mut indexer, db) = setup_test_indexer().await;

        // Generate unstructured bytes.
        let mut bytes = [0u8; 1024];
        rand::rng().fill(bytes.as_mut_slice());
        let mut u = Unstructured::new(&bytes);

        // Generate a 3 random batch inputs and set their block numbers
        let mut batch_commit_block_1 = BatchCommitData::arbitrary(&mut u).unwrap();
        batch_commit_block_1.block_number = 1;
        batch_commit_block_1.index = 1;
        let batch_commit_block_1 = batch_commit_block_1;

        let mut batch_commit_block_20 = BatchCommitData::arbitrary(&mut u).unwrap();
        batch_commit_block_20.block_number = 20;
        batch_commit_block_20.index = 20;
        let batch_commit_block_20 = batch_commit_block_20;

        let mut batch_commit_block_30 = BatchCommitData::arbitrary(&mut u).unwrap();
        batch_commit_block_30.block_number = 30;
        batch_commit_block_30.index = 30;
        let batch_commit_block_30 = batch_commit_block_30;

        // Index batch inputs
        indexer.handle_l1_notification(L1Notification::BatchCommit(batch_commit_block_1.clone()));
        indexer.handle_l1_notification(L1Notification::BatchCommit(batch_commit_block_20.clone()));
        indexer.handle_l1_notification(L1Notification::BatchCommit(batch_commit_block_30.clone()));

        // Generate 3 random L1 messages and set their block numbers
        let l1_message_block_1 = L1MessageEnvelope {
            queue_hash: None,
            l1_block_number: 1,
            l2_block_number: None,
            ..Arbitrary::arbitrary(&mut u).unwrap()
        };
        let l1_message_block_20 = L1MessageEnvelope {
            queue_hash: None,
            l1_block_number: 20,
            l2_block_number: None,
            ..Arbitrary::arbitrary(&mut u).unwrap()
        };
        let l1_message_block_30 = L1MessageEnvelope {
            queue_hash: None,
            l1_block_number: 30,
            l2_block_number: None,
            ..Arbitrary::arbitrary(&mut u).unwrap()
        };

        // Index L1 messages
        indexer.handle_l1_notification(L1Notification::L1Message {
            message: l1_message_block_1.clone().transaction,
            block_number: l1_message_block_1.clone().l1_block_number,
            block_timestamp: 0,
        });
        indexer.handle_l1_notification(L1Notification::L1Message {
            message: l1_message_block_20.clone().transaction,
            block_number: l1_message_block_20.clone().l1_block_number,
            block_timestamp: 0,
        });
        indexer.handle_l1_notification(L1Notification::L1Message {
            message: l1_message_block_30.clone().transaction,
            block_number: l1_message_block_30.clone().l1_block_number,
            block_timestamp: 0,
        });

        // Reorg at block 20
        indexer.handle_l1_notification(L1Notification::Reorg(20));

        for _ in 0..7 {
            indexer.next().await.unwrap().unwrap();
        }

        // Check that the batch input at block 30 is deleted
        let batch_commits =
            db.get_batches().await.unwrap().map(|res| res.unwrap()).collect::<Vec<_>>().await;

        assert_eq!(3, batch_commits.len());
        assert!(batch_commits.contains(&batch_commit_block_1));
        assert!(batch_commits.contains(&batch_commit_block_20));

        // check that the L1 message at block 30 is deleted
        let l1_messages = db
            .get_l1_messages(None)
            .await
            .unwrap()
            .map(|res| res.unwrap())
            .collect::<Vec<_>>()
            .await;
        assert_eq!(2, l1_messages.len());
        assert!(l1_messages.contains(&l1_message_block_1));
        assert!(l1_messages.contains(&l1_message_block_20));
    }

    #[tokio::test]
    async fn test_handle_reorg_executed_l1_messages() {
        // Instantiate indexer and db
        let (mut indexer, _database) = setup_test_indexer().await;

        // Generate unstructured bytes.
        let mut bytes = [0u8; 8192];
        rand::rng().fill(bytes.as_mut_slice());
        let mut u = Unstructured::new(&bytes);

        // Generate a 3 random batch inputs and set their block numbers
        let batch_commit_block_1 =
            BatchCommitData { block_number: 5, index: 5, ..Arbitrary::arbitrary(&mut u).unwrap() };
        let batch_commit_block_10 = BatchCommitData {
            block_number: 10,
            index: 10,
            ..Arbitrary::arbitrary(&mut u).unwrap()
        };

        // Index batch inputs
        indexer.handle_l1_notification(L1Notification::BatchCommit(batch_commit_block_1.clone()));
        indexer.handle_l1_notification(L1Notification::BatchCommit(batch_commit_block_10.clone()));
        for _ in 0..2 {
            let _event = indexer.next().await.unwrap().unwrap();
        }

        let batch_1 = BatchInfo::new(batch_commit_block_1.index, batch_commit_block_1.hash);
        let batch_10 = BatchInfo::new(batch_commit_block_10.index, batch_commit_block_10.hash);

        const UNITS_FOR_TESTING: u64 = 20;
        const L1_MESSAGES_NOT_EXECUTED_COUNT: u64 = 7;
        let mut l1_messages = Vec::with_capacity(UNITS_FOR_TESTING as usize);
        for l1_message_queue_index in 0..UNITS_FOR_TESTING {
            let l1_message = L1MessageEnvelope {
                queue_hash: None,
                l1_block_number: l1_message_queue_index,
                l2_block_number: (UNITS_FOR_TESTING - l1_message_queue_index >
                    L1_MESSAGES_NOT_EXECUTED_COUNT)
                    .then_some(l1_message_queue_index),
                transaction: TxL1Message {
                    queue_index: l1_message_queue_index,
                    ..Arbitrary::arbitrary(&mut u).unwrap()
                },
            };
            indexer.handle_l1_notification(L1Notification::L1Message {
                message: l1_message.transaction.clone(),
                block_number: l1_message.l1_block_number,
                block_timestamp: 0,
            });
            indexer.next().await.unwrap().unwrap();
            l1_messages.push(l1_message);
        }

        let mut blocks = Vec::with_capacity(UNITS_FOR_TESTING as usize);
        for block_number in 0..UNITS_FOR_TESTING {
            let l2_block = L2BlockInfoWithL1Messages {
                block_info: BlockInfo {
                    number: block_number,
                    hash: Arbitrary::arbitrary(&mut u).unwrap(),
                },
                l1_messages: (UNITS_FOR_TESTING - block_number > L1_MESSAGES_NOT_EXECUTED_COUNT)
                    .then_some(vec![l1_messages[block_number as usize].transaction.tx_hash()])
                    .unwrap_or_default(),
            };
            let batch_info = if block_number < 5 {
                Some(batch_1)
            } else if block_number < 10 {
                Some(batch_10)
            } else {
                None
            };
            indexer.consolidate_l2_blocks(vec![l2_block.clone()], batch_info);
            indexer.next().await.unwrap().unwrap();
            blocks.push(l2_block);
        }

        // First we assert that we dont reorg the L2 or message queue hash for a higher block
        // than any of the L1 messages.
        indexer.handle_l1_notification(L1Notification::Reorg(17));
        let event = indexer.next().await.unwrap().unwrap();
        assert_eq!(
            event,
            ChainOrchestratorEvent::ChainUnwound {
                l1_block_number: 17,
                queue_index: None,
                l2_head_block_info: None,
                l2_safe_block_info: None
            }
        );

        // Reorg at block 7 which is one of the messages that has not been executed yet. No reorg
        // but we should ensure the L1 messages have been deleted.
        indexer.handle_l1_notification(L1Notification::Reorg(7));
        let event = indexer.next().await.unwrap().unwrap();

        assert_eq!(
            event,
            ChainOrchestratorEvent::ChainUnwound {
                l1_block_number: 7,
                queue_index: Some(8),
                l2_head_block_info: Some(blocks[7].block_info),
                l2_safe_block_info: Some(blocks[4].block_info)
            }
        );

        // Now reorg at block 5 which contains L1 messages that have been executed .
        indexer.handle_l1_notification(L1Notification::Reorg(3));
        let event = indexer.next().await.unwrap().unwrap();

        assert_eq!(
            event,
            ChainOrchestratorEvent::ChainUnwound {
                l1_block_number: 3,
                queue_index: Some(4),
                l2_head_block_info: Some(blocks[3].block_info),
                l2_safe_block_info: Some(BlockInfo::new(0, indexer.chain_spec.genesis_hash())),
            }
        );
    }
}<|MERGE_RESOLUTION|>--- conflicted
+++ resolved
@@ -597,12 +597,7 @@
     async fn handle_batch_commit(
         database: Arc<Database>,
         batch: BatchCommitData,
-<<<<<<< HEAD
     ) -> Result<ChainOrchestratorEvent, IndexerError> {
-        let event = ChainOrchestratorEvent::BatchCommitted(BatchInfo::new(batch.index, batch.hash));
-        database.insert_batch(batch).await?;
-=======
-    ) -> Result<IndexerEvent, IndexerError> {
         let txn = database.tx().await?;
         let prev_batch_index = batch.index - 1;
 
@@ -617,7 +612,7 @@
             None
         };
 
-        let event = IndexerEvent::BatchCommitIndexed {
+        let event = ChainOrchestratorEvent::BatchCommitIndexed {
             batch_info: BatchInfo::new(batch.index, batch.hash),
             safe_head: new_safe_head,
         };
@@ -626,7 +621,6 @@
         txn.insert_batch(batch).await?;
         txn.commit().await?;
 
->>>>>>> 975c8061
         Ok(event)
     }
 
@@ -677,7 +671,6 @@
     }
 }
 
-<<<<<<< HEAD
 async fn init_chain_from_db<P: Provider<Scroll> + 'static>(
     database: &Arc<Database>,
     l2_client: &P,
@@ -704,63 +697,6 @@
     chain
 }
 
-/// Unwinds the indexer by deleting all indexed data greater than the provided L1 block number.
-pub async fn unwind<ChainSpec: ScrollHardforks + EthChainSpec + Send + Sync + 'static>(
-    database: Arc<Database>,
-    chain_spec: Arc<ChainSpec>,
-    l1_block_number: u64,
-) -> Result<ChainOrchestratorEvent, IndexerError> {
-    // create a database transaction so this operation is atomic
-    let txn = database.tx().await?;
-
-    // delete batch inputs and l1 messages
-    let batches_removed = txn.delete_batches_gt(l1_block_number).await?;
-    let deleted_messages = txn.delete_l1_messages_gt(l1_block_number).await?;
-
-    // filter and sort the executed L1 messages
-    let mut removed_executed_l1_messages: Vec<_> =
-        deleted_messages.into_iter().filter(|x| x.l2_block_number.is_some()).collect();
-    removed_executed_l1_messages
-        .sort_by(|a, b| a.transaction.queue_index.cmp(&b.transaction.queue_index));
-
-    // check if we need to reorg the L2 head and delete some L2 blocks
-    let (queue_index, l2_head_block_info) = if let Some(msg) = removed_executed_l1_messages.first()
-    {
-        let l2_reorg_block_number = msg
-            .l2_block_number
-            .expect("we guarantee that this is Some(u64) due to the filter on line 130") -
-            1;
-        let l2_block_info = txn
-            .get_l2_block_info_by_number(l2_reorg_block_number)
-            .await?
-            .ok_or(IndexerError::L2BlockNotFound(l2_reorg_block_number))?;
-        txn.delete_l2_blocks_gt(l2_reorg_block_number).await?;
-        (Some(msg.transaction.queue_index), Some(l2_block_info))
-    } else {
-        (None, None)
-    };
-
-    // check if we need to reorg the L2 safe block
-    let l2_safe_block_info = if batches_removed > 0 {
-        if let Some(x) = txn.get_latest_safe_l2_info().await? {
-            Some(x.0)
-        } else {
-            Some(BlockInfo::new(0, chain_spec.genesis_hash()))
-        }
-    } else {
-        None
-    };
-
-    // commit the transaction
-    txn.commit().await?;
-    Ok(ChainOrchestratorEvent::ChainUnwound {
-        l1_block_number,
-        queue_index,
-        l2_head_block_info,
-        l2_safe_block_info,
-    })
-}
-
 impl<
         ChainSpec: ScrollHardforks + 'static,
         BC: BlockClient<Block = ScrollBlock> + Send + Sync + 'static,
@@ -768,10 +704,6 @@
     > Stream for ChainOrchestrator<ChainSpec, BC, P>
 {
     type Item = Result<ChainOrchestratorEvent, IndexerError>;
-=======
-impl<ChainSpec: ScrollHardforks + 'static> Stream for Indexer<ChainSpec> {
-    type Item = Result<IndexerEvent, IndexerError>;
->>>>>>> 975c8061
 
     fn poll_next(mut self: Pin<&mut Self>, cx: &mut Context<'_>) -> Poll<Option<Self::Item>> {
         // Register the waker such that we can wake when required.
