pub use sea_orm_migration::prelude::*;

mod m20220101_000001_create_batch_commit_table;
mod m20250304_125946_add_l1_msg_table;
mod m20250408_132123_add_header_metadata;
mod m20250408_150338_load_header_metadata;
mod m20250411_072004_add_l2_block;
mod m20250616_223947_add_metadata;
mod m20250825_093350_remove_unsafe_l2_blocks;
mod m20250829_042803_add_table_indexes;
mod m20250901_102341_add_commit_batch_processed_column;
mod m20250904_175949_block_signature;
mod m20250923_135359_add_index_block_hash;
mod m20250929_161536_add_additional_indexes;
mod m20251001_125444_add_index_processed;
mod m20251005_160938_add_initial_l1_block_numbers;
<<<<<<< HEAD
=======
mod m20251013_140946_add_initial_l1_processed_block_number;
>>>>>>> 1bf2c0be

mod migration_info;
pub use migration_info::{
    MigrationInfo, ScrollDevMigrationInfo, ScrollMainnetMigrationInfo, ScrollSepoliaMigrationInfo,
};

pub struct Migrator<MI>(pub std::marker::PhantomData<MI>);

#[async_trait::async_trait]
impl<MI: MigrationInfo + Send + Sync + 'static> MigratorTrait for Migrator<MI> {
    fn migrations() -> Vec<Box<dyn MigrationTrait>> {
        vec![
            Box::new(m20220101_000001_create_batch_commit_table::Migration),
            Box::new(m20250304_125946_add_l1_msg_table::Migration),
            Box::new(m20250408_132123_add_header_metadata::Migration),
            Box::new(m20250408_150338_load_header_metadata::Migration::<MI>(Default::default())),
            Box::new(m20250411_072004_add_l2_block::Migration::<MI>(Default::default())),
            Box::new(m20250616_223947_add_metadata::Migration),
            Box::new(m20250825_093350_remove_unsafe_l2_blocks::Migration),
            Box::new(m20250829_042803_add_table_indexes::Migration),
            Box::new(m20250901_102341_add_commit_batch_processed_column::Migration),
            Box::new(m20250904_175949_block_signature::Migration),
            Box::new(m20250923_135359_add_index_block_hash::Migration),
            Box::new(m20250929_161536_add_additional_indexes::Migration),
            Box::new(m20251001_125444_add_index_processed::Migration),
            Box::new(m20251005_160938_add_initial_l1_block_numbers::Migration),
<<<<<<< HEAD
=======
            Box::new(m20251013_140946_add_initial_l1_processed_block_number::Migration),
>>>>>>> 1bf2c0be
        ]
    }
}

pub mod traits {
    use crate::{
        migration_info::{ScrollDevMigrationInfo, ScrollMainnetTestMigrationInfo},
        ScrollMainnetMigrationInfo, ScrollSepoliaMigrationInfo,
    };
    use reth_chainspec::NamedChain;
    use sea_orm::{prelude::async_trait::async_trait, DatabaseConnection, DbErr};
    use sea_orm_migration::MigratorTrait;

    /// An instance of the trait can perform the migration for Scroll.
    #[async_trait]
    pub trait ScrollMigrator {
        /// Migrates the tables.
        async fn migrate(&self, conn: &DatabaseConnection, test: bool) -> Result<(), DbErr>;
    }

    #[async_trait]
    impl ScrollMigrator for NamedChain {
        async fn migrate(&self, conn: &DatabaseConnection, test: bool) -> Result<(), DbErr> {
            match (self, test) {
                (NamedChain::Scroll, false) => {
                    Ok(super::Migrator::<ScrollMainnetMigrationInfo>::up(conn, None))
                }
                (NamedChain::Scroll, true) => {
                    Ok(super::Migrator::<ScrollMainnetTestMigrationInfo>::up(conn, None))
                }
                (NamedChain::ScrollSepolia, _) => {
                    Ok(super::Migrator::<ScrollSepoliaMigrationInfo>::up(conn, None))
                }
                (NamedChain::Dev, _) => {
                    Ok(super::Migrator::<ScrollDevMigrationInfo>::up(conn, None))
                }
                _ => Err(DbErr::Custom("expected Scroll Mainnet, Sepolia or Dev".into())),
            }?
            .await
        }
    }
}<|MERGE_RESOLUTION|>--- conflicted
+++ resolved
@@ -14,10 +14,7 @@
 mod m20250929_161536_add_additional_indexes;
 mod m20251001_125444_add_index_processed;
 mod m20251005_160938_add_initial_l1_block_numbers;
-<<<<<<< HEAD
-=======
 mod m20251013_140946_add_initial_l1_processed_block_number;
->>>>>>> 1bf2c0be
 
 mod migration_info;
 pub use migration_info::{
@@ -44,10 +41,7 @@
             Box::new(m20250929_161536_add_additional_indexes::Migration),
             Box::new(m20251001_125444_add_index_processed::Migration),
             Box::new(m20251005_160938_add_initial_l1_block_numbers::Migration),
-<<<<<<< HEAD
-=======
             Box::new(m20251013_140946_add_initial_l1_processed_block_number::Migration),
->>>>>>> 1bf2c0be
         ]
     }
 }
