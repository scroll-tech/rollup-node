use super::{models, DatabaseError};
use crate::{ReadConnectionProvider, WriteConnectionProvider};

use alloy_primitives::{Signature, B256};
use futures::{Stream, StreamExt};
use rollup_node_primitives::{
<<<<<<< HEAD
    BatchCommitData, BatchConsolidationOutcome, BatchInfo, BlockConsolidationOutcome, BlockInfo,
    L1MessageEnvelope, L2BlockInfoWithL1Messages, Metadata,
=======
    BatchCommitData, BatchConsolidationOutcome, BatchInfo, BlockInfo, L1MessageEnvelope,
    L2BlockInfoWithL1Messages, Metadata,
>>>>>>> 1bf2c0be
};
use scroll_alloy_rpc_types_engine::BlockDataHint;
use sea_orm::{
    sea_query::{Expr, OnConflict},
    ColumnTrait, Condition, DbErr, EntityTrait, QueryFilter, QueryOrder, QuerySelect,
};
use std::fmt;

/// The [`DatabaseWriteOperations`] trait provides write methods for interacting with the
/// database.
#[async_trait::async_trait]
pub trait DatabaseWriteOperations: WriteConnectionProvider + DatabaseReadOperations {
    /// Insert a [`BatchCommitData`] into the database.
    async fn insert_batch(&self, batch_commit: BatchCommitData) -> Result<(), DatabaseError> {
        tracing::trace!(target: "scroll::db", batch_hash = ?batch_commit.hash, batch_index = batch_commit.index, "Inserting batch input into database.");
        let batch_commit: models::batch_commit::ActiveModel = batch_commit.into();
        Ok(models::batch_commit::Entity::insert(batch_commit)
            .on_conflict(
                OnConflict::column(models::batch_commit::Column::Index)
                    .update_columns(vec![
                        models::batch_commit::Column::Hash,
                        models::batch_commit::Column::BlockNumber,
                        models::batch_commit::Column::BlockTimestamp,
                        models::batch_commit::Column::Calldata,
                        models::batch_commit::Column::BlobHash,
                        models::batch_commit::Column::FinalizedBlockNumber,
                    ])
                    .to_owned(),
            )
            .exec(self.get_connection())
            .await
            .map(|_| ())?)
    }

    /// Finalizes all [`BatchCommitData`] up to the provided `batch_index` by setting their
    /// finalized block number to the provided block number.
    async fn finalize_batches_up_to_index(
        &self,
        batch_index: u64,
        block_number: u64,
    ) -> Result<(), DatabaseError> {
        tracing::trace!(target: "scroll::db", ?batch_index, block_number, "Finalizing batch commits in database up to index.");

        models::batch_commit::Entity::update_many()
            .filter(
                models::batch_commit::Column::Index
                    .lte(batch_index)
                    .and(models::batch_commit::Column::FinalizedBlockNumber.is_null()),
            )
            .col_expr(
                models::batch_commit::Column::FinalizedBlockNumber,
                Expr::value(Some(block_number as i64)),
            )
            .exec(self.get_connection())
            .await?;

        Ok(())
    }

    /// Set the latest L1 block number.
    async fn set_latest_l1_block_number(&self, block_number: u64) -> Result<(), DatabaseError> {
        tracing::trace!(target: "scroll::db", block_number, "Updating the latest L1 block number in the database.");
        let metadata: models::metadata::ActiveModel =
            Metadata { key: "l1_latest_block".to_string(), value: block_number.to_string() }.into();
        Ok(models::metadata::Entity::insert(metadata)
            .on_conflict(
                OnConflict::column(models::metadata::Column::Key)
                    .update_column(models::metadata::Column::Value)
                    .to_owned(),
            )
            .exec(self.get_connection())
            .await
            .map(|_| ())?)
    }

    /// Set the finalized L1 block number.
    async fn set_finalized_l1_block_number(&self, block_number: u64) -> Result<(), DatabaseError> {
        tracing::trace!(target: "scroll::db", block_number, "Updating the finalized L1 block number in the database.");
        let metadata: models::metadata::ActiveModel =
            Metadata { key: "l1_finalized_block".to_string(), value: block_number.to_string() }
                .into();
        Ok(models::metadata::Entity::insert(metadata)
            .on_conflict(
                OnConflict::column(models::metadata::Column::Key)
                    .update_column(models::metadata::Column::Value)
                    .to_owned(),
            )
            .exec(self.get_connection())
            .await
            .map(|_| ())?)
    }

<<<<<<< HEAD
=======
    /// Set the processed L1 block number.
    async fn set_processed_l1_block_number(&self, block_number: u64) -> Result<(), DatabaseError> {
        tracing::trace!(target: "scroll::db", block_number, "Updating the processed L1 block number in the database.");
        let metadata: models::metadata::ActiveModel =
            Metadata { key: "l1_processed_block".to_string(), value: block_number.to_string() }
                .into();
        Ok(models::metadata::Entity::insert(metadata)
            .on_conflict(
                OnConflict::column(models::metadata::Column::Key)
                    .update_column(models::metadata::Column::Value)
                    .to_owned(),
            )
            .exec(self.get_connection())
            .await
            .map(|_| ())?)
    }

>>>>>>> 1bf2c0be
    /// Set the L2 head block number.
    async fn set_l2_head_block_number(&self, number: u64) -> Result<(), DatabaseError> {
        tracing::trace!(target: "scroll::db", ?number, "Updating the L2 head block number in the database.");
        let metadata: models::metadata::ActiveModel =
            Metadata { key: "l2_head_block".to_string(), value: number.to_string() }.into();
        Ok(models::metadata::Entity::insert(metadata)
            .on_conflict(
                OnConflict::column(models::metadata::Column::Key)
                    .update_column(models::metadata::Column::Value)
                    .to_owned(),
            )
            .exec(self.get_connection())
            .await
            .map(|_| ())?)
    }

    /// Fetches unprocessed batches up to the provided finalized L1 block number and updates their
    /// status.
    async fn fetch_and_update_unprocessed_finalized_batches(
        &self,
        finalized_l1_block_number: u64,
    ) -> Result<Vec<BatchInfo>, DatabaseError> {
        let conditions = Condition::all()
            .add(models::batch_commit::Column::FinalizedBlockNumber.is_not_null())
            .add(models::batch_commit::Column::FinalizedBlockNumber.lte(finalized_l1_block_number))
            .add(models::batch_commit::Column::Processed.eq(false));

        let batches = models::batch_commit::Entity::find()
            .filter(conditions.clone())
            .order_by_asc(models::batch_commit::Column::Index)
            .select_only()
            .column(models::batch_commit::Column::Index)
            .column(models::batch_commit::Column::Hash)
            .into_tuple::<(i64, Vec<u8>)>()
            .all(self.get_connection())
            .await
            .map(|x| {
                x.into_iter()
                    .map(|(index, hash)| BatchInfo::new(index as u64, B256::from_slice(&hash)))
                    .collect()
            })?;

        models::batch_commit::Entity::update_many()
            .col_expr(models::batch_commit::Column::Processed, Expr::value(true))
            .filter(conditions)
            .exec(self.get_connection())
            .await?;

        Ok(batches)
    }

    /// Delete all [`BatchCommitData`]s with a block number greater than the provided block number.
    async fn delete_batches_gt_block_number(
        &self,
        block_number: u64,
    ) -> Result<u64, DatabaseError> {
        tracing::trace!(target: "scroll::db", block_number, "Deleting batch inputs greater than block number.");
        Ok(models::batch_commit::Entity::delete_many()
            .filter(models::batch_commit::Column::BlockNumber.gt(block_number as i64))
            .exec(self.get_connection())
            .await
            .map(|x| x.rows_affected)?)
    }

    /// Delete all [`BatchCommitData`]s with a batch index greater than the provided index.
    async fn delete_batches_gt_batch_index(&self, batch_index: u64) -> Result<u64, DatabaseError> {
        tracing::trace!(target: "scroll::db", batch_index, "Deleting batch inputs greater than batch index.");
        Ok(models::batch_commit::Entity::delete_many()
            .filter(models::batch_commit::Column::Index.gt(batch_index as i64))
            .exec(self.get_connection())
            .await
            .map(|x| x.rows_affected)?)
    }

    /// Insert an [`L1MessageEnvelope`] into the database.
    async fn insert_l1_message(&self, l1_message: L1MessageEnvelope) -> Result<(), DatabaseError> {
        let l1_index = l1_message.transaction.queue_index;
        tracing::trace!(target: "scroll::db", queue_index = l1_index, "Inserting L1 message into database.");

        let l1_message: models::l1_message::ActiveModel = l1_message.into();
        let result = models::l1_message::Entity::insert(l1_message)
            .on_conflict_do_nothing()
            .exec(self.get_connection())
            .await;

        if matches!(result, Err(DbErr::RecordNotInserted)) {
            tracing::error!(target: "scroll::db", queue_index = l1_index, "L1 message already exists");
            Ok(())
        } else {
            Ok(result.map(|_| ())?)
        }
    }

    /// Delete all [`L1MessageEnvelope`]s with a block number greater than the provided block
    /// number and return them.
    async fn delete_l1_messages_gt(
        &self,
        l1_block_number: u64,
    ) -> Result<Vec<L1MessageEnvelope>, DatabaseError> {
        tracing::trace!(
            target: "scroll::db",
            l1_block_number,
            "Fetching L1 messages to delete with block number greater than provided."
        );

        let removed_messages = models::l1_message::Entity::find()
            .filter(models::l1_message::Column::L1BlockNumber.gt(l1_block_number as i64))
            .all(self.get_connection())
            .await?;
        models::l1_message::Entity::delete_many()
            .filter(models::l1_message::Column::L1BlockNumber.gt(l1_block_number as i64))
            .exec(self.get_connection())
            .await?;

        Ok(removed_messages.into_iter().map(Into::into).collect())
    }

    /// Prepare the database on startup and return metadata used for other components in the
    /// rollup-node.
    ///
    /// This method first unwinds the database to the finalized L1 block. It then fetches the batch
    /// info for the latest safe L2 block. It takes note of the L1 block number at which
    /// this batch was produced (currently the finalized block for the batch until we implement
    /// issue #273). It then retrieves the latest block for the previous batch (i.e., the batch
    /// before the latest safe block). It returns a tuple of this latest fetched block and the
    /// L1 block number of the batch.
    async fn prepare_on_startup(
        &self,
        genesis_hash: B256,
    ) -> Result<(Option<BlockInfo>, Option<u64>), DatabaseError> {
        tracing::trace!(target: "scroll::db", "Fetching startup safe block from database.");

        // Unwind the database to the last finalized L1 block saved in database.
        let finalized_block_number = self.get_finalized_l1_block_number().await?;
        self.unwind(genesis_hash, finalized_block_number).await?;

        // Delete all unprocessed batches from the database and return starting l2 safe head and l1
        // head.
        if let Some(batch_info) = self
            .get_latest_safe_l2_info()
            .await?
            .map(|(_, batch_info)| batch_info)
            .filter(|b| b.index > 1)
        {
            let batch = self.get_batch_by_index(batch_info.index).await?.expect("batch must exist");
            self.delete_batches_gt_block_number(batch.block_number.saturating_sub(1)).await?;
        };

        let Some((block_info, batch_info)) =
            self.get_latest_safe_l2_info().await?.filter(|(block_info, _)| block_info.number > 0)
        else {
            return Ok((None, None))
        };
        let batch = self.get_batch_by_index(batch_info.index).await?.expect("batch must exist");
        Ok((Some(block_info), Some(batch.block_number.saturating_add(1))))
    }

    /// Delete all L2 blocks with a block number greater than the provided block number.
    async fn delete_l2_blocks_gt_block_number(
        &self,
        block_number: u64,
    ) -> Result<u64, DatabaseError> {
        tracing::trace!(target: "scroll::db", block_number, "Deleting L2 blocks greater than provided block number.");
        Ok(models::l2_block::Entity::delete_many()
            .filter(models::l2_block::Column::BlockNumber.gt(block_number as i64))
            .exec(self.get_connection())
            .await
            .map(|x| x.rows_affected)?)
    }

    /// Delete all L2 blocks with a batch index greater than the batch index.
    async fn delete_l2_blocks_gt_batch_index(
        &self,
        batch_index: u64,
    ) -> Result<u64, DatabaseError> {
        tracing::trace!(target: "scroll::db", batch_index, "Deleting L2 blocks greater than provided batch index.");
        Ok(models::l2_block::Entity::delete_many()
            .filter(
                Condition::all()
                    .add(models::l2_block::Column::BatchIndex.is_not_null())
                    .add(models::l2_block::Column::BatchIndex.gt(batch_index as i64)),
            )
            .exec(self.get_connection())
            .await
            .map(|x| x.rows_affected)?)
    }

    /// Insert multiple blocks into the database.
    async fn insert_blocks(
        &self,
        blocks: Vec<BlockInfo>,
        batch_info: BatchInfo,
    ) -> Result<(), DatabaseError> {
        for block in blocks {
            self.insert_block(block, batch_info).await?;
        }
        Ok(())
    }

    /// Insert a new block in the database.
    async fn insert_block(
        &self,
        block_info: BlockInfo,
        batch_info: BatchInfo,
    ) -> Result<(), DatabaseError> {
        // We only insert safe blocks into the database, we do not persist unsafe blocks.
        tracing::trace!(
            target: "scroll::db",
            batch_hash = ?batch_info.hash,
            batch_index = batch_info.index,
            block_number = block_info.number,
            block_hash = ?block_info.hash,
            "Inserting block into database."
        );
        let l2_block: models::l2_block::ActiveModel = (block_info, batch_info).into();
        models::l2_block::Entity::insert(l2_block)
            .on_conflict(
                OnConflict::column(models::l2_block::Column::BlockNumber)
                    .update_columns([
                        models::l2_block::Column::BlockHash,
                        models::l2_block::Column::BatchHash,
                        models::l2_block::Column::BatchIndex,
                    ])
                    .to_owned(),
            )
            .exec(self.get_connection())
            .await?;

        Ok(())
    }

    /// Insert the genesis block into the database.
    async fn insert_genesis_block(&self, genesis_hash: B256) -> Result<(), DatabaseError> {
        let genesis_block = BlockInfo::new(0, genesis_hash);
        let genesis_batch = BatchInfo::new(0, B256::ZERO);
        self.insert_block(genesis_block, genesis_batch).await
    }

    /// Update the executed L1 messages from the provided L2 blocks in the database.
    async fn update_l1_messages_from_l2_blocks(
        &self,
        blocks: Vec<L2BlockInfoWithL1Messages>,
    ) -> Result<(), DatabaseError> {
        tracing::trace!(target: "scroll::db", num_blocks = blocks.len(), "Updating executed L1 messages from blocks with L2 block number in the database.");

        // First, purge all existing mappings for unsafe blocks.
        self.purge_l1_message_to_l2_block_mappings(blocks.first().map(|b| b.block_info.number))
            .await?;

        // Then, update the executed L1 messages for each block.
        for block in blocks {
            self.update_l1_messages_with_l2_block(block).await?;
        }
        Ok(())
    }

    /// Update the executed L1 messages with the provided L2 block number in the database.
    async fn update_l1_messages_with_l2_block(
        &self,
        block_info: L2BlockInfoWithL1Messages,
    ) -> Result<(), DatabaseError> {
        tracing::trace!(
            target: "scroll::db",
            block_number = block_info.block_info.number,
            l1_messages = ?block_info.l1_messages,
            "Updating executed L1 messages from block with L2 block number in the database."
        );
        models::l1_message::Entity::update_many()
            .col_expr(
                models::l1_message::Column::L2BlockNumber,
                Expr::value(block_info.block_info.number as i64),
            )
            .filter(
                models::l1_message::Column::Hash
                    .is_in(block_info.l1_messages.iter().map(|x| x.to_vec())),
            )
            .exec(self.get_connection())
            .await?;

        Ok(())
    }

    /// Purge all L1 message to L2 block mappings from the database for blocks greater or equal to
    /// the provided block number. If the no block number is provided, purge mappings for all
    /// unsafe blocks.
    async fn purge_l1_message_to_l2_block_mappings(
        &self,
        block_number: Option<u64>,
    ) -> Result<(), DatabaseError> {
        tracing::trace!(target: "scroll::db", ?block_number, "Purging L1 message to L2 block mappings from database.");

        let filter = if let Some(block_number) = block_number {
            models::l1_message::Column::L2BlockNumber.gte(block_number as i64)
        } else {
            let safe_block_number = self.get_latest_safe_l2_info().await?;
            models::l1_message::Column::L2BlockNumber
                .gt(safe_block_number.map(|(block_info, _)| block_info.number as i64).unwrap_or(0))
        };

        models::l1_message::Entity::update_many()
            .col_expr(models::l1_message::Column::L2BlockNumber, Expr::value(None::<i64>))
            .filter(filter)
            .exec(self.get_connection())
            .await?;

        Ok(())
    }

    /// Insert the outcome of a batch consolidation into the database.
    async fn insert_batch_consolidation_outcome(
        &self,
        outcome: BatchConsolidationOutcome,
    ) -> Result<(), DatabaseError> {
        for block in outcome.blocks {
<<<<<<< HEAD
            match block {
                BlockConsolidationOutcome::Consolidated(block_info) => {
                    self.insert_block(block_info, outcome.batch_info).await?;
                }
                BlockConsolidationOutcome::Skipped(block_info) => {
                    // No action needed, the block has already been previously consolidated however
                    // we will insert it again defensively
                    self.insert_block(block_info, outcome.batch_info).await?;
                }
                BlockConsolidationOutcome::Reorged(block_info) => {
                    self.insert_block(block_info.block_info, outcome.batch_info).await?;
                    self.update_l1_messages_with_l2_block(block_info).await?;
                }
            }
=======
            self.insert_block(block.block_info, outcome.batch_info).await?;
            self.update_l1_messages_with_l2_block(block).await?;
>>>>>>> 1bf2c0be
        }
        Ok(())
    }

    /// Unwinds the chain orchestrator by deleting all indexed data greater than the provided L1
    /// block number.
    async fn unwind(
        &self,
        genesis_hash: B256,
        l1_block_number: u64,
    ) -> Result<UnwindResult, DatabaseError> {
        // Set the latest L1 block number
        self.set_latest_l1_block_number(l1_block_number).await?;

        // delete batch inputs and l1 messages
        let batches_removed = self.delete_batches_gt_block_number(l1_block_number).await?;
        let deleted_messages = self.delete_l1_messages_gt(l1_block_number).await?;

        // filter and sort the executed L1 messages
        let mut removed_executed_l1_messages: Vec<_> =
            deleted_messages.into_iter().filter(|x| x.l2_block_number.is_some()).collect();
        removed_executed_l1_messages
            .sort_by(|a, b| a.transaction.queue_index.cmp(&b.transaction.queue_index));

        // check if we need to reorg the L2 head and delete some L2 blocks
        let (queue_index, l2_head_block_number) =
            if let Some(msg) = removed_executed_l1_messages.first() {
                let l2_reorg_block_number = msg
                    .l2_block_number
                    .expect("we guarantee that this is Some(u64) due to the filter above")
                    .saturating_sub(1);

                (Some(msg.transaction.queue_index), Some(l2_reorg_block_number))
            } else {
                (None, None)
            };

        // check if we need to reorg the L2 safe block
        let l2_safe_block_info = if batches_removed > 0 {
            if let Some(x) = self.get_latest_safe_l2_info().await? {
                Some(x.0)
            } else {
                Some(BlockInfo::new(0, genesis_hash))
            }
        } else {
            None
        };

        // delete mapping for l1 messages that were included in unsafe blocks after the reorg point
        if let Some(block_number) = l2_head_block_number {
            self.purge_l1_message_to_l2_block_mappings(Some(block_number.saturating_add(1)))
                .await?;
            self.set_l2_head_block_number(block_number).await?;
        }

        // commit the transaction
        Ok(UnwindResult { l1_block_number, queue_index, l2_head_block_number, l2_safe_block_info })
    }

    /// Store a block signature in the database.
    /// TODO: remove this once we deprecated l2geth.
    async fn insert_signature(
        &self,
        block_hash: B256,
        signature: Signature,
    ) -> Result<(), DatabaseError> {
        tracing::trace!(target: "scroll::db", block_hash = ?block_hash, "Storing block signature in database.");

        let block_signature: models::block_signature::ActiveModel = (block_hash, signature).into();

        models::block_signature::Entity::insert(block_signature)
            .on_conflict(
                OnConflict::column(models::block_signature::Column::BlockHash)
                    .update_column(models::block_signature::Column::Signature)
                    .to_owned(),
            )
            .exec(self.get_connection())
            .await
            .map(|_| ())?;

        Ok(())
    }
}

/// The [`DatabaseReadOperations`] trait provides read-only methods for interacting with the
/// database.
#[async_trait::async_trait]
pub trait DatabaseReadOperations: ReadConnectionProvider + Sync {
    /// Get a [`BatchCommitData`] from the database by its batch index.
    async fn get_batch_by_index(
        &self,
        batch_index: u64,
    ) -> Result<Option<BatchCommitData>, DatabaseError> {
        Ok(models::batch_commit::Entity::find_by_id(
            TryInto::<i64>::try_into(batch_index).expect("index should fit in i64"),
        )
        .one(self.get_connection())
        .await
        .map(|x| x.map(Into::into))?)
    }

    /// Get the latest L1 block number from the database.
    async fn get_latest_l1_block_number(&self) -> Result<u64, DatabaseError> {
        Ok(models::metadata::Entity::find()
            .filter(models::metadata::Column::Key.eq("l1_latest_block"))
            .select_only()
            .column(models::metadata::Column::Value)
            .into_tuple::<String>()
            .one(self.get_connection())
            .await?
            .expect("l1_latest_block should always be set")
            .parse::<u64>()
            .expect("l1_latest_block should always be a valid u64"))
    }

    /// Get the finalized L1 block number from the database.
    async fn get_finalized_l1_block_number(&self) -> Result<u64, DatabaseError> {
        Ok(models::metadata::Entity::find()
            .filter(models::metadata::Column::Key.eq("l1_finalized_block"))
            .select_only()
            .column(models::metadata::Column::Value)
            .into_tuple::<String>()
            .one(self.get_connection())
            .await?
            .expect("l1_finalized_block should always be set")
            .parse::<u64>()
            .expect("l1_finalized_block should always be a valid u64"))
<<<<<<< HEAD
    }

    /// Get the latest L2 head block info.
    async fn get_l2_head_block_number(&self) -> Result<Option<u64>, DatabaseError> {
=======
    }

    /// Get the processed L1 block number from the database.
    async fn get_processed_l1_block_number(&self) -> Result<u64, DatabaseError> {
        Ok(models::metadata::Entity::find()
            .filter(models::metadata::Column::Key.eq("l1_processed_block"))
            .select_only()
            .column(models::metadata::Column::Value)
            .into_tuple::<String>()
            .one(self.get_connection())
            .await?
            .expect("l1_processed_block should always be set")
            .parse::<u64>()
            .expect("l1_processed_block should always be a valid u64"))
    }

    /// Get the latest L2 head block info.
    async fn get_l2_head_block_number(&self) -> Result<u64, DatabaseError> {
>>>>>>> 1bf2c0be
        Ok(models::metadata::Entity::find()
            .filter(models::metadata::Column::Key.eq("l2_head_block"))
            .select_only()
            .column(models::metadata::Column::Value)
            .into_tuple::<String>()
            .one(self.get_connection())
            .await?
            .expect("l2_head_block should always be set")
            .parse::<u64>()
            .expect("l2_head_block should always be a valid u64"))
    }

    /// Get an iterator over all [`BatchCommitData`]s in the database.
    async fn get_batches<'a>(
        &'a self,
    ) -> Result<impl Stream<Item = Result<BatchCommitData, DatabaseError>> + 'a, DatabaseError>
    {
        Ok(models::batch_commit::Entity::find()
            .stream(self.get_connection())
            .await?
            .map(|res| Ok(res.map(Into::into)?)))
    }

    /// Get a [`L1MessageEnvelope`] from the database by its message queue index.
    async fn get_l1_message_by_index(
        &self,
        queue_index: u64,
    ) -> Result<Option<L1MessageEnvelope>, DatabaseError> {
        Ok(models::l1_message::Entity::find_by_id(queue_index as i64)
            .one(self.get_connection())
            .await
            .map(|x| x.map(Into::into))?)
    }

    /// Get a [`L1MessageEnvelope`] from the database by its message queue hash.
    async fn get_l1_message_by_hash(
        &self,
        queue_hash: B256,
    ) -> Result<Option<L1MessageEnvelope>, DatabaseError> {
        Ok(models::l1_message::Entity::find()
            .filter(
                Condition::all()
                    .add(models::l1_message::Column::QueueHash.is_not_null())
                    .add(models::l1_message::Column::QueueHash.eq(queue_hash.to_vec())),
            )
            .one(self.get_connection())
            .await
            .map(|x| x.map(Into::into))?)
    }

    /// Gets the latest L1 messages which has an associated L2 block number if any.
    async fn get_latest_executed_l1_message(
        &self,
    ) -> Result<Option<L1MessageEnvelope>, DatabaseError> {
        Ok(models::l1_message::Entity::find()
            .filter(models::l1_message::Column::L2BlockNumber.is_not_null())
            .order_by_desc(models::l1_message::Column::L2BlockNumber)
            .order_by_desc(models::l1_message::Column::QueueIndex)
            .one(self.get_connection())
            .await?
            .map(Into::into))
    }

    /// Get an iterator over all [`L1MessageEnvelope`]s in the database starting from the provided
    /// `start` point.
    async fn get_l1_messages<'a>(
        &'a self,
        start: Option<L1MessageKey>,
    ) -> Result<
        Option<impl Stream<Item = Result<L1MessageEnvelope, DatabaseError>> + 'a>,
        DatabaseError,
    > {
        match start {
<<<<<<< HEAD
=======
            // Provides an stream over all L1 messages with increasing queue index starting from the
            // provided queue index.
>>>>>>> 1bf2c0be
            Some(L1MessageKey::QueueIndex(queue_index)) => Ok(Some(
                models::l1_message::Entity::find()
                    .filter(models::l1_message::Column::QueueIndex.gte(queue_index))
                    .order_by_asc(models::l1_message::Column::QueueIndex)
                    .stream(self.get_connection())
                    .await?
                    .map(map_l1_message_result),
            )),
<<<<<<< HEAD
=======
            // Provides a stream over all L1 messages with increasing queue index starting from the
            // message with the provided transaction hash.
>>>>>>> 1bf2c0be
            Some(L1MessageKey::TransactionHash(ref h)) => {
                // Lookup message by hash to get its queue index.
                let record = models::l1_message::Entity::find()
                    .filter(models::l1_message::Column::Hash.eq(h.to_vec()))
                    .one(self.get_connection())
                    .await?
                    .ok_or_else(|| {
                        DatabaseError::L1MessageNotFound(L1MessageKey::TransactionHash(*h))
                    })?;
<<<<<<< HEAD
=======
                // Yield a stream of messages starting from the found queue index.
>>>>>>> 1bf2c0be
                Ok(Some(
                    models::l1_message::Entity::find()
                        .filter(models::l1_message::Column::QueueIndex.gte(record.queue_index))
                        .order_by_asc(models::l1_message::Column::QueueIndex)
                        .stream(self.get_connection())
                        .await?
                        .map(map_l1_message_result),
                ))
            }
            // Provides a stream over all L1 messages with increasing queue index starting from the
            // message with the provided queue hash.
            Some(L1MessageKey::QueueHash(ref h)) => {
                // Lookup message by queue hash.
                let record = models::l1_message::Entity::find()
                    .filter(
                        Condition::all()
                            .add(models::l1_message::Column::QueueHash.is_not_null())
                            .add(models::l1_message::Column::QueueHash.eq(h.to_vec())),
                    )
                    .one(self.get_connection())
                    .await?
                    .ok_or_else(|| DatabaseError::L1MessageNotFound(L1MessageKey::QueueHash(*h)))?;
<<<<<<< HEAD

=======
                // Yield a stream of messages starting from the found queue index.
>>>>>>> 1bf2c0be
                Ok(Some(
                    models::l1_message::Entity::find()
                        .filter(models::l1_message::Column::QueueIndex.gte(record.queue_index))
                        .order_by_asc(models::l1_message::Column::QueueIndex)
                        .stream(self.get_connection())
                        .await?
                        .map(map_l1_message_result),
                ))
            }
<<<<<<< HEAD
            Some(L1MessageKey::BlockNumber(block_number)) => {
=======
            // Provides a stream over all L1 messages with increasing queue index starting from the
            // message included in the provided L2 block number.
            Some(L1MessageKey::BlockNumber(block_number)) => {
                // Lookup the the latest message included in a block with a block number less than
                // the provided block number. This is achieved by filtering for messages with a
                // block number less than the provided block number and ordering by block number and
                // queue index in descending order. This ensures that we get the latest message
                // included in a block before the provided block number.
>>>>>>> 1bf2c0be
                if let Some(record) = models::l1_message::Entity::find()
                    .filter(models::l1_message::Column::L2BlockNumber.lt(block_number as i64))
                    .order_by_desc(models::l1_message::Column::L2BlockNumber)
                    .order_by_desc(models::l1_message::Column::QueueIndex)
                    .one(self.get_connection())
                    .await?
                {
<<<<<<< HEAD
=======
                    // Yield a stream of messages starting from the found queue index + 1.
>>>>>>> 1bf2c0be
                    Ok(Some(
                        models::l1_message::Entity::find()
                            .filter(
                                // We add 1 to the queue index to constrain across block boundaries
                                models::l1_message::Column::QueueIndex.gte(record.queue_index + 1),
                            )
                            .order_by_asc(models::l1_message::Column::QueueIndex)
                            .stream(self.get_connection())
                            .await?
                            .map(map_l1_message_result),
                    ))
<<<<<<< HEAD
                } else {
=======
                }
                // If no messages have been found then it suggests that no messages have been
                // included in blocks yet and as such we should return a stream of all messages with
                // increasing queue index starting from the beginning.
                else {
>>>>>>> 1bf2c0be
                    Ok(Some(
                        models::l1_message::Entity::find()
                            .order_by_asc(models::l1_message::Column::QueueIndex)
                            .stream(self.get_connection())
                            .await?
                            .map(map_l1_message_result),
                    ))
                }
            }
<<<<<<< HEAD
            Some(L1MessageKey::NotIncluded(NotIncludedStart::Finalized)) => {
                let finalized_block_number = self.get_finalized_l1_block_number().await?;
                let condition = Condition::all()
                    .add(
                        models::l1_message::Column::L1BlockNumber
                            .lte(finalized_block_number as i64),
                    )
                    .add(models::l1_message::Column::L2BlockNumber.is_null());
=======
            // Provides a stream over all L1 messages with increasing queue index starting that have
            // not been included in an L2 block and have a block number less than or equal to the
            // finalized L1 block number (they have been finalized on L1).
            Some(L1MessageKey::NotIncluded(NotIncludedStart::FinalizedWithBlockDepth(depth))) => {
                // Lookup the finalized L1 block number.
                let finalized_block_number = self.get_finalized_l1_block_number().await?;

                // Calculate the target block number by subtracting the depth from the finalized
                // block number. If the depth is greater than the finalized block number, we return
                // None as there are no messages that satisfy the condition.
                let target_block_number =
                    if let Some(target_block_number) = finalized_block_number.checked_sub(depth) {
                        target_block_number
                    } else {
                        return Ok(None);
                    };

                // Create a filter condition for messages that have an L1 block number less than or
                // equal to the finalized block number and have not been included in an L2 block
                // (i.e. L2BlockNumber is null).
                let condition = Condition::all()
                    .add(models::l1_message::Column::L1BlockNumber.lte(target_block_number as i64))
                    .add(models::l1_message::Column::L2BlockNumber.is_null());
                // Yield a stream of messages matching the condition ordered by increasing queue
                // index.
>>>>>>> 1bf2c0be
                Ok(Some(
                    models::l1_message::Entity::find()
                        .filter(condition)
                        .order_by_asc(models::l1_message::Column::QueueIndex)
                        .stream(self.get_connection())
                        .await?
                        .map(map_l1_message_result),
                ))
            }
<<<<<<< HEAD
            Some(L1MessageKey::NotIncluded(NotIncludedStart::BlockDepth(depth))) => {
                let latest_block_number = self.get_latest_l1_block_number().await?;

                let target_block_number = latest_block_number.checked_sub(depth);
                if let Some(target_block_number) = target_block_number {
                    let condition = Condition::all()
                        .add(
                            models::l1_message::Column::L1BlockNumber
                                .lte(target_block_number as i64),
                        )
                        .add(models::l1_message::Column::L2BlockNumber.is_null());
                    Ok(Some(
                        models::l1_message::Entity::find()
                            .filter(condition)
                            .order_by_asc(models::l1_message::Column::QueueIndex)
                            .stream(self.get_connection())
                            .await?
                            .map(map_l1_message_result),
                    ))
                } else {
                    Ok(None)
                }
            }
=======
            // Provides a stream over all L1 messages with increasing queue index starting that have
            // not been included in an L2 block and have a block number less than or equal to the
            // latest L1 block number minus the provided depth (they have been sufficiently deep
            // on L1 to be considered safe to include - reorg risk is low).
            Some(L1MessageKey::NotIncluded(NotIncludedStart::BlockDepth(depth))) => {
                // Lookup the latest L1 block number.
                let latest_block_number = self.get_latest_l1_block_number().await?;

                // Calculate the target block number by subtracting the depth from the latest block
                // number. If the depth is greater than the latest block number, we return None as
                // there are no messages that satisfy the condition.
                let target_block_number =
                    if let Some(target_block_number) = latest_block_number.checked_sub(depth) {
                        target_block_number
                    } else {
                        return Ok(None);
                    };
                // Create a filter condition for messages that have an L1 block number less than
                // or equal to the target block number and have not been included in an L2 block
                // (i.e. L2BlockNumber is null).
                let condition = Condition::all()
                    .add(models::l1_message::Column::L1BlockNumber.lte(target_block_number as i64))
                    .add(models::l1_message::Column::L2BlockNumber.is_null());
                // Yield a stream of messages matching the condition ordered by increasing
                // queue index.
                Ok(Some(
                    models::l1_message::Entity::find()
                        .filter(condition)
                        .order_by_asc(models::l1_message::Column::QueueIndex)
                        .stream(self.get_connection())
                        .await?
                        .map(map_l1_message_result),
                ))
            }
            // Provides a stream over all L1 messages with increasing queue index starting from the
            // beginning.
>>>>>>> 1bf2c0be
            None => Ok(Some(
                models::l1_message::Entity::find()
                    .order_by_asc(models::l1_message::Column::QueueIndex)
                    .stream(self.get_connection())
                    .await?
                    .map(map_l1_message_result),
            )),
        }
    }

    /// Get the extra data for the provided block number.
    async fn get_l2_block_data_hint(
        &self,
        block_number: u64,
    ) -> Result<Option<BlockDataHint>, DatabaseError> {
        Ok(models::block_data::Entity::find()
            .filter(models::block_data::Column::Number.eq(block_number as i64))
            .one(self.get_connection())
            .await
            .map(|x| x.map(Into::into))?)
    }

    /// Get the [`BlockInfo`] and optional [`BatchInfo`] for the provided block hash.
    async fn get_l2_block_and_batch_info_by_hash(
        &self,
        block_hash: B256,
    ) -> Result<Option<(BlockInfo, BatchInfo)>, DatabaseError> {
        tracing::trace!(target: "scroll::db", ?block_hash, "Fetching L2 block and batch info by hash from database.");
        Ok(models::l2_block::Entity::find()
            .filter(models::l2_block::Column::BlockHash.eq(block_hash.to_vec()))
            .one(self.get_connection())
            .await
            .map(|x| {
                x.map(|x| {
                    let (block_info, batch_info): (BlockInfo, BatchInfo) = x.into();
                    (block_info, batch_info)
                })
            })?)
    }

    /// Get a [`BlockInfo`] from the database by its block number.
    async fn get_l2_block_info_by_number(
        &self,
        block_number: u64,
    ) -> Result<Option<BlockInfo>, DatabaseError> {
        Ok(models::l2_block::Entity::find()
            .filter(models::l2_block::Column::BlockNumber.eq(block_number as i64))
            .one(self.get_connection())
            .await
            .map(|x| {
                x.map(|x| {
                    let (block_info, _maybe_batch_info): (BlockInfo, BatchInfo) = x.into();
                    block_info
                })
            })?)
    }

    /// Get the latest safe/finalized L2 ([`BlockInfo`], [`BatchInfo`]) from the database. Until we
    /// update the batch handling logic with issue #273, we don't differentiate between safe and
    /// finalized l2 blocks.
    async fn get_latest_safe_l2_info(
        &self,
    ) -> Result<Option<(BlockInfo, BatchInfo)>, DatabaseError> {
        tracing::trace!(target: "scroll::db", "Fetching latest safe L2 block from database.");
        Ok(models::l2_block::Entity::find()
            .filter(models::l2_block::Column::BatchIndex.is_not_null())
            .order_by_desc(models::l2_block::Column::BlockNumber)
            .one(self.get_connection())
            .await
            .map(|x| x.map(|x| (x.block_info(), x.batch_info())))?)
    }

    /// Get an iterator over all L2 blocks in the database starting from the most recent one.
    async fn get_l2_blocks<'a>(
        &'a self,
    ) -> Result<impl Stream<Item = Result<BlockInfo, DatabaseError>> + 'a, DatabaseError> {
        tracing::trace!(target: "scroll::db", "Fetching L2 blocks from database.");
        Ok(models::l2_block::Entity::find()
            .order_by_desc(models::l2_block::Column::BlockNumber)
            .stream(self.get_connection())
            .await?
            .map(|res| Ok(res.map(|res| res.block_info())?)))
    }

    /// Returns the highest L2 block originating from the provided `batch_hash` or the highest block
    /// for the batch's index.
    async fn get_highest_block_for_batch_hash(
        &self,
        batch_hash: B256,
    ) -> Result<Option<BlockInfo>, DatabaseError> {
        let index = models::batch_commit::Entity::find()
            .filter(models::batch_commit::Column::Hash.eq(batch_hash.to_vec()))
            .select_only()
            .column(models::batch_commit::Column::Index)
            .into_tuple::<i32>()
            .one(self.get_connection())
            .await?;

        if let Some(index) = index {
            Ok(models::l2_block::Entity::find()
                .filter(models::l2_block::Column::BatchIndex.lte(index))
                .order_by_desc(models::l2_block::Column::BlockNumber)
                .one(self.get_connection())
                .await?
                .map(|model| model.block_info()))
        } else {
            Ok(None)
        }
    }

    /// Returns the highest L2 block originating from the provided `batch_index` or the highest
    /// block for the batch's index.
    async fn get_highest_block_for_batch_index(
        &self,
        batch_index: u64,
    ) -> Result<Option<BlockInfo>, DatabaseError> {
        Ok(models::l2_block::Entity::find()
            .filter(models::l2_block::Column::BatchIndex.lte(batch_index))
            .order_by_desc(models::l2_block::Column::BlockNumber)
            .one(self.get_connection())
            .await?
            .map(|model| model.block_info()))
    }

    /// Get a block signature from the database by block hash.
    /// TODO: remove this once we deprecated l2geth.
    async fn get_signature(&self, block_hash: B256) -> Result<Option<Signature>, DatabaseError> {
        tracing::trace!(target: "scroll::db", block_hash = ?block_hash, "Retrieving block signature from database.");

        let block_signature = models::block_signature::Entity::find_by_id(block_hash.to_vec())
            .one(self.get_connection())
            .await?;

        match block_signature {
            Some(model) => {
                let signature = model.get_signature().map_err(|e| {
                    DatabaseError::ParseSignatureError(format!("Failed to parse signature: {}", e))
                })?;
                Ok(Some(signature))
            }
            None => Ok(None),
        }
    }
}

/// A key for an L1 message stored in the database.
///
/// It can either be the queue index, queue hash or the transaction hash.
#[derive(Debug, Clone, PartialEq, Eq)]
pub enum L1MessageKey {
    /// The queue index of the message.
    QueueIndex(u64),
    /// The queue hash of the message.
    QueueHash(B256),
    /// The transaction hash of the message.
    TransactionHash(B256),
    /// Start from the first message for the provided block number.
    BlockNumber(u64),
    /// Start from messages that have not been included in a block yet.
    NotIncluded(NotIncludedStart),
}

impl L1MessageKey {
    /// Create a new [`L1MessageKey`] from a queue index.
    pub const fn from_queue_index(index: u64) -> Self {
        Self::QueueIndex(index)
    }

    /// Create a new [`L1MessageKey`] from a queue hash.
    pub const fn from_queue_hash(hash: B256) -> Self {
        Self::QueueHash(hash)
    }

    /// Create a new [`L1MessageKey`] from a transaction hash.
    pub const fn from_transaction_hash(hash: B256) -> Self {
        Self::TransactionHash(hash)
    }

    /// Creates a new [`L1MessageKey`] for the provided block number.
    pub const fn block_number(number: u64) -> Self {
        Self::BlockNumber(number)
    }
}

/// This type defines where to start when fetching L1 messages that have not been included in a
/// block yet.
#[derive(Debug, Clone, PartialEq, Eq)]
pub enum NotIncludedStart {
<<<<<<< HEAD
    /// Start from finalized messages that have not been included in a block yet.
    Finalized,
=======
    /// Start from finalized messages that have not been included in a block yet and have a L1
    /// block number that is a specified number of blocks below the current finalized L1 block
    /// number.
    FinalizedWithBlockDepth(u64),
>>>>>>> 1bf2c0be
    /// Start from unfinalized messages that are included in L1 blocks at a specific depth.
    BlockDepth(u64),
}

fn map_l1_message_result(
    res: Result<models::l1_message::Model, sea_orm::DbErr>,
) -> Result<L1MessageEnvelope, DatabaseError> {
    Ok(res.map(Into::into)?)
}

impl fmt::Display for L1MessageKey {
    fn fmt(&self, f: &mut fmt::Formatter<'_>) -> fmt::Result {
        match self {
            Self::QueueIndex(index) => write!(f, "QueueIndex({index})"),
            Self::QueueHash(hash) => write!(f, "QueueHash({hash:#x})"),
            Self::TransactionHash(hash) => write!(f, "TransactionHash({hash:#x})"),
            Self::BlockNumber(number) => write!(f, "BlockNumber({number})"),
            Self::NotIncluded(start) => match start {
<<<<<<< HEAD
                NotIncludedStart::Finalized => write!(f, "NotIncluded(Finalized)"),
=======
                NotIncludedStart::FinalizedWithBlockDepth(depth) => {
                    write!(f, "NotIncluded(Finalized:{depth})")
                }
>>>>>>> 1bf2c0be
                NotIncludedStart::BlockDepth(depth) => {
                    write!(f, "NotIncluded(BlockDepth({depth}))")
                }
            },
        }
    }
}

/// The result of [`DatabaseWriteOperations::unwind`].
#[derive(Debug)]
pub struct UnwindResult {
    /// The L1 block number that we unwinded to.
    pub l1_block_number: u64,
    /// The latest unconsumed queue index after the uwnind.
    pub queue_index: Option<u64>,
    /// The L2 head block number after the unwind. This is only populated if the L2 head has
    /// reorged.
    pub l2_head_block_number: Option<u64>,
    /// The L2 safe block info after the unwind. This is only populated if the L2 safe has reorged.
    pub l2_safe_block_info: Option<BlockInfo>,
}

impl<T> DatabaseReadOperations for T where T: ReadConnectionProvider + ?Sized + Sync {}

impl<T> DatabaseWriteOperations for T where T: WriteConnectionProvider + ?Sized + Sync {}<|MERGE_RESOLUTION|>--- conflicted
+++ resolved
@@ -4,13 +4,8 @@
 use alloy_primitives::{Signature, B256};
 use futures::{Stream, StreamExt};
 use rollup_node_primitives::{
-<<<<<<< HEAD
-    BatchCommitData, BatchConsolidationOutcome, BatchInfo, BlockConsolidationOutcome, BlockInfo,
-    L1MessageEnvelope, L2BlockInfoWithL1Messages, Metadata,
-=======
     BatchCommitData, BatchConsolidationOutcome, BatchInfo, BlockInfo, L1MessageEnvelope,
     L2BlockInfoWithL1Messages, Metadata,
->>>>>>> 1bf2c0be
 };
 use scroll_alloy_rpc_types_engine::BlockDataHint;
 use sea_orm::{
@@ -103,8 +98,6 @@
             .map(|_| ())?)
     }
 
-<<<<<<< HEAD
-=======
     /// Set the processed L1 block number.
     async fn set_processed_l1_block_number(&self, block_number: u64) -> Result<(), DatabaseError> {
         tracing::trace!(target: "scroll::db", block_number, "Updating the processed L1 block number in the database.");
@@ -122,7 +115,6 @@
             .map(|_| ())?)
     }
 
->>>>>>> 1bf2c0be
     /// Set the L2 head block number.
     async fn set_l2_head_block_number(&self, number: u64) -> Result<(), DatabaseError> {
         tracing::trace!(target: "scroll::db", ?number, "Updating the L2 head block number in the database.");
@@ -437,25 +429,8 @@
         outcome: BatchConsolidationOutcome,
     ) -> Result<(), DatabaseError> {
         for block in outcome.blocks {
-<<<<<<< HEAD
-            match block {
-                BlockConsolidationOutcome::Consolidated(block_info) => {
-                    self.insert_block(block_info, outcome.batch_info).await?;
-                }
-                BlockConsolidationOutcome::Skipped(block_info) => {
-                    // No action needed, the block has already been previously consolidated however
-                    // we will insert it again defensively
-                    self.insert_block(block_info, outcome.batch_info).await?;
-                }
-                BlockConsolidationOutcome::Reorged(block_info) => {
-                    self.insert_block(block_info.block_info, outcome.batch_info).await?;
-                    self.update_l1_messages_with_l2_block(block_info).await?;
-                }
-            }
-=======
             self.insert_block(block.block_info, outcome.batch_info).await?;
             self.update_l1_messages_with_l2_block(block).await?;
->>>>>>> 1bf2c0be
         }
         Ok(())
     }
@@ -583,12 +558,6 @@
             .expect("l1_finalized_block should always be set")
             .parse::<u64>()
             .expect("l1_finalized_block should always be a valid u64"))
-<<<<<<< HEAD
-    }
-
-    /// Get the latest L2 head block info.
-    async fn get_l2_head_block_number(&self) -> Result<Option<u64>, DatabaseError> {
-=======
     }
 
     /// Get the processed L1 block number from the database.
@@ -607,7 +576,6 @@
 
     /// Get the latest L2 head block info.
     async fn get_l2_head_block_number(&self) -> Result<u64, DatabaseError> {
->>>>>>> 1bf2c0be
         Ok(models::metadata::Entity::find()
             .filter(models::metadata::Column::Key.eq("l2_head_block"))
             .select_only()
@@ -681,11 +649,8 @@
         DatabaseError,
     > {
         match start {
-<<<<<<< HEAD
-=======
             // Provides an stream over all L1 messages with increasing queue index starting from the
             // provided queue index.
->>>>>>> 1bf2c0be
             Some(L1MessageKey::QueueIndex(queue_index)) => Ok(Some(
                 models::l1_message::Entity::find()
                     .filter(models::l1_message::Column::QueueIndex.gte(queue_index))
@@ -694,11 +659,8 @@
                     .await?
                     .map(map_l1_message_result),
             )),
-<<<<<<< HEAD
-=======
             // Provides a stream over all L1 messages with increasing queue index starting from the
             // message with the provided transaction hash.
->>>>>>> 1bf2c0be
             Some(L1MessageKey::TransactionHash(ref h)) => {
                 // Lookup message by hash to get its queue index.
                 let record = models::l1_message::Entity::find()
@@ -708,10 +670,7 @@
                     .ok_or_else(|| {
                         DatabaseError::L1MessageNotFound(L1MessageKey::TransactionHash(*h))
                     })?;
-<<<<<<< HEAD
-=======
                 // Yield a stream of messages starting from the found queue index.
->>>>>>> 1bf2c0be
                 Ok(Some(
                     models::l1_message::Entity::find()
                         .filter(models::l1_message::Column::QueueIndex.gte(record.queue_index))
@@ -734,11 +693,7 @@
                     .one(self.get_connection())
                     .await?
                     .ok_or_else(|| DatabaseError::L1MessageNotFound(L1MessageKey::QueueHash(*h)))?;
-<<<<<<< HEAD
-
-=======
                 // Yield a stream of messages starting from the found queue index.
->>>>>>> 1bf2c0be
                 Ok(Some(
                     models::l1_message::Entity::find()
                         .filter(models::l1_message::Column::QueueIndex.gte(record.queue_index))
@@ -748,9 +703,6 @@
                         .map(map_l1_message_result),
                 ))
             }
-<<<<<<< HEAD
-            Some(L1MessageKey::BlockNumber(block_number)) => {
-=======
             // Provides a stream over all L1 messages with increasing queue index starting from the
             // message included in the provided L2 block number.
             Some(L1MessageKey::BlockNumber(block_number)) => {
@@ -759,7 +711,6 @@
                 // block number less than the provided block number and ordering by block number and
                 // queue index in descending order. This ensures that we get the latest message
                 // included in a block before the provided block number.
->>>>>>> 1bf2c0be
                 if let Some(record) = models::l1_message::Entity::find()
                     .filter(models::l1_message::Column::L2BlockNumber.lt(block_number as i64))
                     .order_by_desc(models::l1_message::Column::L2BlockNumber)
@@ -767,10 +718,7 @@
                     .one(self.get_connection())
                     .await?
                 {
-<<<<<<< HEAD
-=======
                     // Yield a stream of messages starting from the found queue index + 1.
->>>>>>> 1bf2c0be
                     Ok(Some(
                         models::l1_message::Entity::find()
                             .filter(
@@ -782,15 +730,11 @@
                             .await?
                             .map(map_l1_message_result),
                     ))
-<<<<<<< HEAD
-                } else {
-=======
                 }
                 // If no messages have been found then it suggests that no messages have been
                 // included in blocks yet and as such we should return a stream of all messages with
                 // increasing queue index starting from the beginning.
                 else {
->>>>>>> 1bf2c0be
                     Ok(Some(
                         models::l1_message::Entity::find()
                             .order_by_asc(models::l1_message::Column::QueueIndex)
@@ -800,16 +744,6 @@
                     ))
                 }
             }
-<<<<<<< HEAD
-            Some(L1MessageKey::NotIncluded(NotIncludedStart::Finalized)) => {
-                let finalized_block_number = self.get_finalized_l1_block_number().await?;
-                let condition = Condition::all()
-                    .add(
-                        models::l1_message::Column::L1BlockNumber
-                            .lte(finalized_block_number as i64),
-                    )
-                    .add(models::l1_message::Column::L2BlockNumber.is_null());
-=======
             // Provides a stream over all L1 messages with increasing queue index starting that have
             // not been included in an L2 block and have a block number less than or equal to the
             // finalized L1 block number (they have been finalized on L1).
@@ -835,7 +769,6 @@
                     .add(models::l1_message::Column::L2BlockNumber.is_null());
                 // Yield a stream of messages matching the condition ordered by increasing queue
                 // index.
->>>>>>> 1bf2c0be
                 Ok(Some(
                     models::l1_message::Entity::find()
                         .filter(condition)
@@ -845,31 +778,6 @@
                         .map(map_l1_message_result),
                 ))
             }
-<<<<<<< HEAD
-            Some(L1MessageKey::NotIncluded(NotIncludedStart::BlockDepth(depth))) => {
-                let latest_block_number = self.get_latest_l1_block_number().await?;
-
-                let target_block_number = latest_block_number.checked_sub(depth);
-                if let Some(target_block_number) = target_block_number {
-                    let condition = Condition::all()
-                        .add(
-                            models::l1_message::Column::L1BlockNumber
-                                .lte(target_block_number as i64),
-                        )
-                        .add(models::l1_message::Column::L2BlockNumber.is_null());
-                    Ok(Some(
-                        models::l1_message::Entity::find()
-                            .filter(condition)
-                            .order_by_asc(models::l1_message::Column::QueueIndex)
-                            .stream(self.get_connection())
-                            .await?
-                            .map(map_l1_message_result),
-                    ))
-                } else {
-                    Ok(None)
-                }
-            }
-=======
             // Provides a stream over all L1 messages with increasing queue index starting that have
             // not been included in an L2 block and have a block number less than or equal to the
             // latest L1 block number minus the provided depth (they have been sufficiently deep
@@ -906,7 +814,6 @@
             }
             // Provides a stream over all L1 messages with increasing queue index starting from the
             // beginning.
->>>>>>> 1bf2c0be
             None => Ok(Some(
                 models::l1_message::Entity::find()
                     .order_by_asc(models::l1_message::Column::QueueIndex)
@@ -1095,15 +1002,10 @@
 /// block yet.
 #[derive(Debug, Clone, PartialEq, Eq)]
 pub enum NotIncludedStart {
-<<<<<<< HEAD
-    /// Start from finalized messages that have not been included in a block yet.
-    Finalized,
-=======
     /// Start from finalized messages that have not been included in a block yet and have a L1
     /// block number that is a specified number of blocks below the current finalized L1 block
     /// number.
     FinalizedWithBlockDepth(u64),
->>>>>>> 1bf2c0be
     /// Start from unfinalized messages that are included in L1 blocks at a specific depth.
     BlockDepth(u64),
 }
@@ -1122,13 +1024,9 @@
             Self::TransactionHash(hash) => write!(f, "TransactionHash({hash:#x})"),
             Self::BlockNumber(number) => write!(f, "BlockNumber({number})"),
             Self::NotIncluded(start) => match start {
-<<<<<<< HEAD
-                NotIncludedStart::Finalized => write!(f, "NotIncluded(Finalized)"),
-=======
                 NotIncludedStart::FinalizedWithBlockDepth(depth) => {
                     write!(f, "NotIncluded(Finalized:{depth})")
                 }
->>>>>>> 1bf2c0be
                 NotIncludedStart::BlockDepth(depth) => {
                     write!(f, "NotIncluded(BlockDepth({depth}))")
                 }
