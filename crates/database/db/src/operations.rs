--- conflicted
+++ resolved
@@ -486,17 +486,10 @@
 
     /// Get an iterator over all [`L1MessageEnvelope`]s in the database starting from the provided
     /// `start` point.
-<<<<<<< HEAD
     async fn get_l1_messages(
         &self,
         start: Option<L1MessageStart>,
-    ) -> Result<impl Stream<Item = Result<L1MessageEnvelope, DatabaseError>> + Send, DatabaseError>
-=======
-    async fn get_l1_messages<'a>(
-        &'a self,
-        start: Option<L1MessageStart>,
-    ) -> Result<impl Stream<Item = Result<L1MessageEnvelope, DatabaseError>> + 'a, DatabaseError>
->>>>>>> b5b89417
+    ) -> Result<impl Stream<Item = Result<L1MessageEnvelope, DatabaseError>>, DatabaseError>
     {
         let queue_index = match start {
             Some(L1MessageStart::Index(i)) => i,
@@ -520,7 +513,6 @@
             .map(|res| Ok(res.map(Into::into)?)))
     }
 
-<<<<<<< HEAD
     /// Takes up to n [`L1MessageEnvelope`]s in the database starting from the provided `start`
     /// point.
     async fn get_n_l1_messages(
@@ -553,8 +545,6 @@
             .collect())
     }
 
-=======
->>>>>>> b5b89417
     /// Get the extra data for the provided block number.
     async fn get_l2_block_data_hint(
         &self,
