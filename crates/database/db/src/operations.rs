--- conflicted
+++ resolved
@@ -413,18 +413,6 @@
             .map(|x| x.rows_affected)?)
     }
 
-<<<<<<< HEAD
-    /// Insert multiple blocks into the database.
-    async fn insert_blocks(
-        &self,
-        blocks: Vec<L2BlockInfoWithL1Messages>,
-        batch_info: Option<BatchInfo>,
-    ) -> Result<(), DatabaseError> {
-        for block in blocks {
-            self.insert_block(block, batch_info).await?;
-        }
-        Ok(())
-=======
     /// Delete all L2 blocks with a batch index greater than the batch index.
     async fn delete_l2_blocks_gt_batch_index(
         &self,
@@ -440,7 +428,18 @@
             .exec(self.get_connection())
             .await
             .map(|x| x.rows_affected)?)
->>>>>>> 975c8061
+    }
+
+    /// Insert multiple blocks into the database.
+    async fn insert_blocks(
+        &self,
+        blocks: Vec<L2BlockInfoWithL1Messages>,
+        batch_info: Option<BatchInfo>,
+    ) -> Result<(), DatabaseError> {
+        for block in blocks {
+            self.insert_block(block, batch_info).await?;
+        }
+        Ok(())
     }
 
     /// Insert a new block in the database.
