--- conflicted
+++ resolved
@@ -23,132 +23,14 @@
         Ok(Self { connection })
     }
 
-<<<<<<< HEAD
-    /// Returns a reference to the underlying database connection.
-    pub fn connection(&self) -> &DatabaseConnection {
-        &self.connection
-    }
-
-    /// Creates a new transaction against the database.
-    pub async fn tx(&self) -> Result<DatabaseTransaction, DbErr> {
-        self.connection.begin().await
-    }
-
-    /// Insert a [`BatchInput`] into the database.
-    pub async fn insert_batch_input<C: ConnectionTrait>(
-        &self,
-        conn: &C,
-        batch_input: BatchInput,
-    ) -> Result<models::batch_input::Model, DbErr> {
-        tracing::trace!(target: "scroll::db", batch_hash = ?batch_input.batch_hash(), batch_index = batch_input.batch_index(), "Inserting batch input into database.");
-        let batch_input: models::batch_input::ActiveModel = batch_input.into();
-        batch_input.insert(conn).await
-    }
-
-    /// Finalize a [`BatchInput`] in the database and set the finalized block number to the provided
-    /// block number.
-    pub async fn finalize_batch_input<C: ConnectionTrait>(
-        &self,
-        conn: &C,
-        batch_hash: B256,
-        block_number: u64,
-    ) -> Result<(), DbErr> {
-        if let Some(batch) = models::batch_input::Entity::find()
-            .filter(models::batch_input::Column::Hash.eq(batch_hash.to_vec()))
-            .one(conn)
-            .await?
-        {
-            tracing::trace!(target: "scroll::db", batch_hash = ?batch_hash, block_number, "Finalizing batch input in database.");
-            let mut batch: models::batch_input::ActiveModel = batch.into();
-            batch.finalized_block_number = Set(Some(block_number as i64));
-            batch.update(conn).await?;
-        } else {
-            tracing::error!(
-                target: "scroll::db",
-                batch_hash = ?batch_hash,
-                block_number,
-                "Batch not found in DB when trying to finalize."
-            );
-        }
-
-        Ok(())
-    }
-
-    /// Get a [`BatchInput`] from the database by its batch index.
-    pub async fn get_batch_input_by_batch_index<C: ConnectionTrait>(
-        &self,
-        conn: &C,
-        batch_index: u64,
-    ) -> Result<Option<BatchInput>, DbErr> {
-        models::batch_input::Entity::find_by_id(
-            TryInto::<i64>::try_into(batch_index).expect("index should fit in i64"),
-        )
-        .one(conn)
-        .await
-        .map(|x| x.map(Into::into))
-    }
-
-    /// Delete all [`BatchInput`]s with a block number greater than the provided block number.
-    pub async fn delete_batch_inputs_gt<C: ConnectionTrait>(
-        &self,
-        conn: &C,
-        block_number: u64,
-    ) -> Result<(), DbErr> {
-        tracing::trace!(target: "scroll::db", block_number, "Deleting batch inputs greater than block number.");
-        models::batch_input::Entity::delete_many()
-            .filter(models::batch_input::Column::BlockNumber.gt(block_number as i64))
-            .exec(conn)
-            .await
-            .map(|_| ())
-    }
-
-    /// Get an iterator over all [`BatchInput`]s in the database.
-    pub async fn get_batch_inputs(
-        &self,
-    ) -> Result<impl Stream<Item = Result<BatchInput, DbErr>> + use<'_>, DbErr> {
-        Ok(models::batch_input::Entity::find()
-            .stream(&self.connection)
-            .await?
-            .map(|res| res.map(Into::into)))
-    }
-
-    /// Insert an [`L1MessageWithBlockNumber`] into the database.
-    pub async fn insert_l1_message<C: ConnectionTrait>(
-        &self,
-        conn: &C,
-        l1_message: L1MessageWithBlockNumber,
-    ) -> Result<(), DbErr> {
-        tracing::trace!(target: "scroll::db", queue_index = l1_message.transaction.queue_index, "Inserting L1 message into database.");
-        let l1_message: models::l1_message::ActiveModel = l1_message.into();
-        l1_message.insert(conn).await?;
-        Ok(())
-=======
     /// Creates a new [`DatabaseTransaction`] which can be used for atomic operations.
     pub async fn tx(&self) -> Result<DatabaseTransaction, DatabaseError> {
         Ok(DatabaseTransaction::new(self.connection.begin().await?))
->>>>>>> c3f803a2
     }
 }
 
-<<<<<<< HEAD
-    /// Delete all [`L1MessageWithBlockNumber`]s with a block number greater than the provided block
-    /// number.
-    pub async fn delete_l1_messages_gt<C: ConnectionTrait>(
-        &self,
-        conn: &C,
-        block_number: u64,
-    ) -> Result<(), DbErr> {
-        tracing::trace!(target: "scroll::db", block_number, "Deleting L1 messages greater than block number.");
-        models::l1_message::Entity::delete_many()
-            .filter(models::l1_message::Column::BlockNumber.gt(block_number as i64))
-            .exec(conn)
-            .await
-            .map(|_| ())
-    }
-=======
 impl DatabaseConnectionProvider for Database {
     type Connection = DatabaseConnection;
->>>>>>> c3f803a2
 
     fn get_connection(&self) -> &Self::Connection {
         &self.connection
