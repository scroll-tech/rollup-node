use super::transaction::{DatabaseTransactionProvider, TXMut, TX};
use crate::{
    error::DatabaseError,
    metrics::{DatabaseMetrics, DatabaseOperation, DatabaseOperationMetrics},
    service::{query::DatabaseQuery, retry::Retry, DatabaseService, DatabaseServiceError},
    DatabaseConnectionProvider, DatabaseReadOperations, DatabaseWriteOperations, L1MessageKey,
    UnwindResult,
};
use alloy_primitives::{Signature, B256};
use rollup_node_primitives::{
    BatchCommitData, BatchConsolidationOutcome, BatchInfo, BlockInfo, L1BlockStartupInfo,
    L1MessageEnvelope, L2BlockInfoWithL1Messages,
};
use scroll_alloy_rpc_types_engine::BlockDataHint;
use sea_orm::{
    sqlx::sqlite::{SqliteConnectOptions, SqlitePoolOptions},
    DatabaseConnection, SqlxSqliteConnector, TransactionTrait,
};
use std::{
    collections::HashMap, fmt::Debug, future::Future, str::FromStr, sync::Arc, time::Duration,
};
use strum::IntoEnumIterator;
use tokio::sync::{Mutex, Semaphore};

// TODO: make these configurable via CLI.
/// The timeout duration for database busy errors.
const BUSY_TIMEOUT_SECS: u64 = 5;

/// The maximum number of connections in the database connection pool.
const MAX_CONNECTIONS: u32 = 6;

/// The minimum number of connections in the database connection pool.
const MIN_CONNECTIONS: u32 = 2;

/// The timeout for acquiring a connection from the pool.
const ACQUIRE_TIMEOUT_SECS: u64 = 5;

/// The cache size in KB
const CACHE_SIZE_KB: &str = "-131072"; // 128 MB

/// The mmap size in bytes
const MMAP_SIZE_BYTES: &str = "536870912"; // 512 MB

/// The wal auto checkpoint size in pages
const WAL_AUTO_CHECKPOINT_PAGES: &str = "50000"; // 200 MB (with default page size of 4 KB)

/// A wrapper around `DatabaseInner` which provides retry features.
#[derive(Debug)]
pub struct Database {
    database: Retry<Arc<DatabaseInner>>,
    metrics: HashMap<DatabaseOperation, DatabaseOperationMetrics>,
}

impl Database {
    /// Creates a new [`Database`] instance associated with the provided database URL.
    pub async fn new(database_url: &str) -> Result<Self, DatabaseError> {
        let db = Arc::new(DatabaseInner::new(database_url).await?);
        Ok(Self { database: Retry::new_with_default_config(db), metrics: Self::metrics() })
    }

    fn metrics() -> HashMap<DatabaseOperation, DatabaseOperationMetrics> {
        DatabaseOperation::iter()
            .map(|i| {
                let label = i.as_str();
                (i, DatabaseOperationMetrics::new_with_labels(&[("item", label)]))
            })
            .collect()
    }

    /// Creates a new [`Database`] instance with SQLite-specific optimizations and custom pool
    /// settings.
    pub async fn new_sqlite_with_pool_options(
        database_url: &str,
        max_connections: u32,
        min_connections: u32,
        acquire_timeout_secs: u64,
        busy_timeout_secs: u64,
    ) -> Result<Self, DatabaseError> {
        let db = Arc::new(
            DatabaseInner::new_sqlite_with_pool_options(
                database_url,
                max_connections,
                min_connections,
                acquire_timeout_secs,
                busy_timeout_secs,
            )
            .await?,
        );
        Ok(Self { database: Retry::new_with_default_config(db), metrics: Self::metrics() })
    }

    /// Creates a new [`Database`] instance for testing purposes, using the provided temporary
    /// directory to store the database files.
    #[cfg(feature = "test-utils")]
    pub async fn test(dir: tempfile::TempDir) -> Result<Self, DatabaseError> {
        let db = Arc::new(DatabaseInner::test(dir).await?);
        Ok(Self { database: Retry::new_with_default_config(db), metrics: Self::metrics() })
    }

    /// Returns a reference to the database tmp dir.
    #[cfg(feature = "test-utils")]
    pub fn tmp_dir(&self) -> Option<&tempfile::TempDir> {
        self.database.inner.tmp_dir()
    }

    /// Returns a reference to the inner database structure.
    pub fn inner(&self) -> Arc<DatabaseInner> {
        self.database.inner.clone()
    }

    /// Initiates a read operation to the underlying database layer.
    pub async fn tx<T: Send + 'static, Err: DatabaseServiceError, F, Fut>(
        &self,
        call: F,
    ) -> Result<T, Err>
    where
        F: Fn(Arc<TX>) -> Fut + Send + Sync + 'static,
        Fut: Future<Output = Result<T, Err>> + Send + 'static,
    {
        let request = DatabaseQuery::read(call);
        self.database.call(request).await
    }

    /// Initiates a write operation to the underlying database layer.
    pub async fn tx_mut<T: Send + 'static, Err: DatabaseServiceError, F, Fut>(
        &self,
        call: F,
    ) -> Result<T, Err>
    where
        F: Fn(Arc<TXMut>) -> Fut + Send + Sync + 'static,
        Fut: Future<Output = Result<T, Err>> + Send + 'static,
    {
        let request = DatabaseQuery::write(call);
        self.database.call(request).await
    }
}

/// Wraps a future, metering the completion of it.
macro_rules! metered {
    ($task:expr, $this: ident, $method:ident($($args:expr),*)) => {{
        let metric = $this.metrics.get(&$task).expect("metric exists").clone();
        let now = std::time::Instant::now();
        let res = $this.$method($($args),*).await;
        metric.task_duration.record(now.elapsed().as_secs_f64());
        res
    }};
}

#[async_trait::async_trait]
impl DatabaseWriteOperations for Database {
    async fn insert_l1_block_info(&self, block_info: BlockInfo) -> Result<(), DatabaseError> {
        metered!(
            DatabaseOperation::InsertL1BlockInfo,
            self,
            tx_mut(move |tx| { async move { tx.insert_l1_block_info(block_info).await } })
        )
    }

    async fn remove_l1_block_info_leq(&self, block_info: u64) -> Result<(), DatabaseError> {
        metered!(
            DatabaseOperation::RemoveL1BlockInfoLeq,
            self,
            tx_mut(move |tx| { async move { tx.remove_l1_block_info_leq(block_info).await } })
        )
    }

    async fn remove_l1_block_info_gt(&self, block_info: u64) -> Result<(), DatabaseError> {
        metered!(
            DatabaseOperation::RemoveL1BlockInfoGt,
            self,
            tx_mut(move |tx| { async move { tx.remove_l1_block_info_gt(block_info).await } })
        )
    }

    async fn delete_batch_finalization_gt_block_number(
        &self,
        block_number: u64,
    ) -> Result<(), DatabaseError> {
        metered!(
            DatabaseOperation::DeleteBatchFinalizationGtBlockNumber,
            self,
            tx_mut(move |tx| {
                async move { tx.delete_batch_finalization_gt_block_number(block_number).await }
            })
        )
    }

    async fn set_batch_revert_block_number_for_batch_range(
        &self,
        start_index: u64,
        end_index: u64,
        block_info: BlockInfo,
    ) -> Result<(), DatabaseError> {
        metered!(
            DatabaseOperation::SetBatchRevertBlockNumberForBatchRange,
            self,
            tx_mut(move |tx| {
                async move {
                    tx.set_batch_revert_block_number_for_batch_range(
                        start_index,
                        end_index,
                        block_info,
                    )
                    .await
                }
            })
        )
    }

    async fn delete_batch_revert_gt_block_number(
        &self,
        block_number: u64,
    ) -> Result<u64, DatabaseError> {
        metered!(
            DatabaseOperation::DeleteBatchRevertGtBlockNumber,
            self,
            tx_mut(
                move |tx| async move { tx.delete_batch_revert_gt_block_number(block_number).await }
            )
        )
    }

    async fn finalize_consolidated_batches(
        &self,
        finalized_l1_block_number: u64,
    ) -> Result<Option<BlockInfo>, DatabaseError> {
        metered!(
            DatabaseOperation::FinalizeConsolidatedBatches,
            self,
            tx_mut(move |tx| async move {
                tx.finalize_consolidated_batches(finalized_l1_block_number).await
            })
        )
    }

    async fn change_batch_processing_to_committed_status(&self) -> Result<(), DatabaseError> {
        metered!(
            DatabaseOperation::ChangeBatchProcessingToCommittedStatus,
            self,
            tx_mut(move |tx| async move { tx.change_batch_processing_to_committed_status().await })
        )
    }

    async fn update_batch_status(
        &self,
        batch_hash: B256,
        status: rollup_node_primitives::BatchStatus,
    ) -> Result<(), DatabaseError> {
        metered!(
            DatabaseOperation::UpdateBatchStatus,
            self,
            tx_mut(move |tx| async move { tx.update_batch_status(batch_hash, status).await })
        )
    }

    async fn insert_batch(&self, batch_commit: BatchCommitData) -> Result<(), DatabaseError> {
        metered!(
            DatabaseOperation::InsertBatch,
            self,
            tx_mut(move |tx| {
                let batch_commit = batch_commit.clone();
                async move { tx.insert_batch(batch_commit).await }
            })
        )
    }

    async fn finalize_batches_up_to_index(
        &self,
        batch_index: u64,
        block_number: u64,
    ) -> Result<(), DatabaseError> {
        metered!(
            DatabaseOperation::FinalizeBatchesUpToIndex,
            self,
            tx_mut(move |tx| async move {
                tx.finalize_batches_up_to_index(batch_index, block_number).await
            })
        )
    }

    async fn set_latest_l1_block_number(&self, block_number: u64) -> Result<(), DatabaseError> {
        metered!(
            DatabaseOperation::SetLatestL1BlockNumber,
            self,
            tx_mut(move |tx| async move { tx.set_latest_l1_block_number(block_number).await })
        )
    }

    async fn set_finalized_l1_block_number(&self, block_number: u64) -> Result<(), DatabaseError> {
        metered!(
            DatabaseOperation::SetFinalizedL1BlockNumber,
            self,
            tx_mut(move |tx| async move { tx.set_finalized_l1_block_number(block_number).await })
        )
    }

    async fn set_processed_l1_block_number(&self, block_number: u64) -> Result<(), DatabaseError> {
        metered!(
            DatabaseOperation::SetProcessedL1BlockNumber,
            self,
            tx_mut(move |tx| async move { tx.set_processed_l1_block_number(block_number).await })
        )
    }

    async fn set_l2_head_block_number(&self, number: u64) -> Result<(), DatabaseError> {
        metered!(
            DatabaseOperation::SetL2HeadBlockNumber,
            self,
            tx_mut(move |tx| async move { tx.set_l2_head_block_number(number).await })
        )
    }

    async fn fetch_and_update_unprocessed_finalized_batches(
        &self,
        finalized_l1_block_number: u64,
    ) -> Result<Vec<BatchInfo>, DatabaseError> {
        metered!(
            DatabaseOperation::FetchAndUpdateUnprocessedFinalizedBatches,
            self,
            tx_mut(move |tx| async move {
                tx.fetch_and_update_unprocessed_finalized_batches(finalized_l1_block_number).await
            })
        )
    }

    async fn fetch_and_update_unprocessed_committed_batches(
        &self,
    ) -> Result<Vec<BatchInfo>, DatabaseError> {
        metered!(
            DatabaseOperation::FetchAndUpdateUnprocessedCommittedBatches,
            self,
            tx_mut(
                move |tx| async move { tx.fetch_and_update_unprocessed_committed_batches().await }
            )
        )
    }

    async fn delete_batches_gt_block_number(
        &self,
        block_number: u64,
    ) -> Result<u64, DatabaseError> {
        metered!(
            DatabaseOperation::DeleteBatchesGtBlockNumber,
            self,
            tx_mut(move |tx| async move { tx.delete_batches_gt_block_number(block_number).await })
        )
    }

    async fn delete_batches_gt_batch_index(&self, batch_index: u64) -> Result<u64, DatabaseError> {
        metered!(
            DatabaseOperation::DeleteBatchesGtBatchIndex,
            self,
            tx_mut(move |tx| async move { tx.delete_batches_gt_batch_index(batch_index).await })
        )
    }

    async fn insert_l1_message(&self, l1_message: L1MessageEnvelope) -> Result<(), DatabaseError> {
        metered!(
            DatabaseOperation::InsertL1Message,
            self,
            tx_mut(move |tx| {
                let l1_message = l1_message.clone();
                async move { tx.insert_l1_message(l1_message).await }
            })
        )
    }

    async fn update_skipped_l1_messages(&self, indexes: Vec<u64>) -> Result<(), DatabaseError> {
        metered!(
            DatabaseOperation::UpdateSkippedL1Messages,
            self,
            tx_mut(move |tx| {
                let indexes = indexes.clone();
                async move { tx.update_skipped_l1_messages(indexes).await }
            })
        )
    }

    async fn delete_l1_messages_gt(
        &self,
        l1_block_number: u64,
    ) -> Result<Vec<L1MessageEnvelope>, DatabaseError> {
        metered!(
            DatabaseOperation::DeleteL1MessagesGt,
            self,
            tx_mut(move |tx| async move { tx.delete_l1_messages_gt(l1_block_number).await })
        )
    }

    async fn prepare_l1_watcher_start_info(&self) -> Result<L1BlockStartupInfo, DatabaseError> {
        metered!(
            DatabaseOperation::PrepareOnStartup,
            self,
            tx_mut(move |tx| async move { tx.prepare_l1_watcher_start_info().await })
        )
    }

    async fn delete_l2_blocks_gt_block_number(
        &self,
        block_number: u64,
    ) -> Result<u64, DatabaseError> {
        metered!(
            DatabaseOperation::DeleteL2BlocksGtBlockNumber,
            self,
            tx_mut(
                move |tx| async move { tx.delete_l2_blocks_gt_block_number(block_number).await }
            )
        )
    }

    async fn delete_l2_blocks_gt_batch_index(
        &self,
        batch_index: u64,
    ) -> Result<u64, DatabaseError> {
        metered!(
            DatabaseOperation::DeleteL2BlocksGtBatchIndex,
            self,
            tx_mut(move |tx| async move { tx.delete_l2_blocks_gt_batch_index(batch_index).await })
        )
    }

    async fn insert_blocks(
        &self,
        blocks: Vec<BlockInfo>,
        batch_info: BatchInfo,
    ) -> Result<(), DatabaseError> {
        metered!(
            DatabaseOperation::InsertBlocks,
            self,
            tx_mut(move |tx| {
                let blocks = blocks.clone();
                async move { tx.insert_blocks(blocks, batch_info).await }
            })
        )
    }

    async fn insert_genesis_block(&self, genesis_hash: B256) -> Result<(), DatabaseError> {
        metered!(
            DatabaseOperation::InsertGenesisBlock,
            self,
            tx_mut(move |tx| async move { tx.insert_genesis_block(genesis_hash).await })
        )
    }

    async fn update_l1_messages_from_l2_blocks(
        &self,
        blocks: Vec<L2BlockInfoWithL1Messages>,
    ) -> Result<(), DatabaseError> {
        metered!(
            DatabaseOperation::UpdateL1MessagesFromL2Blocks,
            self,
            tx_mut(move |tx| {
                let blocks = blocks.clone();
                async move { tx.update_l1_messages_from_l2_blocks(blocks).await }
            })
        )
    }

    async fn update_l1_messages_with_l2_blocks(
        &self,
        blocks: Vec<L2BlockInfoWithL1Messages>,
    ) -> Result<(), DatabaseError> {
        metered!(
            DatabaseOperation::UpdateL1MessagesWithL2Block,
            self,
            tx_mut(move |tx| {
                let blocks = blocks.clone();
                async move { tx.update_l1_messages_with_l2_blocks(blocks).await }
            })
        )
    }

    async fn purge_l1_message_to_l2_block_mappings(
        &self,
        block_number: Option<u64>,
    ) -> Result<(), DatabaseError> {
        metered!(
            DatabaseOperation::PurgeL1MessageToL2BlockMappings,
            self,
            tx_mut(move |tx| async move {
                tx.purge_l1_message_to_l2_block_mappings(block_number).await
            })
        )
    }

    async fn insert_batch_consolidation_outcome(
        &self,
        outcome: BatchConsolidationOutcome,
    ) -> Result<(), DatabaseError> {
        metered!(
            DatabaseOperation::InsertBatchConsolidationOutcome,
            self,
            tx_mut(move |tx| {
                let outcome = outcome.clone();
                async move { tx.insert_batch_consolidation_outcome(outcome).await }
            })
        )
    }

    async fn unwind(&self, l1_block_number: u64) -> Result<UnwindResult, DatabaseError> {
        metered!(
            DatabaseOperation::Unwind,
            self,
            tx_mut(move |tx| async move { tx.unwind(l1_block_number).await })
<<<<<<< HEAD
=======
        )
    }

    async fn insert_signatures(
        &self,
        signatures: Vec<(B256, Signature)>,
    ) -> Result<(), DatabaseError> {
        metered!(
            DatabaseOperation::InsertSignatures,
            self,
            tx_mut(move |tx| {
                let signatures = signatures.clone();
                async move { tx.insert_signatures(signatures).await }
            })
>>>>>>> d6a78f9c
        )
    }

    async fn insert_signature(
        &self,
        block_hash: B256,
        signature: Signature,
    ) -> Result<(), DatabaseError> {
        metered!(
            DatabaseOperation::InsertSignature,
            self,
            tx_mut(move |tx| async move { tx.insert_signature(block_hash, signature).await })
        )
    }
}

#[async_trait::async_trait]
impl DatabaseReadOperations for Database {
    async fn get_batch_by_index(
        &self,
        batch_index: u64,
    ) -> Result<Vec<BatchCommitData>, DatabaseError> {
        metered!(
            DatabaseOperation::GetBatchByIndex,
            self,
            tx(move |tx| async move { tx.get_batch_by_index(batch_index).await })
        )
    }

    async fn get_batch_by_hash(
        &self,
        batch_hash: B256,
    ) -> Result<Option<BatchCommitData>, DatabaseError> {
        metered!(
            DatabaseOperation::GetBatchByHash,
            self,
            tx(move |tx| async move { tx.get_batch_by_hash(batch_hash).await })
        )
    }

    #[cfg(test)]
    async fn get_batch_status_by_hash(
        &self,
        batch_hash: B256,
    ) -> Result<Option<rollup_node_primitives::BatchStatus>, DatabaseError> {
        metered!(
            DatabaseOperation::GetBatchStatusByHash,
            self,
            tx(move |tx| async move { tx.get_batch_status_by_hash(batch_hash).await })
        )
    }

    async fn get_latest_indexed_event_l1_block_number(&self) -> Result<Option<u64>, DatabaseError> {
        metered!(
            DatabaseOperation::GetLatestIndexedEventL1BlockNumber,
            self,
            tx(|tx| async move { tx.get_latest_indexed_event_l1_block_number().await })
        )
    }

    async fn get_l1_block_info(&self) -> Result<Vec<BlockInfo>, DatabaseError> {
        metered!(
            DatabaseOperation::GetL1BlockInfo,
            self,
            tx(|tx| async move { tx.get_l1_block_info().await })
        )
    }

    async fn get_latest_l1_block_number(&self) -> Result<u64, DatabaseError> {
        metered!(
            DatabaseOperation::GetLatestL1BlockNumber,
            self,
            tx(|tx| async move { tx.get_latest_l1_block_number().await })
        )
    }

    async fn get_finalized_l1_block_number(&self) -> Result<u64, DatabaseError> {
        metered!(
            DatabaseOperation::GetFinalizedL1BlockNumber,
            self,
            tx(|tx| async move { tx.get_finalized_l1_block_number().await })
        )
    }

    async fn get_processed_l1_block_number(&self) -> Result<u64, DatabaseError> {
        metered!(
            DatabaseOperation::GetProcessedL1BlockNumber,
            self,
            tx(|tx| async move { tx.get_processed_l1_block_number().await })
        )
    }

    async fn get_l2_head_block_number(&self) -> Result<u64, DatabaseError> {
        metered!(
            DatabaseOperation::GetL2HeadBlockNumber,
            self,
            tx(|tx| async move { tx.get_l2_head_block_number().await })
        )
    }

    async fn get_last_batch_commit_l1_block(&self) -> Result<Option<u64>, DatabaseError> {
        metered!(
            DatabaseOperation::GetLastBatchCommitL1Block,
            self,
            tx(|tx| async move { tx.get_last_batch_commit_l1_block().await })
        )
    }

    async fn get_last_l1_message_l1_block(&self) -> Result<Option<u64>, DatabaseError> {
        metered!(
            DatabaseOperation::GetLastL1MessageL1Block,
            self,
            tx(|tx| async move { tx.get_last_l1_message_l1_block().await })
        )
    }

    async fn get_n_l1_messages(
        &self,
        start: Option<L1MessageKey>,
        n: usize,
    ) -> Result<Vec<L1MessageEnvelope>, DatabaseError> {
        metered!(
            DatabaseOperation::GetNL1Messages,
            self,
            tx(move |tx| {
                let start = start.clone();
                async move { tx.get_n_l1_messages(start, n).await }
            })
        )
    }

    async fn get_n_l2_block_data_hint(
        &self,
        block_number: u64,
        n: usize,
    ) -> Result<Vec<BlockDataHint>, DatabaseError> {
        metered!(
            DatabaseOperation::GetNL2BlockDataHint,
            self,
            tx(move |tx| async move { tx.get_n_l2_block_data_hint(block_number, n).await })
        )
    }

    async fn get_l2_block_and_batch_info_by_hash(
        &self,
        block_hash: B256,
    ) -> Result<Option<(BlockInfo, BatchInfo)>, DatabaseError> {
        metered!(
            DatabaseOperation::GetL2BlockAndBatchInfoByHash,
            self,
            tx(move |tx| async move { tx.get_l2_block_and_batch_info_by_hash(block_hash).await })
        )
    }

    async fn get_l2_block_info_by_number(
        &self,
        block_number: u64,
    ) -> Result<Option<BlockInfo>, DatabaseError> {
        metered!(
            DatabaseOperation::GetL2BlockInfoByNumber,
            self,
            tx(move |tx| async move { tx.get_l2_block_info_by_number(block_number).await })
        )
    }

    async fn get_latest_safe_l2_info(&self) -> Result<(BlockInfo, BatchInfo), DatabaseError> {
        metered!(
            DatabaseOperation::GetLatestSafeL2Info,
            self,
            tx(|tx| async move { tx.get_latest_safe_l2_info().await })
        )
    }

    async fn get_highest_block_for_batch_hash(
        &self,
        batch_hash: B256,
    ) -> Result<Option<BlockInfo>, DatabaseError> {
        metered!(
            DatabaseOperation::GetHighestBlockForBatchHash,
            self,
            tx(move |tx| async move { tx.get_highest_block_for_batch_hash(batch_hash).await })
        )
    }

    async fn get_highest_block_for_batch_index(
        &self,
        batch_index: u64,
    ) -> Result<Option<BlockInfo>, DatabaseError> {
        metered!(
            DatabaseOperation::GetHighestBlockForBatchIndex,
            self,
            tx(move |tx| async move { tx.get_highest_block_for_batch_index(batch_index).await })
        )
    }

    async fn get_signature(&self, block_hash: B256) -> Result<Option<Signature>, DatabaseError> {
        metered!(
            DatabaseOperation::GetSignature,
            self,
            tx(move |tx| async move { tx.get_signature(block_hash).await })
        )
    }
}

/// The [`DatabaseInner`] struct is responsible for interacting with the database.
///
/// The [`DatabaseInner`] type hold a connection pool and a write lock. It implements the
/// [`DatabaseTransactionProvider`] trait to provide methods for creating read-only and read-write
/// transactions. It allows multiple concurrent read-only transactions, but ensures that only one
/// read-write transaction is active at any given time using a mutex.
#[derive(Debug)]
pub struct DatabaseInner {
    /// The underlying database connection.
    connection: DatabaseConnection,
    /// A mutex to ensure that only one mutable transaction is active at a time.
    write_lock: Arc<Mutex<()>>,
    /// A semaphore to limit the number of concurrent read-only transactions.
    read_locks: Arc<Semaphore>,
    /// The database metrics.
    metrics: DatabaseMetrics,
    /// The temporary directory used for testing. We keep it here to ensure it lives as long as the
    /// database instance as the temp directory is deleted when [`tempfile::TempDir`] is dropped.
    #[cfg(feature = "test-utils")]
    tmp_dir: Option<tempfile::TempDir>,
}

impl DatabaseInner {
    /// Creates a new [`Database`] instance associated with the provided database URL.
    async fn new(database_url: &str) -> Result<Self, DatabaseError> {
        Self::new_sqlite_with_pool_options(
            database_url,
            MAX_CONNECTIONS,
            MIN_CONNECTIONS,
            ACQUIRE_TIMEOUT_SECS,
            BUSY_TIMEOUT_SECS,
        )
        .await
    }

    /// Creates a new [`Database`] instance with SQLite-specific optimizations and custom pool
    /// settings.
    async fn new_sqlite_with_pool_options(
        database_url: &str,
        max_connections: u32,
        min_connections: u32,
        acquire_timeout_secs: u64,
        busy_timeout_secs: u64,
    ) -> Result<Self, DatabaseError> {
        let options = SqliteConnectOptions::from_str(database_url)?
            .create_if_missing(true)
            .journal_mode(sea_orm::sqlx::sqlite::SqliteJournalMode::Wal)
            .busy_timeout(Duration::from_secs(busy_timeout_secs))
            .foreign_keys(true)
            .synchronous(sea_orm::sqlx::sqlite::SqliteSynchronous::Normal)
            .pragma("cache_size", CACHE_SIZE_KB)
            .pragma("mmap_size", MMAP_SIZE_BYTES)
            .pragma("wal_autocheckpoint", WAL_AUTO_CHECKPOINT_PAGES)
            .pragma("temp_store", "MEMORY");

        let sqlx_pool = SqlitePoolOptions::new()
            .max_connections(max_connections)
            .min_connections(min_connections)
            .acquire_timeout(Duration::from_secs(acquire_timeout_secs))
            .connect_with(options)
            .await?;

        // We reserve one connection for write transactions.
        let read_connection_limit = max_connections as usize - 1;

        Ok(Self {
            connection: SqlxSqliteConnector::from_sqlx_sqlite_pool(sqlx_pool),
            write_lock: Arc::new(Mutex::new(())),
            read_locks: Arc::new(Semaphore::new(read_connection_limit)),
            metrics: DatabaseMetrics::default(),
            #[cfg(feature = "test-utils")]
            tmp_dir: None,
        })
    }

    /// Creates a new [`Database`] instance for testing purposes, using the provided temporary
    /// directory to store the database files.
    #[cfg(feature = "test-utils")]
    async fn test(dir: tempfile::TempDir) -> Result<Self, DatabaseError> {
        let path = dir.path().join("test.db");
        let mut db = Self::new(path.to_str().unwrap()).await?;
        db.tmp_dir = Some(dir);
        Ok(db)
    }

    /// Returns a reference to the database tmp dir.
    #[cfg(feature = "test-utils")]
    const fn tmp_dir(&self) -> Option<&tempfile::TempDir> {
        self.tmp_dir.as_ref()
    }
}

#[async_trait::async_trait]
impl DatabaseTransactionProvider for DatabaseInner {
    /// Creates a new [`TX`] which can be used for read-only operations.
    async fn tx(&self) -> Result<TX, DatabaseError> {
        tracing::trace!(target: "scroll::db", "Creating new read-only transaction");
        let now = std::time::Instant::now();
        let permit = self.read_locks.clone().acquire_owned().await.unwrap();
        let tx = TX::new(self.connection.clone().begin().await?, permit);
        let duration = now.elapsed().as_millis() as f64;
        self.metrics.read_lock_acquire_duration.record(duration);
        Ok(tx)
    }

    /// Creates a new [`TXMut`] which can be used for atomic read and write operations.
    async fn tx_mut(&self) -> Result<TXMut, DatabaseError> {
        tracing::trace!(target: "scroll::db", "Creating new read-write transaction");
        let now = std::time::Instant::now();
        let guard = self.write_lock.clone().lock_owned().await;
        let tx_mut = TXMut::new(self.connection.clone().begin().await?, guard);
        let duration = now.elapsed().as_millis() as f64;
        self.metrics.write_lock_acquire_duration.record(duration);
        tracing::trace!(target: "scroll::db", "Acquired write lock in {} ms", duration);
        Ok(tx_mut)
    }
}

#[async_trait::async_trait]
impl DatabaseTransactionProvider for Arc<DatabaseInner> {
    /// Creates a new [`TX`] which can be used for read-only operations.
    async fn tx(&self) -> Result<TX, DatabaseError> {
        self.as_ref().tx().await
    }

    /// Creates a new [`TXMut`] which can be used for atomic read and write operations.
    async fn tx_mut(&self) -> Result<TXMut, DatabaseError> {
        self.as_ref().tx_mut().await
    }
}

impl DatabaseConnectionProvider for DatabaseInner {
    type Connection = DatabaseConnection;

    fn get_connection(&self) -> &Self::Connection {
        &self.connection
    }
}

#[cfg(test)]
mod test {
    use super::*;
    use crate::{
        models,
        operations::{DatabaseReadOperations, DatabaseWriteOperations},
        test_utils::setup_test_db,
        DatabaseConnectionProvider,
    };
    use alloy_primitives::B256;
    use std::sync::Arc;

    use arbitrary::{Arbitrary, Unstructured};
    use futures::StreamExt;
    use rand::Rng;
    use rollup_node_primitives::{
        BatchCommitData, BatchInfo, BlockInfo, L1MessageEnvelope, L2BlockInfoWithL1Messages,
    };
    use scroll_alloy_consensus::TxL1Message;
    use sea_orm::{ColumnTrait, EntityTrait, QueryFilter};

    #[tokio::test]
    async fn test_database_round_trip_batch_commit() {
        // Set up the test database.
        let db = setup_test_db().await;

        // Generate unstructured bytes.
        let mut bytes = [0u8; 1024];
        rand::rng().fill(bytes.as_mut_slice());
        let mut u = Unstructured::new(&bytes);

        // Generate a random BatchCommitData.
        let batch_commit = BatchCommitData::arbitrary(&mut u).unwrap();

        // Round trip the BatchCommitData through the database.
        db.insert_batch(batch_commit.clone()).await.unwrap();
        let batch_commit_from_db = db.get_batch_by_hash(batch_commit.hash).await.unwrap().unwrap();

        assert_eq!(batch_commit, batch_commit_from_db);
    }

    #[tokio::test]
    async fn test_database_finalize_batch_commits() {
        // Set up the test database.
        let db = setup_test_db().await;

        // Generate unstructured bytes.
        let mut bytes = [0u8; 2048];
        rand::rng().fill(bytes.as_mut_slice());
        let mut u = Unstructured::new(&bytes);

        // Generate 10 finalized batches at L1 block 100.
        for i in 1..10 {
            let batch_commit = BatchCommitData {
                index: i,
                calldata: Arc::new(vec![].into()),
                finalized_block_number: Some(100),
                ..Arbitrary::arbitrary(&mut u).unwrap()
            };
            db.insert_batch(batch_commit.clone()).await.unwrap();
        }
        // Finalize all batches below batch index 10.
        db.finalize_batches_up_to_index(10, 100).await.unwrap();

        // Generate 10 commit batches not finalized.
        for i in 10..20 {
            let batch_commit = BatchCommitData {
                index: i,
                calldata: Arc::new(vec![].into()),
                finalized_block_number: None,
                ..Arbitrary::arbitrary(&mut u).unwrap()
            };
            db.insert_batch(batch_commit.clone()).await.unwrap();
        }

        // Finalize all batches below batch index 15.
        db.finalize_batches_up_to_index(15, 200).await.unwrap();

        // Verify the finalized_block_number is correctly updated.
        let batches = models::batch_commit::Entity::find()
            .stream(db.inner().get_connection())
            .await
            .unwrap()
            .collect::<Vec<Result<_, _>>>()
            .await;
        for batch in batches {
            let batch = batch.unwrap();
            if batch.index == 0 {
                assert_eq!(batch.finalized_block_number, Some(0));
            } else if batch.index < 10 {
                assert_eq!(batch.finalized_block_number, Some(100));
            } else if batch.index <= 15 {
                assert_eq!(batch.finalized_block_number, Some(200));
            } else {
                assert_eq!(batch.finalized_block_number, None);
            }
        }
    }

    #[tokio::test]
    async fn test_database_round_trip_l1_message() {
        // Set up the test database.
        let db = setup_test_db().await;

        // Generate unstructured bytes.
        let mut bytes = [0u8; 1024];
        rand::rng().fill(bytes.as_mut_slice());
        let mut u = Unstructured::new(&bytes);

        // Generate a random L1Message.
        let l1_message = L1MessageEnvelope::arbitrary(&mut u).unwrap();

        // Round trip the L1Message through the database.
        db.insert_l1_message(l1_message.clone()).await.unwrap();
        let l1_message_from_db_index = db
            .get_n_l1_messages(
                Some(L1MessageKey::from_queue_index(l1_message.transaction.queue_index)),
                1,
            )
            .await
            .unwrap();
        let l1_message_from_db_hash = db
            .get_n_l1_messages(
                Some(L1MessageKey::from_queue_hash(l1_message.queue_hash.unwrap())),
                1,
            )
            .await
            .unwrap();

        assert_eq!(l1_message, l1_message_from_db_index[0]);
        assert_eq!(l1_message, l1_message_from_db_hash[0]);
    }

    #[tokio::test]
    #[ignore]
    async fn test_database_block_data_seed() {
        // Setup the test database.
        let db = setup_test_db().await;

        // db should contain the seeded data after migration.
        let data = db.get_n_l2_block_data_hint(0, 1).await.unwrap();

        assert_eq!(data.len(), 1);
    }

    #[tokio::test]
    async fn test_derived_block_exists() {
        reth_tracing::init_test_tracing();

        // Set up the test database.
        let db = setup_test_db().await;

        // Generate unstructured bytes.
        let mut bytes = [0u8; 1024];
        rand::rng().fill(bytes.as_mut_slice());
        let mut u = Unstructured::new(&bytes);

        // Generate randoms BatchInfo and BlockInfo with increasing block numbers.
        let mut block_number = 100;
        let data = BatchCommitData { index: 100, ..Arbitrary::arbitrary(&mut u).unwrap() };
        let batch_info: BatchInfo = data.clone().into();
        db.insert_batch(data).await.unwrap();

        let mut blocks = Vec::new();
        for _ in 0..10 {
            let block_info =
                BlockInfo { number: block_number, hash: B256::arbitrary(&mut u).unwrap() };
            block_number += 1;
            blocks.push(block_info);
        }
        db.insert_blocks(blocks, batch_info).await.unwrap();

        // Fetch the highest block for the batch hash and verify number.
        let highest_block_info =
            db.get_highest_block_for_batch_hash(batch_info.hash).await.unwrap().unwrap();
        assert_eq!(highest_block_info.number, block_number - 1);

        // Fetch the highest block for the batch and verify number.
        let highest_block_info =
            db.get_highest_block_for_batch_index(batch_info.index).await.unwrap().unwrap();
        assert_eq!(highest_block_info.number, block_number - 1);
    }

    #[tokio::test]
    async fn test_derived_block_missing() {
        // Set up the test database.
        let db = setup_test_db().await;

        // Generate unstructured bytes.
        let mut bytes = [0u8; 1024];
        rand::rng().fill(bytes.as_mut_slice());
        let mut u = Unstructured::new(&bytes);

        // Generate randoms BatchInfo and BlockInfo with increasing block numbers.
        let mut block_number = 100;
        let first_batch = BatchCommitData { index: 100, ..Arbitrary::arbitrary(&mut u).unwrap() };
        let first_batch_info: BatchInfo = first_batch.clone().into();

        let second_batch = BatchCommitData { index: 250, ..Arbitrary::arbitrary(&mut u).unwrap() };
        let second_batch_info: BatchInfo = second_batch.clone().into();

        db.insert_batch(first_batch).await.unwrap();
        db.insert_batch(second_batch).await.unwrap();

        let mut blocks = Vec::new();
        for _ in 0..10 {
            let block_info =
                BlockInfo { number: block_number, hash: B256::arbitrary(&mut u).unwrap() };
            block_number += 1;
            blocks.push(block_info);
        }
        db.insert_blocks(blocks, first_batch_info).await.unwrap();

        // Fetch the highest block for the batch hash and verify number.
        let highest_block_info =
            db.get_highest_block_for_batch_hash(second_batch_info.hash).await.unwrap().unwrap();
        assert_eq!(highest_block_info.number, block_number - 1);

        // Fetch the highest block for the batch index and verify number.
        let highest_block_info =
            db.get_highest_block_for_batch_index(second_batch_info.index).await.unwrap().unwrap();

        assert_eq!(highest_block_info.number, block_number - 1);
    }

    #[tokio::test]
    async fn test_database_batches_by_finalized_block_range() {
        // Set up the test database.
        let db = setup_test_db().await;

        // Generate unstructured bytes.
        let mut bytes = [0u8; 2048];
        rand::rng().fill(bytes.as_mut_slice());
        let mut u = Unstructured::new(&bytes);

        // Generate randoms BatchInfoCommitData, insert in database and finalize.
        let mut block_number = 100;
        let mut batch_index = 100;
        let mut finalized_batches_hashes = vec![];

        for _ in 0..20 {
            let data = BatchCommitData {
                index: batch_index,
                calldata: Arc::new(vec![].into()),
                ..Arbitrary::arbitrary(&mut u).unwrap()
            };
            let hash = data.hash;
            db.insert_batch(data).await.unwrap();

            // Finalize batch up to block number 110.
            if block_number <= 110 {
                finalized_batches_hashes.push(hash);
                db.finalize_batches_up_to_index(batch_index, block_number).await.unwrap();
            }

            block_number += 1;
            batch_index += 1;
        }

        // Fetch the finalized batch for provided height and verify number.
        let batch_infos = db
            .fetch_and_update_unprocessed_finalized_batches(110)
            .await
            .unwrap()
            .into_iter()
            .map(|b| b.hash)
            .collect::<Vec<_>>();
        assert_eq!(finalized_batches_hashes, batch_infos);
    }

    #[tokio::test]
    async fn test_database_tx() {
        // Setup the test database.
        let db = setup_test_db().await;

        // Generate unstructured bytes.
        let mut bytes = [0u8; 2048];
        rand::rng().fill(bytes.as_mut_slice());
        let mut u = Unstructured::new(&bytes);

        // Generate 2 random L1Messages.
        let l1_message_1 = L1MessageEnvelope::arbitrary(&mut u).unwrap();
        let l1_message_2 = L1MessageEnvelope::arbitrary(&mut u).unwrap();

        // Insert the L1Messages into the database in a transaction.
        db.insert_l1_message(l1_message_1.clone()).await.unwrap();
        db.insert_l1_message(l1_message_2.clone()).await.unwrap();

        // Check that the L1Messages are in the database.
        let l1_message_1_from_db = db
            .get_n_l1_messages(
                Some(L1MessageKey::from_queue_index(l1_message_1.transaction.queue_index)),
                1,
            )
            .await
            .unwrap();
        assert_eq!(l1_message_1, l1_message_1_from_db[0]);
        let l1_message_2_from_db = db
            .get_n_l1_messages(
                Some(L1MessageKey::from_queue_index(l1_message_2.transaction.queue_index)),
                1,
            )
            .await
            .unwrap();

        assert_eq!(l1_message_2, l1_message_2_from_db[0]);
    }

    #[tokio::test]
    async fn test_database_duplicate_l1_index() {
        // Setup the test database.
        let db = setup_test_db().await;

        // Generate unstructured bytes.
        let mut bytes = [0u8; 2048];
        rand::rng().fill(bytes.as_mut_slice());
        let mut u = Unstructured::new(&bytes);

        // Generate 2 random L1Messages.
        let mut l1_message_1 = L1MessageEnvelope::arbitrary(&mut u).unwrap();
        let original_l1_message_1 = l1_message_1.clone();
        let l1_message_2 = L1MessageEnvelope::arbitrary(&mut u).unwrap();

        // Insert the L1Messages into the database in a transaction.
        db.insert_l1_message(l1_message_1.clone()).await.unwrap();
        db.insert_l1_message(l1_message_2.clone()).await.unwrap();
        // Modify l1_block_number of l1_message_1 and attempt to insert again
        l1_message_1.l1_block_number = 1000;
        db.insert_l1_message(l1_message_1.clone()).await.unwrap();

        // Check that the L1Messages are in the database.
        let l1_message_1_from_db = db
            .get_n_l1_messages(
                Some(L1MessageKey::from_queue_index(l1_message_1.transaction.queue_index)),
                1,
            )
            .await
            .unwrap();
        assert_eq!(original_l1_message_1, l1_message_1_from_db[0]);
        let l1_message_2_from_db = db
            .get_n_l1_messages(
                Some(L1MessageKey::from_queue_index(l1_message_2.transaction.queue_index)),
                1,
            )
            .await
            .unwrap();

        assert_eq!(l1_message_2, l1_message_2_from_db[0]);
    }

    #[tokio::test]
    async fn test_database_get_l1_messages() {
        // Setup the test database.
        let db = setup_test_db().await;

        // Generate unstructured bytes.
        let mut bytes = [0u8; 2048];
        rand::rng().fill(bytes.as_mut_slice());
        let mut u = Unstructured::new(&bytes);

        // Generate 10 random L1Messages.
        let mut l1_messages = Vec::new();
        for i in 0..10 {
            let l1_message = L1MessageEnvelope {
                transaction: TxL1Message {
                    queue_index: i,
                    ..TxL1Message::arbitrary(&mut u).unwrap()
                },
                ..L1MessageEnvelope::arbitrary(&mut u).unwrap()
            };
            db.insert_l1_message(l1_message.clone()).await.unwrap();
            l1_messages.push(l1_message);
        }

        // collect the L1Messages
        let db_l1_messages = db.get_n_l1_messages(None, 5).await.unwrap();

        // Apply the assertions.
        assert_eq!(db_l1_messages, l1_messages[..5]);
    }

    #[tokio::test]
    async fn test_delete_l1_messages_gt() {
        // Set up the test database.
        let db = setup_test_db().await;

        // Generate unstructured bytes.
        let mut bytes = [0u8; 1024];
        rand::rng().fill(bytes.as_mut_slice());
        let mut u = Unstructured::new(&bytes);

        // Generate L1 messages with different L1 block numbers and queue indices
        for i in 0..10 {
            let mut l1_message = L1MessageEnvelope::arbitrary(&mut u).unwrap();
            l1_message.l1_block_number = 100 + i; // block number: 100-109
            l1_message.transaction.queue_index = i; // queue index: 0-9
            db.insert_l1_message(l1_message).await.unwrap();
        }

        // Delete messages with L1 block number > 105
        let deleted_messages = db.delete_l1_messages_gt(105).await.unwrap();

        // Verify that 4 messages were deleted (block numbers 106, 107, 108, 109)
        assert_eq!(deleted_messages.len(), 4);

        // Verify deleted messages have correct L1 block numbers
        for msg in &deleted_messages {
            assert!(msg.l1_block_number > 105);
        }

        // Verify remaining messages are still in database (queue indices 0-5)
        for queue_idx in 0..=5 {
            let msgs = db
                .get_n_l1_messages(Some(L1MessageKey::from_queue_index(queue_idx)), 1)
                .await
                .unwrap();
            assert!(!msgs.is_empty());
            assert!(msgs.first().unwrap().l1_block_number <= 105);
        }

        // Verify deleted messages are no longer in database (queue indices 6-9)
        for queue_idx in 6..10 {
            let msgs = db
                .get_n_l1_messages(Some(L1MessageKey::from_queue_index(queue_idx)), 1)
                .await
                .unwrap();
            assert!(msgs.is_empty());
        }
    }

    #[tokio::test]
    async fn test_get_l2_block_info_by_number() {
        // Set up the test database.
        let db = setup_test_db().await;

        // Generate unstructured bytes.
        let mut bytes = [0u8; 1024];
        rand::rng().fill(bytes.as_mut_slice());
        let mut u = Unstructured::new(&bytes);

        // Generate and insert a batch
        let batch_data = BatchCommitData { index: 100, ..Arbitrary::arbitrary(&mut u).unwrap() };
        let batch_info: BatchInfo = batch_data.clone().into();
        db.insert_batch(batch_data).await.unwrap();

        // Generate and insert multiple L2 blocks
        let mut block_infos = Vec::new();
        for i in 200..205 {
            let block_info = BlockInfo { number: i, hash: B256::arbitrary(&mut u).unwrap() };
            block_infos.push(block_info);
        }
        db.insert_blocks(block_infos.clone(), batch_info).await.unwrap();

        // Test getting existing blocks
        for expected_block in block_infos {
            let retrieved_block =
                db.get_l2_block_info_by_number(expected_block.number).await.unwrap();
            assert_eq!(retrieved_block, Some(expected_block))
        }

        // Test getting non-existent block
        let non_existent_block = db.get_l2_block_info_by_number(999).await.unwrap();
        assert!(non_existent_block.is_none());
    }

    #[tokio::test]
    async fn test_get_latest_safe_l2_block() {
        // Set up the test database.
        let db = setup_test_db().await;

        // Generate unstructured bytes.
        let mut bytes = [0u8; 1024];
        rand::rng().fill(bytes.as_mut_slice());
        let mut u = Unstructured::new(&bytes);

        // Initially should return the genesis block and hash.
        let (latest_safe_block, batch) = db.get_latest_safe_l2_info().await.unwrap();
        assert_eq!(latest_safe_block.number, 0);
        assert_eq!(batch.index, 0);

        // Generate and insert a batch
        let batch_data = BatchCommitData { index: 100, ..Arbitrary::arbitrary(&mut u).unwrap() };
        let batch_info: BatchInfo = batch_data.clone().into();
        db.insert_batch(batch_data).await.unwrap();

        // Insert blocks with batch info (safe blocks)
        let safe_block_1 = BlockInfo { number: 200, hash: B256::arbitrary(&mut u).unwrap() };
        let safe_block_2 = BlockInfo { number: 201, hash: B256::arbitrary(&mut u).unwrap() };

        db.insert_blocks(vec![safe_block_1, safe_block_2], batch_info).await.unwrap();

        // Should return the highest safe block (block 201)
        let latest_safe = db.get_latest_safe_l2_info().await.unwrap();
        assert_eq!(latest_safe, (safe_block_2, batch_info));
    }

    #[tokio::test]
    async fn test_delete_l2_blocks_gt_block_number() {
        reth_tracing::init_test_tracing();

        // Set up the test database.
        let db = setup_test_db().await;

        // Generate unstructured bytes.
        let mut bytes = [0u8; 1024];
        rand::rng().fill(bytes.as_mut_slice());
        let mut u = Unstructured::new(&bytes);

        // Insert multiple L2 blocks with batch info
        let batch_info = BatchInfo { index: 0, hash: B256::default() };
        let mut blocks = Vec::new();
        for i in 400..410 {
            let block_info = BlockInfo { number: i, hash: B256::arbitrary(&mut u).unwrap() };
            blocks.push(block_info);
        }
        db.insert_blocks(blocks, batch_info).await.unwrap();

        // Delete blocks with number > 405
        let deleted_count = db.delete_l2_blocks_gt_block_number(405).await.unwrap();
        assert_eq!(deleted_count, 4); // Blocks 406, 407, 408, 409

        // Verify remaining blocks still exist
        for i in 400..=405 {
            let block = db.get_l2_block_info_by_number(i).await.unwrap();
            assert!(block.is_some());
        }

        // Verify deleted blocks no longer exist
        for i in 406..410 {
            let block = db.get_l2_block_info_by_number(i).await.unwrap();
            assert!(block.is_none());
        }
    }

    #[tokio::test]
    async fn test_delete_l2_blocks_gt_batch_index() {
        // Set up the test database.
        let db = setup_test_db().await;

        // Generate unstructured bytes.
        let mut bytes = [0u8; 4096];
        rand::rng().fill(bytes.as_mut_slice());
        let mut u = Unstructured::new(&bytes);

        // Insert multiple batches
        for i in 100..110 {
            let batch_data = BatchCommitData {
                index: i,
                calldata: Arc::new(vec![].into()),
                ..Arbitrary::arbitrary(&mut u).unwrap()
            };
            db.insert_batch(batch_data).await.unwrap();
        }

        // Insert L2 blocks with different batch indices
        for i in 100..110 {
            let batch_data = db.get_batch_by_index(i).await.unwrap().first().unwrap().clone();
            let batch_info: BatchInfo = batch_data.into();
            let block_info = BlockInfo { number: 500 + i, hash: B256::arbitrary(&mut u).unwrap() };

            db.insert_blocks(vec![block_info], batch_info).await.unwrap();
        }

        // Delete L2 blocks with batch index > 105
        let deleted_count = db.delete_l2_blocks_gt_batch_index(105).await.unwrap();
        assert_eq!(deleted_count, 4); // Blocks with batch indices 106, 107, 108, 109

        // Verify remaining blocks with batch index <= 105 still exist
        for i in 100..=105 {
            let block = db.get_l2_block_info_by_number(500 + i).await.unwrap();
            assert!(block.is_some());
        }

        // Verify deleted blocks with batch index > 105 no longer exist
        for i in 106..110 {
            let block = db.get_l2_block_info_by_number(500 + i).await.unwrap();
            assert!(block.is_none());
        }

        // Verify blocks without batch index are still there (not affected by batch index filter)
        for i in 0..3 {
            let block = db.get_l2_block_info_by_number(600 + i).await.unwrap();
            assert!(block.is_some());
        }
    }

    #[tokio::test]
    async fn test_insert_block_with_l1_messages() {
        // Set up the test database.
        let db = setup_test_db().await;

        // Generate unstructured bytes.
        let mut bytes = [0u8; 1024];
        rand::rng().fill(bytes.as_mut_slice());
        let mut u = Unstructured::new(&bytes);

        // Generate and insert batch
        let batch_data = BatchCommitData { index: 10, ..Arbitrary::arbitrary(&mut u).unwrap() };
        let batch_info: BatchInfo = batch_data.clone().into();
        db.insert_batch(batch_data).await.unwrap();

        // Generate and insert L1 messages
        let mut l1_message_hashes = Vec::new();
        for i in 100..103 {
            let mut l1_message = L1MessageEnvelope::arbitrary(&mut u).unwrap();
            l1_message.transaction.queue_index = i;
            l1_message_hashes.push(l1_message.transaction.tx_hash());
            db.insert_l1_message(l1_message).await.unwrap();
        }

        // Create block with L1 messages
        let block_info = BlockInfo { number: 500, hash: B256::arbitrary(&mut u).unwrap() };
        let l2_block =
            L2BlockInfoWithL1Messages { block_info, l1_messages: l1_message_hashes.clone() };

        // Insert block
        db.insert_blocks(vec![l2_block.block_info], batch_info).await.unwrap();
        db.update_l1_messages_with_l2_blocks(vec![l2_block]).await.unwrap();

        // Verify block was inserted
        let retrieved_block = db.get_l2_block_info_by_number(500).await.unwrap();
        assert_eq!(retrieved_block, Some(block_info));

        // Verify L1 messages were updated with L2 block number
        for i in 100..103 {
            let l1_message =
                db.get_n_l1_messages(Some(L1MessageKey::from_queue_index(i)), 1).await.unwrap();
            assert_eq!(l1_message.first().unwrap().l2_block_number, Some(500));
        }
    }

    #[tokio::test]
    async fn test_insert_block_upsert_behavior() {
        reth_tracing::init_test_tracing();

        // Set up the test database.
        let db = setup_test_db().await;

        // Generate unstructured bytes.
        let mut bytes = [0u8; 1024];
        rand::rng().fill(bytes.as_mut_slice());
        let mut u = Unstructured::new(&bytes);

        // Generate batches
        let batch_data_1 = BatchCommitData { index: 100, ..Arbitrary::arbitrary(&mut u).unwrap() };
        let batch_info_1: BatchInfo = batch_data_1.clone().into();
        let batch_data_2 = BatchCommitData { index: 200, ..Arbitrary::arbitrary(&mut u).unwrap() };
        let batch_info_2: BatchInfo = batch_data_2.clone().into();

        db.insert_batch(batch_data_1).await.unwrap();
        db.insert_batch(batch_data_2).await.unwrap();

        // Insert initial block
        let block_info = BlockInfo { number: 600, hash: B256::arbitrary(&mut u).unwrap() };
        db.insert_blocks(vec![block_info], batch_info_1).await.unwrap();

        // Verify initial insertion
        let retrieved_block = db.get_l2_block_info_by_number(600).await.unwrap();
        assert_eq!(retrieved_block, Some(block_info));

        // Verify initial batch association using model conversion
        let initial_l2_block_model = models::l2_block::Entity::find()
            .filter(models::l2_block::Column::BlockNumber.eq(600))
            .one(db.inner().get_connection())
            .await
            .unwrap()
            .unwrap();
        let (initial_block_info, initial_batch_info): (BlockInfo, BatchInfo) =
            initial_l2_block_model.into();
        assert_eq!(initial_block_info, block_info);
        assert_eq!(initial_batch_info, batch_info_1);

        // Update the same block with different batch info (upsert)
        db.insert_blocks(vec![block_info], batch_info_2).await.unwrap();

        // Verify the block still exists and was updated
        let retrieved_block = db.get_l2_block_info_by_number(600).await.unwrap().unwrap();
        assert_eq!(retrieved_block, block_info);

        // Verify batch association was updated using model conversion
        let updated_l2_block_model = models::l2_block::Entity::find()
            .filter(models::l2_block::Column::BlockNumber.eq(600))
            .one(db.inner().get_connection())
            .await
            .unwrap()
            .unwrap();
        let (updated_block_info, updated_batch_info): (BlockInfo, BatchInfo) =
            updated_l2_block_model.into();
        assert_eq!(updated_block_info, block_info);
        assert_eq!(updated_batch_info, batch_info_2);
    }

    #[tokio::test]
    async fn test_prepare_on_startup() {
        let db = setup_test_db().await;

        // Generate unstructured bytes.
        let mut bytes = [0u8; 1024];
        rand::rng().fill(bytes.as_mut_slice());
        let mut u = Unstructured::new(&bytes);

        // Insert batch 1 and associate it with two blocks in the database
        let l1_block_info_1 = BlockInfo { number: 10, hash: B256::arbitrary(&mut u).unwrap() };
        let batch_data_1 =
            BatchCommitData { index: 1, block_number: 10, ..Arbitrary::arbitrary(&mut u).unwrap() };
        let block_1 = BlockInfo { number: 1, hash: B256::arbitrary(&mut u).unwrap() };
        let block_2 = BlockInfo { number: 2, hash: B256::arbitrary(&mut u).unwrap() };
        db.insert_l1_block_info(l1_block_info_1).await.unwrap();
        db.insert_batch(batch_data_1.clone()).await.unwrap();
        db.insert_blocks(vec![block_1, block_2], batch_data_1.clone().into()).await.unwrap();

        // Insert batch 2 and associate it with one block in the database
        let l1_block_info_2 = BlockInfo { number: 20, hash: B256::arbitrary(&mut u).unwrap() };
        let batch_data_2 =
            BatchCommitData { index: 2, block_number: 20, ..Arbitrary::arbitrary(&mut u).unwrap() };
        let block_3 = BlockInfo { number: 3, hash: B256::arbitrary(&mut u).unwrap() };
        db.insert_l1_block_info(l1_block_info_2).await.unwrap();
        db.insert_batch(batch_data_2.clone()).await.unwrap();
        db.insert_blocks(vec![block_3], batch_data_2.clone().into()).await.unwrap();

        // Insert batch 3 produced at the same block number as batch 2 and associate it with one
        // block
        let l1_block_info_3 = BlockInfo { number: 30, hash: B256::arbitrary(&mut u).unwrap() };
        let batch_data_3 =
            BatchCommitData { index: 3, block_number: 30, ..Arbitrary::arbitrary(&mut u).unwrap() };
        let block_4 = BlockInfo { number: 4, hash: B256::arbitrary(&mut u).unwrap() };
        db.insert_l1_block_info(l1_block_info_3).await.unwrap();
        db.insert_batch(batch_data_3.clone()).await.unwrap();
        db.insert_blocks(vec![block_4], batch_data_3.clone().into()).await.unwrap();

        db.set_finalized_l1_block_number(21).await.unwrap();

        // Verify the batches and blocks were inserted correctly
        let retrieved_batch_1 = db.get_batch_by_index(1).await.unwrap().first().unwrap().clone();
        let retrieved_batch_2 = db.get_batch_by_index(2).await.unwrap().first().unwrap().clone();
        let retrieved_batch_3 = db.get_batch_by_index(3).await.unwrap().first().unwrap().clone();
        let retried_block_1 = db.get_l2_block_info_by_number(1).await.unwrap().unwrap();
        let retried_block_2 = db.get_l2_block_info_by_number(2).await.unwrap().unwrap();
        let retried_block_3 = db.get_l2_block_info_by_number(3).await.unwrap().unwrap();
        let retried_block_4 = db.get_l2_block_info_by_number(4).await.unwrap().unwrap();

        assert_eq!(retrieved_batch_1, batch_data_1);
        assert_eq!(retrieved_batch_2, batch_data_2);
        assert_eq!(retrieved_batch_3, batch_data_3);
        assert_eq!(retried_block_1, block_1);
        assert_eq!(retried_block_2, block_2);
        assert_eq!(retried_block_3, block_3);
        assert_eq!(retried_block_4, block_4);

        // Call prepare_on_startup which should not error
        let result = db.prepare_l1_watcher_start_info().await.unwrap();

        // verify the result
        assert_eq!(result, L1BlockStartupInfo::UnsafeBlocks(vec![l1_block_info_3]));
    }

    #[tokio::test]
    async fn test_l2_block_head_roundtrip() {
        // Set up the test database.
        let db = setup_test_db().await;

        // Generate unstructured bytes.
        let mut bytes = [0u8; 40];
        rand::rng().fill(bytes.as_mut_slice());
        let mut u = Unstructured::new(&bytes);

        // Generate and insert a block info as the head.
        let block_info = BlockInfo::arbitrary(&mut u).unwrap();
        db.set_l2_head_block_number(block_info.number).await.unwrap();

        // Retrieve and verify the head block info.
        let head_block_info = db.get_l2_head_block_number().await.unwrap();

        assert_eq!(head_block_info, block_info.number);
    }
}<|MERGE_RESOLUTION|>--- conflicted
+++ resolved
@@ -502,8 +502,6 @@
             DatabaseOperation::Unwind,
             self,
             tx_mut(move |tx| async move { tx.unwind(l1_block_number).await })
-<<<<<<< HEAD
-=======
         )
     }
 
@@ -518,7 +516,6 @@
                 let signatures = signatures.clone();
                 async move { tx.insert_signatures(signatures).await }
             })
->>>>>>> d6a78f9c
         )
     }
 
