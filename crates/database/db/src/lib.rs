//! A library responsible for interacting with the database.

mod connection;
pub use connection::DatabaseConnectionProvider;

mod db;
pub use db::Database;

<<<<<<< HEAD
#[cfg(feature = "test-utils")]
pub mod test_utils;

pub use sea_orm::DbErr;
=======
mod error;
pub use error::DatabaseError;

mod models;
pub use models::*;

mod operations;
pub use operations::DatabaseOperations;

mod transaction;
pub use transaction::DatabaseTransaction;

#[cfg(feature = "test-utils")]
pub mod test_utils;
>>>>>>> 36abac76
<|MERGE_RESOLUTION|>--- conflicted
+++ resolved
@@ -6,12 +6,6 @@
 mod db;
 pub use db::Database;
 
-<<<<<<< HEAD
-#[cfg(feature = "test-utils")]
-pub mod test_utils;
-
-pub use sea_orm::DbErr;
-=======
 mod error;
 pub use error::DatabaseError;
 
@@ -25,5 +19,4 @@
 pub use transaction::DatabaseTransaction;
 
 #[cfg(feature = "test-utils")]
-pub mod test_utils;
->>>>>>> 36abac76
+pub mod test_utils;