use std::ops::Deref;

use rollup_node_primitives::{BatchInput as BatchInputPrimitive, BatchInputV1, BatchInputV2};
use sea_orm::{entity::prelude::*, ActiveValue, FromJsonQueryResult};

/// A database model that represents a batch input.
#[derive(Clone, Debug, PartialEq, Eq, DeriveEntityModel)]
#[sea_orm(table_name = "batch_input")]
pub struct Model {
    #[sea_orm(primary_key)]
    index: i64,
    version: u8,
    codec_version: u8,
    hash: Vec<u8>,
    block_number: i64,
    parent_batch_header: Vec<u8>,
    #[sea_orm(column_type = "JsonBinary")]
    chunks: Chunks,
    skipped_l1_message_bitmap: Vec<u8>,
    blob_hash: Vec<u8>,
    finalized_block_number: Option<i64>,
}

/// The relation for the batch input model.
#[derive(Copy, Clone, Debug, EnumIter, DeriveRelation)]
pub enum Relation {}

/// The active model behavior for the batch input model.
impl ActiveModelBehavior for ActiveModel {}

/// A wrapper for a list of chunks.
#[derive(
    Debug, Clone, PartialEq, Eq, serde::Serialize, serde::Deserialize, FromJsonQueryResult,
)]
pub struct Chunks(pub Vec<Vec<u8>>);

impl Deref for Chunks {
    type Target = Vec<Vec<u8>>;

    fn deref(&self) -> &Self::Target {
        &self.0
    }
}

impl From<BatchInputPrimitive> for ActiveModel {
    fn from(batch_input: BatchInputPrimitive) -> Self {
<<<<<<< HEAD
        match batch_input {
            BatchInputPrimitive::BatchInputDataV1(batch_input) => Self {
                index: ActiveValue::Set(
                    batch_input.batch_index.try_into().expect("index should fit in i64"),
                ),
                version: ActiveValue::Set(1),
                codec_version: ActiveValue::Set(batch_input.version as u8),
                hash: ActiveValue::Set(batch_input.batch_hash.to_vec()),
                block_number: ActiveValue::Set(
                    batch_input.block_number.try_into().expect("block number should fit in i64"),
                ),
                parent_batch_header: ActiveValue::Set(batch_input.parent_batch_header),
                chunks: ActiveValue::Set(Chunks(batch_input.chunks)),
                skipped_l1_message_bitmap: ActiveValue::Set(batch_input.skipped_l1_message_bitmap),
                blob_hash: ActiveValue::Set(vec![]),
                finalized_block_number: ActiveValue::Unchanged(None),
            },
            BatchInputPrimitive::BatchInputDataV2(batch_input) => Self {
                index: ActiveValue::Set(
                    batch_input
                        .batch_input_data
                        .batch_index
                        .try_into()
                        .expect("index should fit in i64"),
                ),
                version: ActiveValue::Set(2),
                codec_version: ActiveValue::Set(batch_input.batch_input_data.version as u8),
                hash: ActiveValue::Set(batch_input.batch_input_data.batch_hash.to_vec()),
                block_number: ActiveValue::Set(
                    batch_input
                        .batch_input_data
                        .block_number
                        .try_into()
                        .expect("block number should fit in i64"),
                ),
                parent_batch_header: ActiveValue::Set(
                    batch_input.batch_input_data.parent_batch_header,
                ),
                chunks: ActiveValue::Set(Chunks(batch_input.batch_input_data.chunks)),
                skipped_l1_message_bitmap: ActiveValue::Set(
                    batch_input.batch_input_data.skipped_l1_message_bitmap,
                ),
                blob_hash: ActiveValue::Set(batch_input.blob_hash.to_vec()),
                finalized_block_number: ActiveValue::Unchanged(None),
            },
=======
        let (version, batch_input_v1, blob_hash) = match batch_input {
            BatchInputPrimitive::BatchInputDataV1(batch_input) => (1, batch_input, vec![]),
            BatchInputPrimitive::BatchInputDataV2(batch_input) => {
                (2, batch_input.batch_input_base, batch_input.blob_hash.to_vec())
            }
        };
        Self {
            index: ActiveValue::Set(
                batch_input_v1.batch_index.try_into().expect("index should fit in i64"),
            ),
            version: ActiveValue::Set(version),
            codec_version: ActiveValue::Set(batch_input_v1.version),
            hash: ActiveValue::Set(batch_input_v1.batch_hash.to_vec()),
            block_number: ActiveValue::Set(
                batch_input_v1.block_number.try_into().expect("block number should fit in i64"),
            ),
            parent_batch_header: ActiveValue::Set(batch_input_v1.parent_batch_header),
            chunks: ActiveValue::Set(Chunks(batch_input_v1.chunks)),
            skipped_l1_message_bitmap: ActiveValue::Set(batch_input_v1.skipped_l1_message_bitmap),
            blob_hash: ActiveValue::Set(blob_hash),
            finalized_block_number: ActiveValue::Unchanged(None),
>>>>>>> 36abac76
        }
    }
}

impl From<Model> for BatchInputPrimitive {
    fn from(value: Model) -> Self {
        let chunks = value.chunks.0;
        let batch_input_v1 = BatchInputV1 {
            version: value.codec_version,
            batch_index: value.index.try_into().expect("data persisted in database is valid"),
            batch_hash: value
                .hash
                .as_slice()
                .try_into()
                .expect("data persisted in database is valid"),
            block_number: value
                .block_number
                .try_into()
                .expect("data persisted in database is valid"),
            parent_batch_header: value.parent_batch_header,
            chunks,
            skipped_l1_message_bitmap: value.skipped_l1_message_bitmap,
        };

        if value.version == 1 {
            Self::BatchInputDataV1(batch_input_v1)
        } else {
            Self::BatchInputDataV2(BatchInputV2 {
                batch_input_base: batch_input_v1,
                blob_hash: value
                    .blob_hash
                    .as_slice()
                    .try_into()
                    .expect("data persisted in database is valid"),
            })
        }
    }
}<|MERGE_RESOLUTION|>--- conflicted
+++ resolved
@@ -44,53 +44,6 @@
 
 impl From<BatchInputPrimitive> for ActiveModel {
     fn from(batch_input: BatchInputPrimitive) -> Self {
-<<<<<<< HEAD
-        match batch_input {
-            BatchInputPrimitive::BatchInputDataV1(batch_input) => Self {
-                index: ActiveValue::Set(
-                    batch_input.batch_index.try_into().expect("index should fit in i64"),
-                ),
-                version: ActiveValue::Set(1),
-                codec_version: ActiveValue::Set(batch_input.version as u8),
-                hash: ActiveValue::Set(batch_input.batch_hash.to_vec()),
-                block_number: ActiveValue::Set(
-                    batch_input.block_number.try_into().expect("block number should fit in i64"),
-                ),
-                parent_batch_header: ActiveValue::Set(batch_input.parent_batch_header),
-                chunks: ActiveValue::Set(Chunks(batch_input.chunks)),
-                skipped_l1_message_bitmap: ActiveValue::Set(batch_input.skipped_l1_message_bitmap),
-                blob_hash: ActiveValue::Set(vec![]),
-                finalized_block_number: ActiveValue::Unchanged(None),
-            },
-            BatchInputPrimitive::BatchInputDataV2(batch_input) => Self {
-                index: ActiveValue::Set(
-                    batch_input
-                        .batch_input_data
-                        .batch_index
-                        .try_into()
-                        .expect("index should fit in i64"),
-                ),
-                version: ActiveValue::Set(2),
-                codec_version: ActiveValue::Set(batch_input.batch_input_data.version as u8),
-                hash: ActiveValue::Set(batch_input.batch_input_data.batch_hash.to_vec()),
-                block_number: ActiveValue::Set(
-                    batch_input
-                        .batch_input_data
-                        .block_number
-                        .try_into()
-                        .expect("block number should fit in i64"),
-                ),
-                parent_batch_header: ActiveValue::Set(
-                    batch_input.batch_input_data.parent_batch_header,
-                ),
-                chunks: ActiveValue::Set(Chunks(batch_input.batch_input_data.chunks)),
-                skipped_l1_message_bitmap: ActiveValue::Set(
-                    batch_input.batch_input_data.skipped_l1_message_bitmap,
-                ),
-                blob_hash: ActiveValue::Set(batch_input.blob_hash.to_vec()),
-                finalized_block_number: ActiveValue::Unchanged(None),
-            },
-=======
         let (version, batch_input_v1, blob_hash) = match batch_input {
             BatchInputPrimitive::BatchInputDataV1(batch_input) => (1, batch_input, vec![]),
             BatchInputPrimitive::BatchInputDataV2(batch_input) => {
@@ -112,7 +65,6 @@
             skipped_l1_message_bitmap: ActiveValue::Set(batch_input_v1.skipped_l1_message_bitmap),
             blob_hash: ActiveValue::Set(blob_hash),
             finalized_block_number: ActiveValue::Unchanged(None),
->>>>>>> 36abac76
         }
     }
 }
