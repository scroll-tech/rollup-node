--- conflicted
+++ resolved
@@ -51,8 +51,10 @@
         with:
           tool: nextest@0.9.98
       - name: Run integration tests
-<<<<<<< HEAD
-        run: cargo nextest run --all-features --workspace --locked --no-tests=pass -E 'kind(test) and not test(docker)'
+        run: |
+          cargo nextest run --all-features --workspace --locked \
+            --no-tests=pass -E 'kind(test)' \
+            -- --skip test_should_consolidate_to_block_15k
 
   integration-docker-compose:
     runs-on: ubuntu-latest
@@ -74,37 +76,4 @@
       - name: Set up Docker Buildx
         uses: docker/setup-buildx-action@v3
       - name: Run Docker Compose integration tests
-        run: cargo nextest run --all-features --workspace --locked --no-tests=pass -E 'test(docker)' --test-threads=1
-
-  sync:
-    runs-on: ubuntu-latest
-    timeout-minutes: 15
-    env:
-      RUST_BACKTRACE: 1
-    steps:
-      - uses: actions/checkout@v4
-      - uses: rui314/setup-mold@v1
-      - uses: dtolnay/rust-toolchain@stable
-      - uses: Swatinem/rust-cache@v2
-        with:
-          cache-on-failure: true
-      - uses: foundry-rs/foundry-toolchain@v1
-      - name: Start rollup node
-        env:
-          ALCHEMY_KEY: ${{ secrets.ALCHEMY_KEY }}
-        run: |
-          cargo run --bin rollup-node --release -- \
-            node --chain scroll-sepolia --datadir=./l2reth --disable-discovery \
-            --http --http.addr=0.0.0.0 --http.port=8545 --http.api eth \
-            --trusted-peers enode://29cee709c400533ae038a875b9ca975c8abef9eade956dcf3585e940acd5c0ae916968f514bd37d1278775aad1b7db30f7032a70202a87fd7365bd8de3c9f5fc@44.242.39.33:30303 \
-            --log.stdout.format log-fmt -vvv \
-            --l1.url "https://eth-sepolia.g.alchemy.com/v2/$ALCHEMY_KEY"  --l1.cups 500 \
-            --beacon.url https://eth-beacon-chain.drpc.org/rest/ --beacon.cups 100 --engine.en-sync-trigger 10000000000 \
-            --engine.sync-at-startup=false --engine.always-process-payload-attributes-on-canonical-head &
-      - name: Get hash for block 50000
-=======
->>>>>>> f1ad038c
-        run: |
-          cargo nextest run --all-features --workspace --locked \
-            --no-tests=pass -E 'kind(test)' \
-            -- --skip test_should_consolidate_to_block_15k+        run: cargo nextest run --all-features --workspace --locked --no-tests=pass -E 'test(docker)' --test-threads=1