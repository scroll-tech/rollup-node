name: lint

on:
  pull_request:
  push:
    branches: [main]

concurrency:
  group: ${{ github.workflow }}-${{ github.ref }}
  cancel-in-progress: true

env:
  CARGO_TERM_COLOR: always

jobs:
  clippy:
    runs-on: ubuntu-latest
    timeout-minutes: 30
    steps:
      - uses: actions/checkout@v4
      - uses: rui314/setup-mold@v1
      - uses: dtolnay/rust-toolchain@clippy
        with:
          components: clippy
      - uses: Swatinem/rust-cache@v2
        with:
          cache-on-failure: true
      - name: Run clippy
        run: cargo clippy --workspace --lib --examples --tests --benches --all-features --locked
        env:
          RUSTFLAGS: -D warnings

  fmt:
    runs-on: ubuntu-latest
    timeout-minutes: 10
    steps:
      - uses: actions/checkout@v4
      - uses: rui314/setup-mold@v1
      - uses: dtolnay/rust-toolchain@nightly
        with:
          components: rustfmt
      - name: Run fmt
        run: cargo fmt --all --check

  check-toml:
    runs-on: ubuntu-latest
    timeout-minutes: 30
    steps:
      - uses: actions/checkout@v4
      - name: Run dprint
        uses: dprint/check@v2.2
        with:
          config-path: dprint.json

  udeps:
    runs-on: ubuntu-latest
    timeout-minutes: 60
    steps:
      - uses: actions/checkout@v4
      - uses: rui314/setup-mold@v1
      - uses: dtolnay/rust-toolchain@nightly
      - uses: Swatinem/rust-cache@v2
        with:
          cache-on-failure: true
      - uses: taiki-e/install-action@cargo-udeps
      - name: Run udeps
        run: cargo udeps --workspace --lib --examples --tests --benches --all-features --locked
  
  zepter:
    runs-on: ubuntu-latest
    timeout-minutes: 10
    steps:
      - uses: actions/checkout@v4
      - uses: cargo-bins/cargo-binstall@main
      - name: fetch deps
        run: |
          # Eagerly pull dependencies
          cargo metadata --format-version=1 --locked > /dev/null
      - name: run zepter
        run: |
          cargo binstall zepter --force -y --locked
          zepter run check

  docs:
    runs-on: ubuntu-latest
    timeout-minutes: 60
    steps:
      - uses: actions/checkout@v4
      - uses: rui314/setup-mold@v1
      - uses: dtolnay/rust-toolchain@nightly
      - uses: Swatinem/rust-cache@v2
        with:
          cache-on-failure: true
      - name: Run doc
        run: cargo docs --document-private-items
        env:
          RUSTDOCFLAGS: --cfg docsrs --show-type-layout --generate-link-to-definition --enable-index-page -Zunstable-options -D warnings

  codespell:
    runs-on: ubuntu-latest
    timeout-minutes: 60
    steps:
      - uses: actions/checkout@v4
      - uses: codespell-project/actions-codespell@v2
        with:
          skip: "*.json"

  features:
    runs-on: ubuntu-latest
    timeout-minutes: 60
    steps:
      - uses: actions/checkout@v4
      - uses: rui314/setup-mold@v1
      - uses: dtolnay/rust-toolchain@stable
      - uses: taiki-e/install-action@cargo-hack
      - uses: Swatinem/rust-cache@v2
        with:
          cache-on-failure: true
      - name: Run feature check
        run: cargo hack check --feature-powerset

  no_std:
    runs-on: ubuntu-latest
    timeout-minutes: 60
    strategy:
      matrix:
        include:
          - type: wasm
            target: wasm32-unknown-unknown
            exclude: scroll-engine,scroll-wire,scroll-bridge,scroll-network,rollup-node-manager,rollup-node-watcher,scroll-db,scroll-migration,rollup-node-indexer
          - type: riscv
            target: riscv32imac-unknown-none-elf
<<<<<<< HEAD
            exclude: scroll-engine,scroll-wire,scroll-bridge,scroll-network,rollup-node-manager,scroll-codec
=======
            exclude: scroll-engine,scroll-wire,scroll-bridge,scroll-network,rollup-node-manager,rollup-node-watcher,scroll-db,scroll-migration,rollup-node-indexer
>>>>>>> 2bba74b5
    steps:
      - uses: actions/checkout@v4
      - uses: rui314/setup-mold@v1
      - uses: dcarbone/install-jq-action@v3
      - uses: dtolnay/rust-toolchain@stable
        with:
          targets: ${{ matrix.target }}
      - uses: Swatinem/rust-cache@v2
        with:
          cache-on-failure: true
      - name: Run no_std check
        run: |
          sudo apt update && sudo apt install gcc-multilib
          .github/assets/check_no_std.sh
        env:
          TARGET: ${{ matrix.target }}
          EXCLUDE: ${{ matrix.exclude }}<|MERGE_RESOLUTION|>--- conflicted
+++ resolved
@@ -127,14 +127,14 @@
         include:
           - type: wasm
             target: wasm32-unknown-unknown
-            exclude: scroll-engine,scroll-wire,scroll-bridge,scroll-network,rollup-node-manager,rollup-node-watcher,scroll-db,scroll-migration,rollup-node-indexer
+            exclude: |
+              scroll-engine,scroll-wire,scroll-bridge,scroll-network,rollup-node-manager,rollup-node-watcher,scroll-db,
+              scroll-migration,rollup-node-indexer
           - type: riscv
             target: riscv32imac-unknown-none-elf
-<<<<<<< HEAD
-            exclude: scroll-engine,scroll-wire,scroll-bridge,scroll-network,rollup-node-manager,scroll-codec
-=======
-            exclude: scroll-engine,scroll-wire,scroll-bridge,scroll-network,rollup-node-manager,rollup-node-watcher,scroll-db,scroll-migration,rollup-node-indexer
->>>>>>> 2bba74b5
+            exclude: |
+              scroll-engine,scroll-wire,scroll-bridge,scroll-network,rollup-node-manager,rollup-node-watcher,scroll-db,
+              scroll-migration,rollup-node-indexer, scroll-codec
     steps:
       - uses: actions/checkout@v4
       - uses: rui314/setup-mold@v1
