--- conflicted
+++ resolved
@@ -41,16 +41,6 @@
           components: rustfmt
       - name: Run fmt
         run: cargo fmt --all --check
-
-  check-toml:
-    runs-on: ubuntu-latest
-    timeout-minutes: 30
-    steps:
-      - uses: actions/checkout@v4
-      - name: Run dprint
-        uses: dprint/check@v2.3
-        with:
-          config-path: dprint.json
 
   udeps:
     runs-on: ubuntu-latest
@@ -127,19 +117,10 @@
         include:
           - type: wasm
             target: wasm32-unknown-unknown
-<<<<<<< HEAD
-            exclude: |
-              scroll-engine,scroll-wire,rollup-node,scroll-network,rollup-node-manager,rollup-node-watcher,scroll-db,scroll-migration,rollup-node-indexer,scroll-codec,scroll-derivation-pipeline,rollup-node-providers,rollup-node-sequencer,rollup-node-signer
-          - type: riscv
-            target: riscv32imac-unknown-none-elf
-            exclude: |
-              scroll-engine,scroll-wire,rollup-node,scroll-network,rollup-node-manager,rollup-node-watcher,scroll-db,scroll-migration,rollup-node-indexer,scroll-codec,scroll-derivation-pipeline,rollup-node-providers,rollup-node-sequencer,rollup-node-signer
-=======
             exclude: scroll-engine,scroll-wire,scroll-bridge,scroll-network,rollup-node-manager,scroll-indexer,scroll-l1,scroll-pipeline,scroll-primitives,sequencer
           - type: riscv
             target: riscv32imac-unknown-none-elf
             exclude: scroll-engine,scroll-wire,scroll-bridge,scroll-network,rollup-node-manager,scroll-indexer,scroll-l1,scroll-pipeline,scroll-primitives,sequencer
->>>>>>> 87e37047
     steps:
       - uses: actions/checkout@v4
       - uses: rui314/setup-mold@v1
