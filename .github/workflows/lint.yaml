--- conflicted
+++ resolved
@@ -128,19 +128,11 @@
           - type: wasm
             target: wasm32-unknown-unknown
             exclude: |
-<<<<<<< HEAD
-              scroll-engine,scroll-wire,rollup-node,scroll-network,rollup-node-manager,rollup-node-watcher,scroll-db,scroll-migration,rollup-node-chain-orchestrator,scroll-codec,scroll-derivation-pipeline,rollup-node-providers,rollup-node-sequencer,rollup-node-signer
+              scroll-engine,scroll-wire,rollup-node,scroll-network,rollup-node-manager,rollup-node-watcher,scroll-db,scroll-migration,rollup-node-chain-orchestrator,scroll-codec,scroll-derivation-pipeline,rollup-node-providers,rollup-node-sequencer,rollup-node-signer,tests
           - type: riscv
             target: riscv32imac-unknown-none-elf
             exclude: |
-              scroll-engine,scroll-wire,rollup-node,scroll-network,rollup-node-manager,rollup-node-watcher,scroll-db,scroll-migration,rollup-node-chain-orchestrator,scroll-codec,scroll-derivation-pipeline,rollup-node-providers,rollup-node-sequencer,rollup-node-signer
-=======
-              scroll-engine,scroll-wire,rollup-node,scroll-network,rollup-node-manager,rollup-node-watcher,scroll-db,scroll-migration,rollup-node-indexer,scroll-codec,scroll-derivation-pipeline,rollup-node-providers,rollup-node-sequencer,rollup-node-signer,tests
-          - type: riscv
-            target: riscv32imac-unknown-none-elf
-            exclude: |
-              scroll-engine,scroll-wire,rollup-node,scroll-network,rollup-node-manager,rollup-node-watcher,scroll-db,scroll-migration,rollup-node-indexer,scroll-codec,scroll-derivation-pipeline,rollup-node-providers,rollup-node-sequencer,rollup-node-signer,tests
->>>>>>> c030533e
+              scroll-engine,scroll-wire,rollup-node,scroll-network,rollup-node-manager,rollup-node-watcher,scroll-db,scroll-migration,rollup-node-chain-orchestrator,scroll-codec,scroll-derivation-pipeline,rollup-node-providers,rollup-node-sequencer,rollup-node-signer,tests
     steps:
       - uses: actions/checkout@v4
       - uses: rui314/setup-mold@v1
