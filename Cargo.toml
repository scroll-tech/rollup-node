--- conflicted
+++ resolved
@@ -116,23 +116,11 @@
 
 [workspace.dependencies]
 # alloy
-<<<<<<< HEAD
-alloy-chains = { version = "0.1.68", default-features = false }
-=======
 alloy-chains = { version = "0.1.32", default-features = false }
->>>>>>> bfda5c61
 alloy-consensus = { version = "0.13.0", default-features = false }
 alloy-eips = { version = "0.13.0", default-features = false }
 alloy-json-rpc = { version = "0.13.0", default-features = false }
 alloy-network = { version = "0.13.0", default-features = false }
-<<<<<<< HEAD
-alloy-primitives = { version = "0.8.25", default-features = false, features = ["map-foldhash"] }
-alloy-provider = { version = "0.13.0", default-features = false }
-alloy-rpc-types-engine = { version = "0.13.0", default-features = false }
-alloy-rpc-types-eth = { version = "0.13.0", default-features = false }
-alloy-sol-types = { version = "0.8.25", default-features = false }
-alloy-transport = { version = "0.13.0" }
-=======
 alloy-primitives = { version = "0.8.25", default-features = false }
 alloy-provider = { version = "0.13.0", default-features = false }
 alloy-rpc-client = { version = "0.13.0", default-features = false }
@@ -140,7 +128,6 @@
 alloy-rpc-types-eth = { version = "0.13.0", default-features = false }
 alloy-sol-types = { version = "0.8.25", default-features = false }
 alloy-transport = { version = "0.13.0", default-features = false }
->>>>>>> bfda5c61
 
 # scroll-alloy
 scroll-alloy-consensus = { git = "https://github.com/scroll-tech/reth.git", branch = "feat/sequencer-rn-integration", default-features = false }
