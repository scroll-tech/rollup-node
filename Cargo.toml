[workspace.package]
version = "0.0.1"
edition = "2021"
rust-version = "1.82"
license = "MIT OR Apache-2.0"
exclude = [".github/"]

[workspace]
<<<<<<< HEAD
members = [
	"crates/engine",
	"crates/scroll-wire"
=======
members = [ "crates/network",
    "crates/scroll-wire"
>>>>>>> a4cf3cc4
]

resolver = "2"

[workspace.lints]
rust.missing_debug_implementations = "warn"
rust.missing_docs = "warn"
rust.rust_2018_idioms = { level = "deny", priority = -1 }
rust.unreachable_pub = "warn"
rust.unused_must_use = "deny"
rustdoc.all = "warn"

[workspace.lints.clippy]
borrow_as_ptr = "warn"
branches_sharing_code = "warn"
clear_with_drain = "warn"
cloned_instead_of_copied = "warn"
collection_is_never_read = "warn"
dbg_macro = "warn"
derive_partial_eq_without_eq = "warn"
doc_markdown = "warn"
empty_line_after_doc_comments = "warn"
empty_line_after_outer_attr = "warn"
enum_glob_use = "warn"
equatable_if_let = "warn"
explicit_into_iter_loop = "warn"
explicit_iter_loop = "warn"
flat_map_option = "warn"
from_iter_instead_of_collect = "warn"
if_not_else = "warn"
if_then_some_else_none = "warn"
implicit_clone = "warn"
imprecise_flops = "warn"
iter_on_empty_collections = "warn"
iter_on_single_items = "warn"
iter_with_drain = "warn"
iter_without_into_iter = "warn"
large_stack_frames = "warn"
manual_assert = "warn"
manual_clamp = "warn"
manual_is_variant_and = "warn"
manual_string_new = "warn"
match_same_arms = "warn"
missing_const_for_fn = "warn"
mutex_integer = "warn"
naive_bytecount = "warn"
needless_bitwise_bool = "warn"
needless_continue = "warn"
needless_for_each = "warn"
needless_pass_by_ref_mut = "warn"
nonstandard_macro_braces = "warn"
option_as_ref_cloned = "warn"
or_fun_call = "warn"
path_buf_push_overwrite = "warn"
read_zero_byte_vec = "warn"
redundant_clone = "warn"
redundant_else = "warn"
single_char_pattern = "warn"
string_lit_as_bytes = "warn"
string_lit_chars_any = "warn"
suboptimal_flops = "warn"
suspicious_operation_groupings = "warn"
trailing_empty_array = "warn"
trait_duplication_in_bounds = "warn"
transmute_undefined_repr = "warn"
trivial_regex = "warn"
tuple_array_conversions = "warn"
type_repetition_in_bounds = "warn"
uninhabited_references = "warn"
unnecessary_self_imports = "warn"
unnecessary_struct_initialization = "warn"
unnested_or_patterns = "warn"
unused_peekable = "warn"
unused_rounding = "warn"
use_self = "warn"
useless_let_if_seq = "warn"
while_float = "warn"
zero_sized_map_values = "warn"

as_ptr_cast_mut = "allow"
cognitive_complexity = "allow"
debug_assert_with_mut_call = "allow"
fallible_impl_from = "allow"
future_not_send = "allow"
needless_collect = "allow"
non_send_fields_in_send_ty = "allow"
redundant_pub_crate = "allow"
significant_drop_in_scrutinee = "allow"
significant_drop_tightening = "allow"
too_long_first_doc_paragraph = "allow"

[workspace.dependencies]
# alloy
alloy-eips = { version = "0.9.2", default-features = false }
alloy-primitives = { version = "0.8.15", default-features = false }
alloy-rpc-types-engine = { version = "0.9.2", default-features = false }

# reth
reth-engine-primitives = { git = "https://github.com/scroll-tech/reth.git", default-features = false }
reth-primitives = { git = "https://github.com/scroll-tech/reth.git", default-features = false }
reth-rpc-api = { git = "https://github.com/scroll-tech/reth.git", default-features = false }

# reth-scroll
reth-scroll-primitives = { git = "https://github.com/scroll-tech/reth.git", default-features = false }

# misc
eyre = "0.6.12"
serde = { version = "1.0", default-features = false }
tokio = { version = "1.39", default-features = false }
tracing = "0.1.0"

[patch.crates-io]
revm = { git = "https://github.com/scroll-tech/revm.git", branch = "scroll-evm-executor/reth/v53" }
revm-primitives = { git = "https://github.com/scroll-tech/revm.git", branch = "scroll-evm-executor/reth/v53" }
revm-interpreter = { git = "https://github.com/scroll-tech/revm.git", branch = "scroll-evm-executor/reth/v53" }

ff = { git = "https://github.com/scroll-tech/ff", branch = "feat/sp1" }

alloy-eip2930 = { git = "https://github.com/scroll-tech/alloy-eips", branch = "v0.3.2" }<|MERGE_RESOLUTION|>--- conflicted
+++ resolved
@@ -6,14 +6,10 @@
 exclude = [".github/"]
 
 [workspace]
-<<<<<<< HEAD
 members = [
-	"crates/engine",
-	"crates/scroll-wire"
-=======
-members = [ "crates/network",
+    "crates/engine",
+    "crates/network",
     "crates/scroll-wire"
->>>>>>> a4cf3cc4
 ]
 
 resolver = "2"
