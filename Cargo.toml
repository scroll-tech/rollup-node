--- conflicted
+++ resolved
@@ -149,41 +149,6 @@
 scroll-alloy-rpc-types-engine = { git = "https://github.com/scroll-tech/reth.git", tag = "scroll-v91", default-features = false }
 
 # reth
-<<<<<<< HEAD
-reth-chainspec = { git = "https://github.com/scroll-tech/reth.git", default-features = false }
-reth-e2e-test-utils = { git = "https://github.com/scroll-tech/reth.git" }
-reth-eth-wire = { git = "https://github.com/scroll-tech/reth.git", default-features = false }
-reth-eth-wire-types = { git = "https://github.com/scroll-tech/reth.git", default-features = false }
-reth-network = { git = "https://github.com/scroll-tech/reth.git", default-features = false }
-reth-network-api = { git = "https://github.com/scroll-tech/reth.git", default-features = false }
-reth-network-p2p = { git = "https://github.com/scroll-tech/reth.git", default-features = false }
-reth-network-peers = { git = "https://github.com/scroll-tech/reth.git", default-features = false }
-reth-network-types = { git = "https://github.com/scroll-tech/reth.git", default-features = false }
-reth-node-builder = { git = "https://github.com/scroll-tech/reth.git", default-features = false }
-reth-node-core = { git = "https://github.com/scroll-tech/reth.git", default-features = false }
-reth-node-api = { git = "https://github.com/scroll-tech/reth.git", default-features = false }
-reth-node-types = { git = "https://github.com/scroll-tech/reth.git", default-features = false }
-reth-payload-primitives = { git = "https://github.com/scroll-tech/reth.git", default-features = false }
-reth-primitives = { git = "https://github.com/scroll-tech/reth.git", default-features = false }
-reth-primitives-traits = { git = "https://github.com/scroll-tech/reth.git", default-features = false }
-reth-provider = { git = "https://github.com/scroll-tech/reth.git", default-features = false }
-reth-rpc-api = { git = "https://github.com/scroll-tech/reth.git", default-features = false }
-reth-rpc-eth-api = { git = "https://github.com/scroll-tech/reth.git", default-features = false }
-reth-rpc-eth-types = { git = "https://github.com/scroll-tech/reth.git", default-features = false }
-reth-rpc-layer = { git = "https://github.com/scroll-tech/reth.git", default-features = false }
-reth-rpc-server-types = { git = "https://github.com/scroll-tech/reth.git", default-features = false }
-reth-storage-api = { git = "https://github.com/scroll-tech/reth.git", default-features = false }
-reth-tasks = { git = "https://github.com/scroll-tech/reth.git", default-features = false }
-reth-tokio-util = { git = "https://github.com/scroll-tech/reth.git", default-features = false }
-reth-tracing = { git = "https://github.com/scroll-tech/reth.git", default-features = false }
-reth-transaction-pool = { git = "https://github.com/scroll-tech/reth.git", default-features = false }
-reth-trie-db = { git = "https://github.com/scroll-tech/reth.git", default-features = false }
-reth-testing-utils = { git = "https://github.com/scroll-tech/reth.git", default-features = false }
-reth-revm = { git = "https://github.com/scroll-tech/reth.git", default-features = false }
-reth-evm = { git = "https://github.com/scroll-tech/reth.git", default-features = false }
-reth-engine-local = { git = "https://github.com/scroll-tech/reth.git", default-features = false }
-reth-cli-util = { git = "https://github.com/scroll-tech/reth.git", default-features = false }
-=======
 reth-chainspec = { git = "https://github.com/scroll-tech/reth.git", tag = "scroll-v91", default-features = false }
 reth-e2e-test-utils = { git = "https://github.com/scroll-tech/reth.git", tag = "scroll-v91" }
 reth-eth-wire = { git = "https://github.com/scroll-tech/reth.git", tag = "scroll-v91", default-features = false }
@@ -204,6 +169,7 @@
 reth-rpc-api = { git = "https://github.com/scroll-tech/reth.git", tag = "scroll-v91", default-features = false }
 reth-rpc-eth-api = { git = "https://github.com/scroll-tech/reth.git", tag = "scroll-v91", default-features = false }
 reth-rpc-eth-types = { git = "https://github.com/scroll-tech/reth.git", tag = "scroll-v91", default-features = false }
+reth-rpc-layer = { git = "https://github.com/scroll-tech/reth.git", tag = "scroll-v91", default-features = false }
 reth-rpc-server-types = { git = "https://github.com/scroll-tech/reth.git", tag = "scroll-v91", default-features = false }
 reth-storage-api = { git = "https://github.com/scroll-tech/reth.git", tag = "scroll-v91", default-features = false }
 reth-tasks = { git = "https://github.com/scroll-tech/reth.git", tag = "scroll-v91", default-features = false }
@@ -216,7 +182,6 @@
 reth-evm = { git = "https://github.com/scroll-tech/reth.git", tag = "scroll-v91", default-features = false }
 reth-engine-local = { git = "https://github.com/scroll-tech/reth.git", tag = "scroll-v91", default-features = false }
 reth-cli-util = { git = "https://github.com/scroll-tech/reth.git", tag = "scroll-v91", default-features = false }
->>>>>>> a0643df5
 
 # reth-scroll
 reth-scroll-chainspec = { git = "https://github.com/scroll-tech/reth.git", tag = "scroll-v91", default-features = false }
