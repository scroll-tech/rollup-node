[workspace.package]
version = "0.0.1"
edition = "2021"
rust-version = "1.82"
license = "MIT OR Apache-2.0"
exclude = [".github/"]

[workspace]
<<<<<<< HEAD
members = [ 
    "bin/bridge", 
=======
members = [
    "crates/engine",
>>>>>>> a59549ec
    "crates/network",
    "crates/scroll-wire"
]

resolver = "2"

<<<<<<< HEAD

[workspace.dependencies]
network = { path = "crates/network" }
scroll-wire = { path = "crates/scroll-wire" }
=======
[workspace.lints]
rust.missing_debug_implementations = "warn"
rust.missing_docs = "warn"
rust.rust_2018_idioms = { level = "deny", priority = -1 }
rust.unreachable_pub = "warn"
rust.unused_must_use = "deny"
rustdoc.all = "warn"

[workspace.lints.clippy]
borrow_as_ptr = "warn"
branches_sharing_code = "warn"
clear_with_drain = "warn"
cloned_instead_of_copied = "warn"
collection_is_never_read = "warn"
dbg_macro = "warn"
derive_partial_eq_without_eq = "warn"
doc_markdown = "warn"
empty_line_after_doc_comments = "warn"
empty_line_after_outer_attr = "warn"
enum_glob_use = "warn"
equatable_if_let = "warn"
explicit_into_iter_loop = "warn"
explicit_iter_loop = "warn"
flat_map_option = "warn"
from_iter_instead_of_collect = "warn"
if_not_else = "warn"
if_then_some_else_none = "warn"
implicit_clone = "warn"
imprecise_flops = "warn"
iter_on_empty_collections = "warn"
iter_on_single_items = "warn"
iter_with_drain = "warn"
iter_without_into_iter = "warn"
large_stack_frames = "warn"
manual_assert = "warn"
manual_clamp = "warn"
manual_is_variant_and = "warn"
manual_string_new = "warn"
match_same_arms = "warn"
missing_const_for_fn = "warn"
mutex_integer = "warn"
naive_bytecount = "warn"
needless_bitwise_bool = "warn"
needless_continue = "warn"
needless_for_each = "warn"
needless_pass_by_ref_mut = "warn"
nonstandard_macro_braces = "warn"
option_as_ref_cloned = "warn"
or_fun_call = "warn"
path_buf_push_overwrite = "warn"
read_zero_byte_vec = "warn"
redundant_clone = "warn"
redundant_else = "warn"
single_char_pattern = "warn"
string_lit_as_bytes = "warn"
string_lit_chars_any = "warn"
suboptimal_flops = "warn"
suspicious_operation_groupings = "warn"
trailing_empty_array = "warn"
trait_duplication_in_bounds = "warn"
transmute_undefined_repr = "warn"
trivial_regex = "warn"
tuple_array_conversions = "warn"
type_repetition_in_bounds = "warn"
uninhabited_references = "warn"
unnecessary_self_imports = "warn"
unnecessary_struct_initialization = "warn"
unnested_or_patterns = "warn"
unused_peekable = "warn"
unused_rounding = "warn"
use_self = "warn"
useless_let_if_seq = "warn"
while_float = "warn"
zero_sized_map_values = "warn"

as_ptr_cast_mut = "allow"
cognitive_complexity = "allow"
debug_assert_with_mut_call = "allow"
fallible_impl_from = "allow"
future_not_send = "allow"
needless_collect = "allow"
non_send_fields_in_send_ty = "allow"
redundant_pub_crate = "allow"
significant_drop_in_scrutinee = "allow"
significant_drop_tightening = "allow"
too_long_first_doc_paragraph = "allow"

[workspace.dependencies]
# alloy
alloy-primitives = { version = "0.8.15", default-features = false }

# reth
reth-primitives = { git = "https://github.com/scroll-tech/reth.git", default-features = false }

# reth-scroll
reth-scroll-primitives = { git = "https://github.com/scroll-tech/reth.git", default-features = false }

# misc
eyre = "0.6"
serde = { version = "1.0", default-features = false }
tokio = { version = "1.39", default-features = false }
tracing = "0.1.0"
>>>>>>> a59549ec

[patch.crates-io]
revm = { git = "https://github.com/scroll-tech/revm.git", branch = "scroll-evm-executor/reth/v53" }
revm-primitives = { git = "https://github.com/scroll-tech/revm.git", branch = "scroll-evm-executor/reth/v53" }
revm-interpreter = { git = "https://github.com/scroll-tech/revm.git", branch = "scroll-evm-executor/reth/v53" }

ff = { git = "https://github.com/scroll-tech/ff", branch = "feat/sp1" }

alloy-eip2930 = { git = "https://github.com/scroll-tech/alloy-eips", branch = "v0.3.2" }<|MERGE_RESOLUTION|>--- conflicted
+++ resolved
@@ -6,25 +6,15 @@
 exclude = [".github/"]
 
 [workspace]
-<<<<<<< HEAD
-members = [ 
+members = [
     "bin/bridge", 
-=======
-members = [
     "crates/engine",
->>>>>>> a59549ec
     "crates/network",
     "crates/scroll-wire"
 ]
 
 resolver = "2"
 
-<<<<<<< HEAD
-
-[workspace.dependencies]
-network = { path = "crates/network" }
-scroll-wire = { path = "crates/scroll-wire" }
-=======
 [workspace.lints]
 rust.missing_debug_implementations = "warn"
 rust.missing_docs = "warn"
@@ -122,18 +112,19 @@
 # reth-scroll
 reth-scroll-primitives = { git = "https://github.com/scroll-tech/reth.git", default-features = false }
 
+# rollup node
+network = { path = "crates/network" }
+scroll-wire = { path = "crates/scroll-wire" }
+
 # misc
 eyre = "0.6"
 serde = { version = "1.0", default-features = false }
 tokio = { version = "1.39", default-features = false }
 tracing = "0.1.0"
->>>>>>> a59549ec
 
 [patch.crates-io]
 revm = { git = "https://github.com/scroll-tech/revm.git", branch = "scroll-evm-executor/reth/v53" }
 revm-primitives = { git = "https://github.com/scroll-tech/revm.git", branch = "scroll-evm-executor/reth/v53" }
 revm-interpreter = { git = "https://github.com/scroll-tech/revm.git", branch = "scroll-evm-executor/reth/v53" }
-
 ff = { git = "https://github.com/scroll-tech/ff", branch = "feat/sp1" }
-
-alloy-eip2930 = { git = "https://github.com/scroll-tech/alloy-eips", branch = "v0.3.2" }+alloy-eip2930 = { git = "https://github.com/scroll-tech/alloy-eips", branch = "v0.3.2" }
