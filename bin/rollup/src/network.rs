use crate::{
    constants::PROVIDER_BLOB_CACHE_SIZE, L1ProviderArgs, ScrollRollupNodeArgs,
    WATCHER_START_BLOCK_NUMBER,
};
use std::{sync::Arc, time::Duration};

use alloy_provider::ProviderBuilder;
use alloy_rpc_client::RpcClient;
use alloy_transport::layers::RetryBackoffLayer;
use reth_network::{config::NetworkMode, NetworkManager, PeersInfo};
use reth_node_api::TxTy;
use reth_node_builder::{components::NetworkBuilder, BuilderContext, FullNodeTypes};
use reth_node_types::NodeTypes;
use reth_rpc_builder::config::RethRpcServerConfig;
use reth_scroll_chainspec::ScrollChainSpec;
use reth_scroll_primitives::ScrollPrimitives;
use reth_transaction_pool::{PoolTransaction, TransactionPool};
use rollup_node_manager::{Consensus, NoopConsensus, PoAConsensus, RollupNodeManager};
use rollup_node_providers::{
    beacon_provider, AlloyExecutionPayloadProvider, DatabaseL1MessageProvider, OnlineL1Provider,
};
use rollup_node_sequencer::Sequencer;
use rollup_node_watcher::L1Watcher;
use scroll_alloy_provider::ScrollAuthEngineApiProvider;
use scroll_db::{Database, DatabaseConnectionProvider};
use scroll_engine::{EngineDriver, ForkchoiceState};
use scroll_migration::MigratorTrait;
use scroll_network::NetworkManager as ScrollNetworkManager;
use scroll_wire::{ProtocolHandler, ScrollWireConfig};
use tracing::info;
use url::Url;

/// The network builder for the scroll rollup.
#[derive(Debug)]
pub struct ScrollRollupNetworkBuilder {
    config: ScrollRollupNodeArgs,
}

impl ScrollRollupNetworkBuilder {
    /// Returns a new [`ScrollRollupNetworkBuilder`] instance with the provided config.
    pub fn new(config: ScrollRollupNodeArgs) -> Self {
        Self { config }
    }
}

impl<Node, Pool> NetworkBuilder<Node, Pool> for ScrollRollupNetworkBuilder
where
    Node:
        FullNodeTypes<Types: NodeTypes<ChainSpec = ScrollChainSpec, Primitives = ScrollPrimitives>>,
    Pool: TransactionPool<
            Transaction: PoolTransaction<
                Consensus = TxTy<Node::Types>,
                Pooled = scroll_alloy_consensus::ScrollPooledTransaction,
            >,
        > + Unpin
        + 'static,
{
    type Primitives = reth_scroll_node::ScrollNetworkPrimitives;

    async fn build_network(
        self,
        ctx: &BuilderContext<Node>,
        pool: Pool,
    ) -> eyre::Result<reth_network::NetworkHandle<Self::Primitives>> {
        // Create a new block channel to bridge between eth-wire and scroll-wire protocols.
        let (block_tx, block_rx) =
            if self.config.enable_eth_scroll_wire_bridge & self.config.enable_scroll_wire {
                let (tx, rx) = tokio::sync::mpsc::unbounded_channel();
                (Some(tx), Some(rx))
            } else {
                (None, None)
            };

        // Create a scroll-wire protocol handler.
        let (scroll_wire_handler, events) = ProtocolHandler::new(ScrollWireConfig::new(true));

        // Create the network configuration.
        let mut config = ctx.network_config()?;
        config.network_mode = NetworkMode::Work;
        if let Some(tx) = block_tx {
            config.block_import = Box::new(super::BridgeBlockImport::new(tx.clone()))
        }

        // Add the scroll-wire protocol handler to the network config.
        if self.config.enable_scroll_wire {
            config.extra_protocols.push(scroll_wire_handler);
        }

        // Create the network manager.
        let network = NetworkManager::<Self::Primitives>::builder(config).await?;
        let handle = ctx.start_network(network, pool);

        // Create the scroll network manager.
        let scroll_network_manager = ScrollNetworkManager::from_parts(handle.clone(), events);

        // Spawn the engine driver.
        let auth_port = ctx.config().rpc.auth_port;
        let auth_secret = ctx.config().rpc.auth_jwt_secret(ctx.config().datadir().jwt())?;

        let engine_api = ScrollAuthEngineApiProvider::new(
            auth_secret,
            self.config.engine_api_url.unwrap_or(format!("http://localhost:{auth_port}").parse()?),
        );

        // Get a provider
        let provider = if let Some(url) = self.config.l1_provider_args.url {
            let L1ProviderArgs { max_retries, initial_backoff, compute_units_per_second, .. } =
                self.config.l1_provider_args;
            let client = RpcClient::builder()
                .layer(RetryBackoffLayer::new(
                    max_retries,
                    initial_backoff,
                    compute_units_per_second,
                ))
                .http(url);
            Some(ProviderBuilder::new().on_client(client))
        } else {
            None
        };

        // Get a payload provider
        let payload_provider = if self.config.test || !ctx.config().rpc.http {
            None
        } else {
            let l2_provider_url =
                format!("http://{}:{}", ctx.config().rpc.http_addr, ctx.config().rpc.http_port);
            let client = RpcClient::builder()
                .layer(RetryBackoffLayer::new(
                    self.config.l2_provider_args.max_retries,
                    self.config.l2_provider_args.initial_backoff,
                    self.config.l2_provider_args.compute_units_per_second,
                ))
                .http(Url::parse(&l2_provider_url)?);
            let provider = ProviderBuilder::new().on_client(client);
            Some(AlloyExecutionPayloadProvider::new(provider))
        };

<<<<<<< HEAD
        let fcs =
            ForkchoiceState::head_from_genesis(ctx.config().chain.genesis_header().hash_slow());
=======
        let fcs = ForkchoiceState::head_from_genesis(ctx.config().chain.genesis_hash());
>>>>>>> 019ac8a3
        let engine = EngineDriver::new(
            Arc::new(engine_api),
            payload_provider,
            fcs,
            Duration::from_millis(self.config.sequencer_args.payload_building_duration),
        );

        // Instantiate the database
        let database_path = if let Some(db_path) = self.config.database_path {
            db_path.to_string_lossy().to_string()
        } else {
            // append the path using strings as using `join(...)` overwrites "sqlite://"
            // if the path is absolute.
            let path = ctx.config().datadir().db().join("scroll.db?mode=rwc");
            "sqlite://".to_string() + &*path.to_string_lossy()
        };
        let db = Database::new(&database_path).await?;

        // Run the database migrations
        scroll_migration::Migrator::up(db.get_connection(), None).await?;

        // Wrap the database in an Arc
        let db = Arc::new(db);

        // Get the chain specification
        let chain_spec = ctx.chain_spec();

        // Create the consensus.
        let consensus: Box<dyn Consensus> = if self.config.test {
            Box::new(NoopConsensus::default())
        } else {
            let mut poa = PoAConsensus::new(vec![]);
            if let Some(ref provider) = provider {
                // Initialize the consensus
                poa.initialize(
                    provider,
                    ctx.config().chain.chain.named().expect("expected named chain"),
                )
                .await;
            }
            Box::new(poa)
        };

        let l1_notification_rx = if let Some(provider) = provider {
            // Spawn the L1Watcher
            Some(L1Watcher::spawn(provider, WATCHER_START_BLOCK_NUMBER).await)
        } else {
            None
        };

        // Construct the l1 provider.
        let l1_messages_provider = DatabaseL1MessageProvider::new(db.clone(), 0);
        let l1_provider = if let Some(url) = self.config.beacon_provider_args.url {
            let beacon_provider = beacon_provider(url.to_string());
            let l1_provider = OnlineL1Provider::new(
                beacon_provider,
                PROVIDER_BLOB_CACHE_SIZE,
                l1_messages_provider.clone(),
            )
            .await;
            Some(l1_provider)
        } else {
            None
        };

        // Construct the Sequencer.
        let (sequencer, block_time) = if self.config.sequencer_args.scroll_sequencer_enabled {
            let args = &self.config.sequencer_args;
            let sequencer = Sequencer::new(
                Arc::new(l1_messages_provider),
                args.fee_recipient,
                args.max_l1_messages_per_block,
                0,
                0,
            );
            (Some(sequencer), Some(args.scroll_block_time))
        } else {
            (None, None)
        };

        // Spawn the rollup node manager
        let rollup_node_manager = RollupNodeManager::new(
            scroll_network_manager,
            engine,
            l1_provider,
            db,
            l1_notification_rx,
            consensus,
            chain_spec,
            block_rx,
            sequencer,
            None,
            block_time,
        );

        ctx.task_executor().spawn_critical("rollup_node_manager", rollup_node_manager);

        info!(target: "scroll::reth::cli", enode=%handle.local_node_record(), "P2P networking initialized");
        Ok(handle)
    }
}<|MERGE_RESOLUTION|>--- conflicted
+++ resolved
@@ -135,12 +135,7 @@
             Some(AlloyExecutionPayloadProvider::new(provider))
         };
 
-<<<<<<< HEAD
-        let fcs =
-            ForkchoiceState::head_from_genesis(ctx.config().chain.genesis_header().hash_slow());
-=======
         let fcs = ForkchoiceState::head_from_genesis(ctx.config().chain.genesis_hash());
->>>>>>> 019ac8a3
         let engine = EngineDriver::new(
             Arc::new(engine_api),
             payload_provider,
