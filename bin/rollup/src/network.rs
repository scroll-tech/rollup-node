--- conflicted
+++ resolved
@@ -136,14 +136,10 @@
         // Wrap the database in an Arc
         let db = Arc::new(db);
 
-<<<<<<< HEAD
-        // Get a L1 provider.
-=======
         // Get the chain specification
         let chain_spec = ctx.chain_spec();
 
-        // Spawn the L1Watcher
->>>>>>> b0e2d207
+        // Get a L1 provider.
         let l1_provider_args = self.config.l1_provider_args;
         let provider = if let Some(url) = l1_provider_args.l1_rpc_url {
             let L1ProviderArgs { max_retries, initial_backoff, compute_units_per_second, .. } =
