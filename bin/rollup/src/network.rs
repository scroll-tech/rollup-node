use alloy_provider::ProviderBuilder;
use alloy_rpc_client::RpcClient;
use alloy_transport::layers::RetryBackoffLayer;
use migration::MigratorTrait;
use reth_network::{config::NetworkMode, NetworkManager, PeersInfo};
use reth_node_api::TxTy;
use reth_node_builder::{components::NetworkBuilder, BuilderContext, FullNodeTypes};
use reth_node_types::NodeTypes;
use reth_rpc_builder::config::RethRpcServerConfig;
use reth_scroll_chainspec::ScrollChainSpec;
use reth_scroll_primitives::ScrollPrimitives;
use reth_transaction_pool::{PoolTransaction, TransactionPool};
use rollup_node_manager::{Consensus, NoopConsensus, PoAConsensus, RollupNodeManager};
use rollup_node_providers::{beacon_provider, DatabaseL1MessageProvider, OnlineL1Provider};
use rollup_node_sequencer::Sequencer;
use rollup_node_watcher::L1Watcher;
use scroll_alloy_provider::ScrollAuthEngineApiProvider;
use scroll_db::{Database, DatabaseConnectionProvider};
use scroll_engine::{test_utils::NoopExecutionPayloadProvider, EngineDriver, ForkchoiceState};
use scroll_network::NetworkManager as ScrollNetworkManager;
use scroll_wire::{ProtocolHandler, ScrollWireConfig};
use std::{sync::Arc, time::Duration};
use tracing::info;

use crate::{
    constants::PROVIDER_BLOB_CACHE_SIZE, L1ProviderArgs, ScrollRollupNodeArgs,
    WATCHER_START_BLOCK_NUMBER,
};

/// The network builder for the scroll rollup.
#[derive(Debug)]
pub struct ScrollRollupNetworkBuilder {
    config: ScrollRollupNodeArgs,
}

impl ScrollRollupNetworkBuilder {
    /// Returns a new [`ScrollRollupNetworkBuilder`] instance with the provided config.
    pub fn new(config: ScrollRollupNodeArgs) -> Self {
        Self { config }
    }
}

impl<Node, Pool> NetworkBuilder<Node, Pool> for ScrollRollupNetworkBuilder
where
    Node:
        FullNodeTypes<Types: NodeTypes<ChainSpec = ScrollChainSpec, Primitives = ScrollPrimitives>>,
    Pool: TransactionPool<
            Transaction: PoolTransaction<
                Consensus = TxTy<Node::Types>,
                Pooled = scroll_alloy_consensus::ScrollPooledTransaction,
            >,
        > + Unpin
        + 'static,
{
    type Primitives = reth_scroll_node::ScrollNetworkPrimitives;

    async fn build_network(
        self,
        ctx: &BuilderContext<Node>,
        pool: Pool,
    ) -> eyre::Result<reth_network::NetworkHandle<Self::Primitives>> {
        // Create a new block channel to bridge between eth-wire and scroll-wire protocols.
        let (block_tx, block_rx) =
            if self.config.enable_eth_scroll_wire_bridge & self.config.enable_scroll_wire {
                let (tx, rx) = tokio::sync::mpsc::unbounded_channel();
                (Some(tx), Some(rx))
            } else {
                (None, None)
            };

        // Create a scroll-wire protocol handler.
        let (scroll_wire_handler, events) = ProtocolHandler::new(ScrollWireConfig::new(true));

        // Create the network configuration.
        let mut config = ctx.network_config()?;
        config.network_mode = NetworkMode::Work;
        if let Some(tx) = block_tx {
            config.block_import = Box::new(super::BridgeBlockImport::new(tx.clone()))
        }

        // Add the scroll-wire protocol handler to the network config.
        if self.config.enable_scroll_wire {
            config.extra_protocols.push(scroll_wire_handler);
        }

        // Create the network manager.
        let network = NetworkManager::<Self::Primitives>::builder(config).await?;
        let handle = ctx.start_network(network, pool);

        // Create the scroll network manager.
        let scroll_network_manager = ScrollNetworkManager::from_parts(handle.clone(), events);

        // Spawn the engine driver.
        let auth_port = ctx.config().rpc.auth_port;
        let auth_secret = ctx.config().rpc.auth_jwt_secret(ctx.config().datadir().jwt())?;

        let engine_api = ScrollAuthEngineApiProvider::new(
            auth_secret,
            self.config.engine_api_url.unwrap_or(format!("http://localhost:{auth_port}").parse()?),
        );
<<<<<<< HEAD
        let payload_provider = NoopExecutionPayloadProvider;

        let chain = ctx.config().chain.clone();
        let fcs = if let Some(named) = chain.chain.named() {
            ForkchoiceState::head_from_named_chain(named)
        } else {
            ForkchoiceState::head_from_genesis(ctx.config().chain.genesis_header().hash_slow())
        };
=======
        let fcs = ForkchoiceState::head_from_genesis(ctx.config().chain.genesis_hash());
>>>>>>> add7d20b
        let engine = EngineDriver::new(
            Arc::new(engine_api),
            Arc::new(payload_provider),
            fcs,
            Duration::from_millis(self.config.sequencer_args.payload_building_duration),
        );

        // Instantiate the database
        let database_path = if let Some(db_path) = self.config.database_path {
            db_path.to_string_lossy().to_string()
        } else {
            // append the path using strings as using `join(...)` overwrites "sqlite://"
            // if the path is absolute.
            let path = ctx.config().datadir().db().join("scroll.db");
            "sqlite://".to_string() + &*path.to_string_lossy()
        };
        let db = Database::new(&database_path).await?;

        // Run the database migrations
        migration::Migrator::up(db.get_connection(), None).await?;

        // Wrap the database in an Arc
        let db = Arc::new(db);

        // Get the chain specification
        let chain_spec = ctx.chain_spec();

<<<<<<< HEAD
        // Get a L1 provider.
        let l1_provider_args = self.config.l1_provider_args;
        let provider = if let Some(url) = l1_provider_args.l1_rpc_url {
=======
        // Spawn the L1Watcher
        let l1_notification_rx = if let Some(l1_rpc_url) = self.config.l1_provider_args.l1_rpc_url {
>>>>>>> add7d20b
            let L1ProviderArgs { max_retries, initial_backoff, compute_units_per_second, .. } =
                self.config.l1_provider_args;
            let client = RpcClient::builder()
                .layer(RetryBackoffLayer::new(
                    max_retries,
                    initial_backoff,
                    compute_units_per_second,
                ))
                .http(url);
            Some(ProviderBuilder::new().on_client(client))
        } else {
            None
        };

        // Create the consensus.
        let consensus: Box<dyn Consensus + Send> = if self.config.dev {
            Box::new(NoopConsensus::default())
        } else {
            let mut poa = PoAConsensus::new(vec![]);
            if let Some(ref provider) = provider {
                // Initialize the consensus
                poa.initialize(
                    provider,
                    ctx.config().chain.chain.named().expect("expected named chain"),
                )
                .await;
            }
            Box::new(poa)
        };

        let l1_notification_rx = if let Some(provider) = provider {
            // Spawn the L1Watcher
            Some(L1Watcher::spawn(provider, WATCHER_START_BLOCK_NUMBER).await)
        } else {
            None
        };

        // Construct the l1 provider.
        let l1_messages_provider = DatabaseL1MessageProvider::new(db.clone(), 0);
        let l1_provider = if let Some(url) = self.config.l1_provider_args.beacon_rpc_url {
            let beacon_provider = beacon_provider(url.to_string());
            let l1_provider = OnlineL1Provider::new(
                beacon_provider,
                PROVIDER_BLOB_CACHE_SIZE,
                l1_messages_provider.clone(),
            )
            .await;
            Some(l1_provider)
        } else {
            None
        };

        // Construct the Sequencer.
        let (sequencer, block_time) = if self.config.sequencer_args.scroll_sequencer_enabled {
            let args = &self.config.sequencer_args;
            let sequencer = Sequencer::new(
                Arc::new(l1_messages_provider),
                args.fee_recipient,
                args.max_l1_messages_per_block,
                0,
                0,
            );
            (Some(sequencer), Some(args.scroll_block_time))
        } else {
            (None, None)
        };

        // Spawn the rollup node manager
        let rollup_node_manager = RollupNodeManager::new(
            scroll_network_manager,
            engine,
            l1_provider,
            db,
            l1_notification_rx,
            consensus,
            chain_spec,
            block_rx,
            sequencer,
            block_time,
        );

        ctx.task_executor().spawn_critical("rollup_node_manager", rollup_node_manager);

        info!(target: "scroll::reth::cli", enode=%handle.local_node_record(), "P2P networking initialized");
        Ok(handle)
    }
}<|MERGE_RESOLUTION|>--- conflicted
+++ resolved
@@ -98,7 +98,6 @@
             auth_secret,
             self.config.engine_api_url.unwrap_or(format!("http://localhost:{auth_port}").parse()?),
         );
-<<<<<<< HEAD
         let payload_provider = NoopExecutionPayloadProvider;
 
         let chain = ctx.config().chain.clone();
@@ -107,9 +106,6 @@
         } else {
             ForkchoiceState::head_from_genesis(ctx.config().chain.genesis_header().hash_slow())
         };
-=======
-        let fcs = ForkchoiceState::head_from_genesis(ctx.config().chain.genesis_hash());
->>>>>>> add7d20b
         let engine = EngineDriver::new(
             Arc::new(engine_api),
             Arc::new(payload_provider),
@@ -137,14 +133,8 @@
         // Get the chain specification
         let chain_spec = ctx.chain_spec();
 
-<<<<<<< HEAD
-        // Get a L1 provider.
-        let l1_provider_args = self.config.l1_provider_args;
-        let provider = if let Some(url) = l1_provider_args.l1_rpc_url {
-=======
         // Spawn the L1Watcher
-        let l1_notification_rx = if let Some(l1_rpc_url) = self.config.l1_provider_args.l1_rpc_url {
->>>>>>> add7d20b
+        let provider = if let Some(url) = self.config.l1_provider_args.l1_rpc_url {
             let L1ProviderArgs { max_retries, initial_backoff, compute_units_per_second, .. } =
                 self.config.l1_provider_args;
             let client = RpcClient::builder()
