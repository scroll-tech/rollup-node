[package]
name = "rollup-node"
version.workspace = true
edition.workspace = true
rust-version.workspace = true
license.workspace = true
exclude.workspace = true

[dependencies]
# alloy
alloy-chains.workspace = true
alloy-provider.workspace = true
alloy-rpc-types-engine.workspace = true
alloy-rpc-client.workspace = true
alloy-transport.workspace = true

# scroll-alloy
scroll-alloy-consensus.workspace = true
scroll-alloy-provider.workspace = true
scroll-alloy-rpc-types-engine.workspace = true

# reth
reth-cli-util = { git = "https://github.com/scroll-tech/reth.git", branch = "feat/sequencer-rn-integration" }
# keep this import as it is needed for correct compilation.
reth-engine-local = { git = "https://github.com/scroll-tech/reth.git", features = ["scroll-alloy-traits"], branch = "feat/sequencer-rn-integration" }
reth-eth-wire-types.workspace = true
reth-network.workspace = true
reth-network-peers.workspace = true
reth-node-api = { git = "https://github.com/scroll-tech/reth.git", branch = "feat/sequencer-rn-integration" }
reth-node-builder = { git = "https://github.com/scroll-tech/reth.git", features = ["skip-state-root-validation"], branch = "feat/sequencer-rn-integration" }
reth-node-core = { git = "https://github.com/scroll-tech/reth.git", branch = "feat/sequencer-rn-integration" }
reth-node-types = { git = "https://github.com/scroll-tech/reth.git", branch = "feat/sequencer-rn-integration" }
reth-primitives.workspace = true
reth-provider = { workspace = true, features = ["skip-state-root-validation"] }
reth-rpc-builder = { git = "https://github.com/scroll-tech/reth.git", branch = "feat/sequencer-rn-integration" }
reth-transaction-pool = { git = "https://github.com/scroll-tech/reth.git", branch = "feat/sequencer-rn-integration" }

# scroll
reth-scroll-chainspec.workspace = true
reth-scroll-cli = { git = "https://github.com/scroll-tech/reth.git", branch = "feat/sequencer-rn-integration" }
reth-scroll-engine-primitives = { git = "https://github.com/scroll-tech/reth.git", branch = "feat/sequencer-rn-integration" }
reth-scroll-node = { workspace = true, features = ["skip-state-root-validation"] }
reth-scroll-primitives = { workspace = true }
scroll-db = { workspace = true }
scroll-engine = { workspace = true, features = ["test-utils"] }
scroll-migration.workspace = true
scroll-network.workspace = true
scroll-wire.workspace = true

# rollup-node
rollup-node-indexer.workspace = true
rollup-node-manager.workspace = true
rollup-node-providers.workspace = true
rollup-node-watcher.workspace = true

# misc
clap = { version = "4", features = ["derive", "env"] }
eyre.workspace = true
reqwest = { version = "0.12", default-features = false }
secp256k1 = { workspace = true, features = ["global-context", "recovery"] }
tokio = { workspace = true, features = ["full"] }
tracing.workspace = true

[dev-dependencies]
# alloy
alloy-primitives = { workspace = true, default-features = false, features = ["map-foldhash"] }
alloy-rpc-types-engine.workspace = true

# reth
reth-e2e-test-utils.workspace = true
reth-payload-builder = { git = "https://github.com/scroll-tech/reth.git", branch = "feat/sequencer-rn-integration" }
reth-rpc-server-types = { git = "https://github.com/scroll-tech/reth.git", branch = "feat/sequencer-rn-integration" }
reth-tasks.workspace = true
reth-tracing = { git = "https://github.com/scroll-tech/reth.git", branch = "feat/sequencer-rn-integration" }

# misc
futures.workspace = true
reqwest.workspace = true
serde_json = { version = "1.0.94", default-features = false, features = ["alloc"] }
tokio = { workspace = true, features = ["full"] }

[features]
test-utils = [
    "reth-network/test-utils",
    "reth-node-builder/test-utils",
    "reth-primitives/test-utils",
    "reth-provider/test-utils",
    "reth-transaction-pool/test-utils",
    "scroll-engine/test-utils",
    "reth-payload-builder/test-utils",
    "reth-payload-builder/test-utils",
    "reth-scroll-node/test-utils",
    "rollup-node-watcher/test-utils",
    "scroll-db/test-utils",
    "scroll-db/test-utils",
<<<<<<< HEAD
    "reth-scroll-node/test-utils",
    "reth-scroll-node/test-utils",
=======
    "rollup-node-providers/test-utils",
>>>>>>> bfda5c61
]
serde = [
    "alloy-primitives/serde",
    "alloy-rpc-types-engine/serde",
    "reth-eth-wire-types/serde",
    "reth-network/serde",
    "reth-scroll-primitives/serde",
    "scroll-alloy-consensus/serde",
    "scroll-alloy-rpc-types-engine/serde",
    "scroll-engine/serde",
    "scroll-network/serde",
    "scroll-wire/serde",
    "secp256k1/serde",
    "rollup-node-manager/serde",
    "alloy-chains/serde",
    "reth-transaction-pool/serde",
]

[[bin]]
name = "rollup-node"
path = "src/main.rs"
required-features = ["serde"]<|MERGE_RESOLUTION|>--- conflicted
+++ resolved
@@ -93,12 +93,9 @@
     "rollup-node-watcher/test-utils",
     "scroll-db/test-utils",
     "scroll-db/test-utils",
-<<<<<<< HEAD
     "reth-scroll-node/test-utils",
     "reth-scroll-node/test-utils",
-=======
     "rollup-node-providers/test-utils",
->>>>>>> bfda5c61
 ]
 serde = [
     "alloy-primitives/serde",
