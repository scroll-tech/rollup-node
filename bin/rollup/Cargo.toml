--- conflicted
+++ resolved
@@ -21,25 +21,25 @@
 scroll-alloy-rpc-types-engine.workspace = true
 
 # reth
-reth-cli-util = { git = "https://github.com/scroll-tech/reth.git", branch = "scroll" }
+reth-cli-util = { git = "https://github.com/scroll-tech/reth.git" }
 # keep this import as it is needed for correct compilation.
-reth-engine-local = { git = "https://github.com/scroll-tech/reth.git", branch = "scroll", features = ["scroll-alloy-traits"] }
+reth-engine-local = { git = "https://github.com/scroll-tech/reth.git", features = ["scroll-alloy-traits"] }
 reth-eth-wire-types.workspace = true
 reth-network.workspace = true
 reth-network-peers.workspace = true
-reth-node-api = { git = "https://github.com/scroll-tech/reth.git", branch = "scroll" }
-reth-node-builder = { git = "https://github.com/scroll-tech/reth.git", branch = "scroll", features = ["skip-state-root-validation"] }
-reth-node-core = { git = "https://github.com/scroll-tech/reth.git", branch = "scroll" }
-reth-node-types = { git = "https://github.com/scroll-tech/reth.git", branch = "scroll" }
+reth-node-api = { git = "https://github.com/scroll-tech/reth.git" }
+reth-node-builder = { git = "https://github.com/scroll-tech/reth.git", features = ["skip-state-root-validation"] }
+reth-node-core = { git = "https://github.com/scroll-tech/reth.git" }
+reth-node-types = { git = "https://github.com/scroll-tech/reth.git" }
 reth-primitives.workspace = true
 reth-provider = { workspace = true, features = ["skip-state-root-validation"] }
-reth-rpc-builder = { git = "https://github.com/scroll-tech/reth.git", branch = "scroll" }
-reth-transaction-pool = { git = "https://github.com/scroll-tech/reth.git", branch = "scroll" }
+reth-rpc-builder = { git = "https://github.com/scroll-tech/reth.git" }
+reth-transaction-pool = { git = "https://github.com/scroll-tech/reth.git" }
 
 # scroll
 reth-scroll-chainspec.workspace = true
-reth-scroll-cli = { git = "https://github.com/scroll-tech/reth.git", branch = "scroll" }
-reth-scroll-engine-primitives = { git = "https://github.com/scroll-tech/reth.git", branch = "scroll" }
+reth-scroll-cli = { git = "https://github.com/scroll-tech/reth.git" }
+reth-scroll-engine-primitives = { git = "https://github.com/scroll-tech/reth.git" }
 reth-scroll-node = { workspace = true, features = ["skip-state-root-validation"] }
 reth-scroll-primitives = { workspace = true }
 scroll-db = { workspace = true }
@@ -69,15 +69,10 @@
 
 # reth
 reth-e2e-test-utils.workspace = true
-<<<<<<< HEAD
-reth-payload-builder = { git = "https://github.com/scroll-tech/reth.git", branch = "scroll" }
-reth-rpc-server-types = { git = "https://github.com/scroll-tech/reth.git", branch = "scroll" }
-=======
 reth-payload-builder = { git = "https://github.com/scroll-tech/reth.git" }
 reth-rpc-server-types = { git = "https://github.com/scroll-tech/reth.git" }
->>>>>>> 09f6d73f
 reth-tasks.workspace = true
-reth-tracing = { git = "https://github.com/scroll-tech/reth.git", branch = "scroll" }
+reth-tracing = { git = "https://github.com/scroll-tech/reth.git" }
 
 # misc
 futures.workspace = true
