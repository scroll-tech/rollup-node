#!/usr/bin/env bash
set -e

# Prepare signer key
echo -n "0xd510c4b7c61a604f800c4f06803b1ee14b9a63de345e53426ae50425f2dbb058" > /l2reth/sequencer-key

# Prepare node key for the sequencer node to have a predictable enode URL
echo -n "01c0d9156e199d89814d4b18e9eb64e25de3927f3f6d27b778177f3ff6b610ad" > /l2reth/nodekey
# -> enode://e7f7e271f62bd2b697add14e6987419758c97e83b0478bd948f5f2d271495728e7edef5bd78ad65258ac910f28e86928ead0c42ee51f2a0168d8ca23ba939766@rollup-node-sequencer:30303

export RUST_LOG=sqlx=off,scroll=trace,reth=trace,rollup=trace,info

exec rollup-node node --chain /l2reth/l2reth-genesis-e2e.json --datadir=/l2reth --metrics=0.0.0.0:6060 --network.scroll-wire --network.bridge \
  --http --http.addr=0.0.0.0 --http.port=8545 --http.corsdomain "*" --http.api admin,debug,eth,net,trace,txpool,web3,rpc,reth,ots,flashbots,miner,mev \
  --ws --ws.addr=0.0.0.0 --ws.port=8546 --ws.api admin,debug,eth,net,trace,txpool,web3,rpc,reth,ots,flashbots,miner,mev \
  --log.stdout.format log-fmt -vvv \
  --sequencer.enabled \
<<<<<<< HEAD
  --signer.key-file /l2reth/sequencer-key \
  --sequencer.block-time 1000 \
  --sequencer.payload-building-duration 800 \
=======
  --sequencer.auto-start \
  --sequencer.block-time 250 \
  --sequencer.payload-building-duration 230 \
  --sequencer.allow-empty-blocks \
>>>>>>> 325202ec
  --txpool.pending-max-count=1000 \
  --builder.gaslimit=30000000 \
  --rpc.max-connections=5000 \
  --p2p-secret-key /l2reth/nodekey \
  --trusted-peers enode://8fc4f6dfd0a2ebf56560d0b0ef5e60ad7bcb01e13f929eae53a4c77086d9c1e74eb8b8c8945035d25c6287afdd871f0d41b3fd7e189697decd0f13538d1ac620@l2geth-sequencer:30303 \
  --engine.sync-at-startup false \
  --l1.url http://l1-node:8545
<|MERGE_RESOLUTION|>--- conflicted
+++ resolved
@@ -15,16 +15,11 @@
   --ws --ws.addr=0.0.0.0 --ws.port=8546 --ws.api admin,debug,eth,net,trace,txpool,web3,rpc,reth,ots,flashbots,miner,mev \
   --log.stdout.format log-fmt -vvv \
   --sequencer.enabled \
-<<<<<<< HEAD
+  --sequencer.auto-start \
+  --sequencer.allow-empty-blocks \
   --signer.key-file /l2reth/sequencer-key \
   --sequencer.block-time 1000 \
   --sequencer.payload-building-duration 800 \
-=======
-  --sequencer.auto-start \
-  --sequencer.block-time 250 \
-  --sequencer.payload-building-duration 230 \
-  --sequencer.allow-empty-blocks \
->>>>>>> 325202ec
   --txpool.pending-max-count=1000 \
   --builder.gaslimit=30000000 \
   --rpc.max-connections=5000 \
