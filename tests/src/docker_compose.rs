--- conflicted
+++ resolved
@@ -1,18 +1,11 @@
 use alloy_provider::{Provider, ProviderBuilder};
 use eyre::Result;
 use scroll_alloy_network::Scroll;
-<<<<<<< HEAD
 use std::{fs, process::Command, time::Duration};
-=======
-use std::{
-    process::Command,
-    time::{Duration, SystemTime, UNIX_EPOCH},
-};
 use tokio::{
     io::{AsyncBufReadExt, BufReader},
     process::Command as TokioCommand,
 };
->>>>>>> b5b89417
 
 /// A wrapper that combines a provider with its human-readable name for testing
 pub struct NamedProvider {
@@ -226,46 +219,6 @@
         );
     }
 
-<<<<<<< HEAD
-    /// Get the IP address of a container within the project network
-    fn get_container_ip(&self, container_name: &str) -> Result<String> {
-        let output = Command::new("docker")
-            .args([
-                "inspect",
-                "-f",
-                "{{range .NetworkSettings.Networks}}{{.IPAddress}}{{end}}",
-                container_name,
-            ])
-            .output()
-            .map_err(|e| eyre::eyre!("Failed to run docker inspect: {}", e))?;
-
-        if !output.status.success() {
-            return Err(eyre::eyre!(
-                "Failed to get container IP for {}: {}",
-                container_name,
-                String::from_utf8_lossy(&output.stderr)
-            ));
-        }
-
-        let ip = String::from_utf8_lossy(&output.stdout).trim().to_string();
-        if ip.is_empty() {
-            return Err(eyre::eyre!("No IP address found for container {}", container_name));
-        }
-
-        Ok(ip)
-    }
-
-    /// Get the rollup node sequencer enode URL with resolved IP address
-    pub fn rn_sequencer_enode(&self) -> Result<String> {
-        let ip = self.get_container_ip("rollup-node-sequencer")?;
-        Ok(RN_SEQUENCER_ENODE.replace("{IP}", &ip))
-    }
-
-    /// Get the l2geth sequencer enode URL with resolved IP address
-    pub fn l2geth_sequencer_enode(&self) -> Result<String> {
-        let ip = self.get_container_ip("l2geth-sequencer")?;
-        Ok(L2GETH_SEQEUNCER_ENODE.replace("{IP}", &ip))
-=======
     /// Stream logs from all containers in the background to the `docker-compose` target aat trace
     /// level.
     async fn stream_container_logs(compose_file: &str, project_name: &str) -> eyre::Result<()> {
@@ -303,7 +256,46 @@
         }
 
         Ok(())
->>>>>>> b5b89417
+    }
+
+    /// Get the IP address of a container within the project network
+    fn get_container_ip(&self, container_name: &str) -> Result<String> {
+        let output = Command::new("docker")
+            .args([
+                "inspect",
+                "-f",
+                "{{range .NetworkSettings.Networks}}{{.IPAddress}}{{end}}",
+                container_name,
+            ])
+            .output()
+            .map_err(|e| eyre::eyre!("Failed to run docker inspect: {}", e))?;
+
+        if !output.status.success() {
+            return Err(eyre::eyre!(
+                "Failed to get container IP for {}: {}",
+                container_name,
+                String::from_utf8_lossy(&output.stderr)
+            ));
+        }
+
+        let ip = String::from_utf8_lossy(&output.stdout).trim().to_string();
+        if ip.is_empty() {
+            return Err(eyre::eyre!("No IP address found for container {}", container_name));
+        }
+
+        Ok(ip)
+    }
+
+    /// Get the rollup node sequencer enode URL with resolved IP address
+    pub fn rn_sequencer_enode(&self) -> Result<String> {
+        let ip = self.get_container_ip("rollup-node-sequencer")?;
+        Ok(RN_SEQUENCER_ENODE.replace("{IP}", &ip))
+    }
+
+    /// Get the l2geth sequencer enode URL with resolved IP address
+    pub fn l2geth_sequencer_enode(&self) -> Result<String> {
+        let ip = self.get_container_ip("l2geth-sequencer")?;
+        Ok(L2GETH_SEQEUNCER_ENODE.replace("{IP}", &ip))
     }
 
     /// Show logs for all containers
